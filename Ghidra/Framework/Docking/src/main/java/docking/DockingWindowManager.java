--- conflicted
+++ resolved
@@ -2254,38 +2254,8 @@
 
 				component.removeHierarchyListener(this);
 				DockingWindowManager dwm = getInstance(component);
-<<<<<<< HEAD
-				if (dwm != null) {
-					ComponentProvider provider = dwm.getComponentProvider(component);
-					listener.componentLoaded(dwm, provider);
-					return;
-				}
-
-				// Unable to find the manager.  This can happen during testing; only report if
-				// it is unexpected
-				maybeReportMissingManager();
-			}
-
-			private void maybeReportMissingManager() {
-				if (instances.isEmpty()) {
-					return; // not manager means no tool; assume testing
-				}
-
-				if (instances.size() == 1) {
-					DockingWindowManager dwm = instances.get(0);
-					if (!dwm.isVisible()) {
-						return; // not showing; assume testing with tool not shown
-					}
-				}
-
-				Msg.debug(DockingWindowManager.class,
-					"Unable to find Docking Window Manager for " +
-						component.getClass().getSimpleName(),
-					ReflectionUtilities.createJavaFilteredThrowable());
-=======
 				ComponentProvider provider = dwm.getComponentProvider(component);
 				listener.componentLoaded(dwm, provider);
->>>>>>> 14d7e1f9
 			}
 		});
 
