/* ###
 * IP: GHIDRA
 *
 * Licensed under the Apache License, Version 2.0 (the "License");
 * you may not use this file except in compliance with the License.
 * You may obtain a copy of the License at
 * 
 *      http://www.apache.org/licenses/LICENSE-2.0
 * 
 * Unless required by applicable law or agreed to in writing, software
 * distributed under the License is distributed on an "AS IS" BASIS,
 * WITHOUT WARRANTIES OR CONDITIONS OF ANY KIND, either express or implied.
 * See the License for the specific language governing permissions and
 * limitations under the License.
 */
package ghidra.framework.main.datatree;

import java.awt.Component;
import java.awt.Dimension;
import java.awt.event.MouseEvent;
import java.util.*;

import javax.swing.BorderFactory;
import javax.swing.JTable;
import javax.swing.table.TableColumn;
import javax.swing.table.TableColumnModel;

import docking.ActionContext;
import docking.DialogComponentProvider;
import docking.widgets.table.GTableCellRenderer;
import docking.widgets.table.GTableCellRenderingData;
import docking.widgets.table.threaded.GThreadedTablePanel;
import docking.widgets.table.threaded.ThreadedTableModelListener;
import ghidra.framework.main.datatable.ProjectDataActionContext;
import ghidra.framework.model.DomainFile;
import ghidra.framework.model.DomainFolder;
import ghidra.framework.plugintool.Plugin;
import ghidra.util.*;

/**
 * Dialog that shows all checkouts in a specific folder and all of its subfolders.
 *
 */
public class FindCheckoutsDialog extends DialogComponentProvider {

	private FindCheckoutsTableModel model;
	private Plugin plugin;
	private DomainFolder folder;
	private JTable table;
<<<<<<< HEAD
	private VersionControlCheckInAction checkInAction;
	private VersionControlUndoCheckOutAction undoCheckOutAction;
=======
	private SimpleDateFormat formatter;
>>>>>>> 238db120
	private boolean showMessage = true;
	private GThreadedTablePanel<CheckoutInfo> threadedTablePanel;

	public FindCheckoutsDialog(Plugin plugin, DomainFolder folder) {
		super("Find Checkouts");
		this.plugin = plugin;
		this.folder = folder;
		create();
		setHelpLocation(new HelpLocation("VersionControl", "Find_Checkouts"));
	}

	private void create() {

		model = new FindCheckoutsTableModel(folder, plugin.getTool());
		model.addInitialLoadListener(new ThreadedTableModelListener() {

			@Override
			public void loadPending() {
				// don't care
			}

			@Override
			public void loadingStarted() {
				// don't care
			}

			@Override
			public void loadingFinished(boolean wasCancelled) {
				if (wasCancelled) {
					setStatusText("Find Checkouts Cancelled");
					return;
				}

				boolean hasData = model.getRowCount() > 0;
				if (!hasData && showMessage) {
					Msg.showInfo(getClass(), threadedTablePanel, "Find Checkouts",
						"No checkouts were found.");
					FindCheckoutsDialog.this.close();
				}
			}
		});

		threadedTablePanel = new GThreadedTablePanel<>(model);
		table = threadedTablePanel.getTable();

		TableColumnModel columnModel = table.getColumnModel();
		MyCellRenderer cellRenderer = new MyCellRenderer();

		for (int i = 0; i < columnModel.getColumnCount(); i++) {
			TableColumn column = columnModel.getColumn(i);
			column.setCellRenderer(cellRenderer);
			String name = (String) column.getIdentifier();
			if (name.equals(FindCheckoutsTableModel.CHECKOUT_DATE)) {
				column.setPreferredWidth(180);
			}
		}

		table.setPreferredScrollableViewportSize(
			new Dimension(threadedTablePanel.getPreferredSize().width, 150));

		addWorkPanel(threadedTablePanel);
		addDismissButton();
	}

	private List<DomainFile> getFileList() {
		List<DomainFile> list = new ArrayList<>();
		int[] selectedRows = table.getSelectedRows();
		for (int selectedRow : selectedRows) {
			list.add(model.getDomainFile(selectedRow));
		}
		return list;
	}

	@Override
	public void close() {
		super.close();
		model.dispose();
	}

	@Override
	public ActionContext getActionContext(MouseEvent event) {
		return new ProjectDataActionContext(null, null, null, null, getFileList(), null, true);
	}

	private class MyCellRenderer extends GTableCellRenderer {

		@Override
		public Component getTableCellRendererComponent(GTableCellRenderingData data) {

			super.getTableCellRendererComponent(data);

			Object value = data.getValue();

			if (value instanceof Date) {
				setText(DateUtils.formatDateTimestamp((Date) value));
			}

			setBorder(BorderFactory.createEmptyBorder(0, 5, 0, 0));

			String toolTipText = null;

			int col = data.getColumnModelIndex();
			if (col == CheckoutsTableModel.DATE_COL) {
				toolTipText = "Date when file was checked out";
			}
			setToolTipText(toolTipText);
			return this;
		}
	}
}<|MERGE_RESOLUTION|>--- conflicted
+++ resolved
@@ -47,12 +47,6 @@
 	private Plugin plugin;
 	private DomainFolder folder;
 	private JTable table;
-<<<<<<< HEAD
-	private VersionControlCheckInAction checkInAction;
-	private VersionControlUndoCheckOutAction undoCheckOutAction;
-=======
-	private SimpleDateFormat formatter;
->>>>>>> 238db120
 	private boolean showMessage = true;
 	private GThreadedTablePanel<CheckoutInfo> threadedTablePanel;
 
