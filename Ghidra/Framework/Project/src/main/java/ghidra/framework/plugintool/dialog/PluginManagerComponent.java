--- conflicted
+++ resolved
@@ -79,19 +79,14 @@
 	private class PluginPackageComponent extends JPanel {
 		private final Color BG = Color.white;
 		private final PluginPackage pluginPackage;
-		private final JCheckBox jCheckBox;
+		private final GCheckBox checkBox;
 		
 		PluginPackageComponent(PluginPackage pluginPackage) {
 			super(new BorderLayout());
 			setBackground(BG);
 
 			this.pluginPackage = pluginPackage;
-<<<<<<< HEAD
-			JPanel panel = new JPanel(new HorizontalLayout(0));
-			panel.setBackground(BG);
-			jCheckBox = new GCheckBox();
-=======
-			this.jCheckBox = new JCheckBox();
+			this.checkBox = new GCheckBox();
 
 			initizalizeCheckBoxSection();
 			initializeLabelSection();
@@ -105,52 +100,18 @@
 			final JPanel checkboxPanel = new JPanel(new HorizontalLayout(0));
 			checkboxPanel.setBackground(BG);
 			
->>>>>>> 6b711a7c
-			jCheckBox.addActionListener(e -> checkBoxClicked());
+			checkBox.addActionListener(e -> checkBoxClicked());
 			if (!pluginPackage.isfullyAddable()) {
-				jCheckBox.setEnabled(false);
+				checkBox.setEnabled(false);
 			}
-			jCheckBox.setBackground(BG);
-<<<<<<< HEAD
-			panel.add(jCheckBox);
-			panel.add(Box.createHorizontalStrut(10));
-			JLabel label =
+			checkBox.setBackground(BG);
+			
+			checkboxPanel.add(Box.createHorizontalStrut(10));
+			checkboxPanel.add(checkBox);
+			checkboxPanel.add(Box.createHorizontalStrut(10));
+			
+			final JLabel iconLabel =
 				new GIconLabel(ResourceManager.getScaledIcon(pluginPackage.getIcon(), 32, 32, 32));
-			label.setBackground(BG);
-			panel.add(label);
-			panel.add(Box.createHorizontalStrut(10));
-			add(panel, BorderLayout.WEST);
-
-			JPanel labelPanel = new JPanel(new VerticalLayout(3));
-			labelPanel.setBorder(BorderFactory.createEmptyBorder(4, 0, 0, 0));
-			labelPanel.setBackground(BG);
-			label = new GLabel(pluginPackage.getName());
-			//label.setVerticalAlignment(SwingConstants.TOP);
-			label.setFont(label.getFont().deriveFont(18f));
-			label.setForeground(Color.BLACK);
-			labelPanel.add(label);
-			HyperlinkComponent hyper =
-				new HyperlinkComponent("<html> <a href=\"Configure\">Configure</a>");
-			hyper.addHyperlinkListener("Configure", e -> {
-				if (e.getEventType() == EventType.ACTIVATED) {
-					managePlugins(PluginPackageComponent.this.pluginPackage);
-				}
-			});
-			hyper.setBackground(BG);
-			labelPanel.add(hyper);
-			labelPanel.setBorder(BorderFactory.createEmptyBorder(0, 0, 0, 40));
-
-			add(labelPanel);
-			String htmlDescription = getHTMLDescription();
-			JLabel descriptionlabel = new GHtmlLabel(htmlDescription);
-=======
-			
-			checkboxPanel.add(Box.createHorizontalStrut(10));
-			checkboxPanel.add(jCheckBox);
-			checkboxPanel.add(Box.createHorizontalStrut(10));
-			
-			final JLabel iconLabel =
-				new JLabel(ResourceManager.getScaledIcon(pluginPackage.getIcon(), 32, 32, 32));
 			iconLabel.setBackground(BG);
 			
 			checkboxPanel.add(iconLabel);
@@ -171,7 +132,7 @@
 			final JPanel labelPanel = new JPanel(new VerticalLayout(3));
 			labelPanel.setBackground(BG);
 			
-			final JLabel nameLabel = new JLabel(pluginPackage.getName());
+			final GLabel nameLabel = new GLabel(pluginPackage.getName());
 			nameLabel.setFont(nameLabel.getFont().deriveFont(18f));
 			nameLabel.setForeground(Color.BLACK);
 			labelPanel.add(nameLabel);
@@ -203,8 +164,7 @@
 		private void initializeDescriptionSection() {
 			final String htmlDescription = enchanceDescription(pluginPackage.getDescription());
 			
-			final JLabel descriptionlabel = new JLabel(htmlDescription);
->>>>>>> 6b711a7c
+			final JLabel descriptionlabel = new GHtmlLabel(htmlDescription);
 			descriptionlabel.setForeground(Color.GRAY);
 			descriptionlabel.setBorder(BorderFactory.createEmptyBorder(5, 0, 0, 0));
 			descriptionlabel.setVerticalAlignment(SwingConstants.TOP);
@@ -215,7 +175,7 @@
 		}
 
 		protected void checkBoxClicked() {
-			boolean isSelected = jCheckBox.isSelected();
+			boolean isSelected = checkBox.isSelected();
 			if (isSelected) {
 				model.addAllPlugins(pluginPackage);
 			}
@@ -226,7 +186,7 @@
 		}
 
 		void updateCheckBoxState() {
-			jCheckBox.setSelected(
+			checkBox.setSelected(
 				model.getPackageState(pluginPackage) != PluginPackageState.NO_PLUGINS_LOADED);
 		}
 	}
