/* ###
 * IP: GHIDRA
 *
 * Licensed under the Apache License, Version 2.0 (the "License");
 * you may not use this file except in compliance with the License.
 * You may obtain a copy of the License at
 * 
 *      http://www.apache.org/licenses/LICENSE-2.0
 * 
 * Unless required by applicable law or agreed to in writing, software
 * distributed under the License is distributed on an "AS IS" BASIS,
 * WITHOUT WARRANTIES OR CONDITIONS OF ANY KIND, either express or implied.
 * See the License for the specific language governing permissions and
 * limitations under the License.
 */
package ghidra.program.model.pcode;

import java.util.ArrayList;
import java.util.Arrays;

import ghidra.app.plugin.processors.sleigh.SleighLanguage;
import ghidra.program.database.data.PointerTypedefInspector;
import ghidra.program.model.address.AddressSpace;
import ghidra.program.model.data.*;
import ghidra.program.model.data.Enum;
import ghidra.program.model.lang.CompilerSpec;
import ghidra.program.model.lang.DecompilerLanguage;
import ghidra.program.model.listing.Program;
import ghidra.util.xml.SpecXmlUtils;
import ghidra.xml.XmlElement;
import ghidra.xml.XmlPullParser;

/**
 *
 * Class for marshaling DataType objects to and from the Decompiler.
 * 
 */
public class PcodeDataTypeManager {

	/**
	 * A mapping between a DataType and its (name,id) on the decompiler side
	 */
	private static class TypeMap {
		public DataType dt;			// Full datatype object
		public String name;			// Name of the datatype on decompiler side
		public String metatype;		// extra decompiler metatype information for the type
		public long id;				// Calculated id for type

		public TypeMap(DecompilerLanguage lang, DataType d, String meta) {
			dt = d;
			if (d instanceof BuiltIn) {
				name = ((BuiltIn) d).getDecompilerDisplayName(lang);
			}
			else {
				name = d.getName();
			}
			metatype = meta;
			id = hashName(name);
		}

		public TypeMap(DataType d, String nm, String meta) {
			dt = d;
			name = nm;
			metatype = meta;
			id = hashName(name);
		}

		/**
		 * Hashing scheme for decompiler core datatypes that are not in the database
		 * Must match Datatype::hashName in the decompiler
		 * @param name is base name of the datatype
		 * @return the hash value
		 */
		public static long hashName(String name) {
			long res = 123;
			for (int i = 0; i < name.length(); ++i) {
				res = (res << 8) | (res >>> 56);
				res += name.charAt(i);
				if ((res & 1) == 0) {
					res ^= 0x00000000feabfeabL; // Some kind of feedback
				}
			}
			res |= 0x8000000000000000L; // Make sure the hash is negative (to distinguish it from database id's)
			return res;
		}
	}

	private Program program;
	private DataTypeManager progDataTypes;		// DataTypes from a particular program
	private DataTypeManager builtInDataTypes = BuiltInDataTypeManager.getDataTypeManager();
	private DataOrganization dataOrganization;
	private DecompilerLanguage displayLanguage;
	private boolean voidInputIsVarargs;			// true if we should consider void parameter lists as varargs
	// Some C header conventions use an empty prototype to mean a
	// varargs function. Locking in void can cause data-flow to get
	// truncated. This boolean controls whether we lock it in or not
	private TypeMap[] coreBuiltin;				// Core decompiler datatypes and how they map to full datatype objects
	private VoidDataType voidDt;
	private int pointerWordSize;				// Wordsize to assign to all pointer datatypes

	public PcodeDataTypeManager(Program prog) {

		program = prog;
		progDataTypes = prog.getDataTypeManager();
		dataOrganization = progDataTypes.getDataOrganization();
		voidInputIsVarargs = true;				// By default, do not lock-in void parameter lists
		displayLanguage = prog.getCompilerSpec().getDecompilerOutputLanguage();
		if (displayLanguage != DecompilerLanguage.C_LANGUAGE) {
			voidInputIsVarargs = false;
		}
		generateCoreTypes();
		sortCoreTypes();
		pointerWordSize = ((SleighLanguage) prog.getLanguage()).getDefaultPointerWordSize();
	}

	public Program getProgram() {
		return program;
	}

	/**
	 * Find a base/built-in data-type with the given name and/or id.  If an id is provided and
	 * a corresponding data-type exists, this data-type is returned. Otherwise the first
	 * built-in data-type with a matching name is returned
	 * @param nm name of data-type
	 * @param idstr is an optional string containing a data-type id number
	 * @return the data-type object or null if no matching data-type exists
	 */
	public DataType findBaseType(String nm, String idstr) {
		long id = 0;
		if (idstr != null) {
			id = SpecXmlUtils.decodeLong(idstr);
			if (id > 0) {
				DataType dt = progDataTypes.getDataType(id);
				if (dt != null) {
					return dt;
				}
			}
			else {
				int index = findTypeById(id);
				if (index >= 0) {
					return coreBuiltin[index].dt;
				}
			}
		}
		// If we don't have a good id, it may be a builtin type that is not yet placed in the program
		ArrayList<DataType> datatypes = new ArrayList<>();
		builtInDataTypes.findDataTypes(nm, datatypes);
		if (datatypes.size() != 0) {
			return datatypes.get(0).clone(progDataTypes);
		}
		if (nm.equals("code")) {		// A special datatype, the decompiler needs
			return DataType.DEFAULT;
		}
		return null;
	}

	/**
	 * Get the data type that corresponds to the given XML element.
	 * @param parser the xml parser
	 * @return the read data type
	 * @throws PcodeXMLException if the data type could be resolved from the 
	 * element 
	 */
	public DataType readXMLDataType(XmlPullParser parser) throws PcodeXMLException {
		XmlElement el = parser.start("type", "void", "typeref", "def");
		try {
			if (el == null) {
				throw new PcodeXMLException("Bad <type> tag");
			}

			if (el.getName().equals("void")) {
				return voidDt;
			}
			if (el.getName().equals("typeref")) {
				return findBaseType(el.getAttribute("name"), el.getAttribute("id"));
			}
			if (el.getName().equals("def")) {
				String nameStr = el.getAttribute("name");
				String idStr = el.getAttribute("id");
				parser.discardSubTree();	// Get rid of unused <typeref>
				return findBaseType(nameStr, idStr);
			}
			String name = el.getAttribute("name");
			if (name.length() != 0) {
				return findBaseType(name, el.getAttribute("id"));
			}
			String meta = el.getAttribute("metatype");
			DataType restype = null;
			if (meta.equals("ptr")) {
				int size = SpecXmlUtils.decodeInt(el.getAttribute("size"));
				if (parser.peek().isStart()) {
					DataType dt = readXMLDataType(parser);
					boolean useDefaultSize = (size == dataOrganization.getPointerSize() ||
						size > PointerDataType.MAX_POINTER_SIZE_BYTES);
					restype = new PointerDataType(dt, useDefaultSize ? -1 : size, progDataTypes);
				}
			}
			else if (meta.equals("array")) {
				int arrsize = SpecXmlUtils.decodeInt(el.getAttribute("arraysize"));
				if (parser.peek().isStart()) {
					DataType dt = readXMLDataType(parser);
					if (dt == null || dt.getLength() == 0) {
						dt = DataType.DEFAULT;
					}
					restype = new ArrayDataType(dt, arrsize, dt.getLength(), progDataTypes);
				}
			}
			else if (meta.equals("spacebase")) {				// Typically the type of "the whole stack"
				parser.discardSubTree();  // get rid of unused "addr" element
				return voidDt;
			}
			else if (meta.equals("struct")) {
				// we now can reach here with the decompiler inventing structures, apparently
				// this is a band-aid so that we don't blow up
				// just make an undefined data type of the appropriate size
				int size = SpecXmlUtils.decodeInt(el.getAttribute("size"));
				return Undefined.getUndefinedDataType(size);
				// OLD COMMENT:
				// Structures should always be named so we should never reach here
				// if all the structures are contained in ghidra. I should probably add the
				// parsing here so the decompiler can pass new structures into ghidra
			}
			else if (meta.equals("int")) {
				int size = SpecXmlUtils.decodeInt(el.getAttribute("size"));
				return AbstractIntegerDataType.getSignedDataType(size, progDataTypes);
			}
			else if (meta.equals("uint")) {
				int size = SpecXmlUtils.decodeInt(el.getAttribute("size"));
				return AbstractIntegerDataType.getUnsignedDataType(size, progDataTypes);
			}
			else if (meta.equals("float")) {
				int size = SpecXmlUtils.decodeInt(el.getAttribute("size"));
				return AbstractFloatDataType.getFloatDataType(size, progDataTypes);
			}
			else {	// We typically reach here if the decompiler invents a new type
					// probably an unknown with a non-standard size
				int size = SpecXmlUtils.decodeInt(el.getAttribute("size"));
				return Undefined.getUndefinedDataType(size).clone(progDataTypes);
			}
			if (restype == null) {
				throw new PcodeXMLException("Unable to resolve DataType");
			}
			return restype;
		}
		finally {
			parser.discardSubTree(el);
//	        parser.end(el);
		}
	}

	/**
	 * Get the inner data-type being referred to by an offset from a relative/shifted pointer.
	 * Generally we expect the base of the relative pointer to be a structure and the offset
	 * refers to a (possibly nested) field. In this case, we return the data-type of the field.
	 * Otherwise return an "undefined" data-type.
	 * @param base is the base data-type of the relative pointer
	 * @param offset is the offset into the base data-type
	 * @return the inner data-type
	 */
	public static DataType findPointerRelativeInner(DataType base, int offset) {
		if (base instanceof TypeDef) {
			base = ((TypeDef) base).getBaseDataType();
		}
		while (base instanceof Structure) {
			DataTypeComponent component = ((Structure) base).getComponentContaining(offset);
			if (component == null) {
				break;
			}
			base = component.getDataType();
			offset -= component.getOffset();
			if (offset == 0) {
				return base;
			}
		}
		return Undefined1DataType.dataType;
	}

	/**
	 * Build XML for the void data-type
	 * @param resBuf is the stream to write to
	 */
	private void buildVoid(StringBuilder resBuf) {
		resBuf.append("<void/>");
	}

	/**
	 * Build XML for a Pointer data-type
	 * @param resBuf is the stream to write to
	 * @param type is the Pointer data-type
	 * @param spc if non-null, is the specific address space associated with the pointer
	 * @param typeDef if non-null is the base TypeDef for this special form pointer
	 * @param size if non-zero, is the size of the data-type in context
	 */
	private void buildPointer(StringBuilder resBuf, Pointer type, AddressSpace spc, TypeDef typeDef,
			int size) {
		resBuf.append("<type");
		if (typeDef == null) {
			SpecXmlUtils.encodeStringAttribute(resBuf, "name", "");
		}
		else {
			appendNameIdAttributes(resBuf, typeDef);	// Use the typedef name and id
		}
		SpecXmlUtils.encodeStringAttribute(resBuf, "metatype", "ptr");
		int ptrLen = type.getLength();
		if (ptrLen <= 0) {
			ptrLen = size;
		}
		SpecXmlUtils.encodeSignedIntegerAttribute(resBuf, "size", ptrLen);
		if (pointerWordSize != 1) {
			SpecXmlUtils.encodeSignedIntegerAttribute(resBuf, "wordsize", pointerWordSize);
		}
		if (spc != null) {
			SpecXmlUtils.encodeStringAttribute(resBuf, "space", spc.getName());
		}
		resBuf.append('>');
		DataType ptrto = type.getDataType();

		if (ptrto != null && ptrto.getDataTypeManager() != progDataTypes) {
			ptrto = ptrto.clone(progDataTypes);
		}

		if (ptrto == null) {
			buildTypeRef(resBuf, DefaultDataType.dataType, 1);
		}
		else if (ptrto instanceof AbstractStringDataType) {
			if ((ptrto instanceof StringDataType) || (type instanceof TerminatedStringDataType)) {	// Convert pointer to string
				appendCharTypeRef(resBuf, dataOrganization.getCharSize()); // to pointer to char
			}
			else if (ptrto instanceof StringUTF8DataType) {	// Convert pointer to string
				// TODO: Need to ensure that UTF8 decoding applies
				appendCharTypeRef(resBuf, 1); // to pointer to char
			}
			else if ((ptrto instanceof UnicodeDataType) ||
				(ptrto instanceof TerminatedUnicodeDataType)) {
				appendCharTypeRef(resBuf, 2);
			}
			else if ((ptrto instanceof Unicode32DataType) ||
				(ptrto instanceof TerminatedUnicode32DataType)) {
				appendCharTypeRef(resBuf, 4);
			}
			else {
				buildOpaqueString(resBuf, ptrto, 16384);
			}
		}
		else if (ptrto instanceof FunctionDefinition) {
			// FunctionDefinition may have size of -1, do not translate to undefined
			buildTypeRef(resBuf, ptrto, ptrto.getLength());
		}
		else if (ptrto.getLength() < 0 && !(ptrto instanceof FunctionDefinition)) {
			buildTypeRef(resBuf, Undefined1DataType.dataType, 1);
		}
		else {
			buildTypeRef(resBuf, ptrto, ptrto.getLength());
		}
		resBuf.append("</type>");
	}

	/**
	 * Build an XML representation of a pointer with an associated offset relative to a base data-type.
	 * The pointer is encoded as a TypeDef (of a Pointer). The "pointed to" object is the base data-type,
	 * the relative offset is passed in, and other properties come from the TypeDef.
	 * @param resBuf is the output buffer accumulating the XML
	 * @param type is the TypeDef encoding the relative pointer
	 * @param offset is the relative offset (already extracted from the TypeDef)
	 * @param space if non-null, is a specific address space associated with the pointer
	 */
	private void buildPointerRelative(StringBuilder resBuf, TypeDef type, long offset,
			AddressSpace space) {
		Pointer pointer = (Pointer) type.getBaseDataType();
		resBuf.append("<type");
		SpecXmlUtils.encodeStringAttribute(resBuf, "metatype", "ptrrel");
		appendNameIdAttributes(resBuf, type);
		SpecXmlUtils.encodeSignedIntegerAttribute(resBuf, "size", pointer.getLength());
		if (pointerWordSize != 1) {
			SpecXmlUtils.encodeSignedIntegerAttribute(resBuf, "wordsize", pointerWordSize);
		}
		if (space != null) {
			SpecXmlUtils.encodeStringAttribute(resBuf, "space", space.getName());
		}
		resBuf.append(">\n");
		DataType parent = pointer.getDataType();
		DataType ptrto = findPointerRelativeInner(parent, (int) offset);
		buildTypeRef(resBuf, ptrto, 1);
		buildTypeRef(resBuf, parent, 1);
		resBuf.append("\n<off>").append(offset).append("</off>\n");
		resBuf.append("</type>");
	}

	/**
	 * Build XML for an Array data-type
	 * @param resBuf is the stream to write to
	 * @param type is the Array data-type
	 * @param size if non-zero, is the size of the data-type in context
	 */
	private void buildArray(StringBuilder resBuf, Array type, int size) {
		if (type.isZeroLength()) {
			// TODO: Zero-element arrays not yet supported
			buildOpaqueDataType(resBuf, type, size);
			return;
		}
		resBuf.append("<type");
		SpecXmlUtils.encodeStringAttribute(resBuf, "name", "");
		int sz = type.getLength();
		if (sz == 0) {
			sz = size;
		}
		SpecXmlUtils.encodeStringAttribute(resBuf, "metatype", "array");
		SpecXmlUtils.encodeSignedIntegerAttribute(resBuf, "size", sz);
		SpecXmlUtils.encodeSignedIntegerAttribute(resBuf, "arraysize", type.getNumElements());
		resBuf.append('>');
		buildTypeRef(resBuf, type.getDataType(), type.getElementLength());
		resBuf.append("</type>");
	}

	/**
	 * Build XML for a Structure data-type
	 * @param resBuf is the stream to write to
	 * @param type is the Structure data-type
	 * @param size if non-zero, is the size of the data-type in context
	 */
	private void buildStructure(StringBuilder resBuf, Structure type, int size) {
		resBuf.append("<type");
		appendNameIdAttributes(resBuf, type);
		// if size is 0, insert an Undefined4 component
		//
		int sz = type.getLength();
		if (sz == 0) {
			type = new StructureDataType(type.getCategoryPath(), type.getName(), 1);
			sz = type.getLength();
		}
		SpecXmlUtils.encodeStringAttribute(resBuf, "metatype", "struct");
		SpecXmlUtils.encodeSignedIntegerAttribute(resBuf, "size", sz);
		resBuf.append(">\n");
		DataTypeComponent[] comps = type.getDefinedComponents();
		for (DataTypeComponent comp : comps) {
			if (comp.isBitFieldComponent() || comp.getLength() == 0) {
				// TODO: bitfields, zero-length components and zero-element arrays are not yet supported by decompiler
				continue;
			}
			resBuf.append("<field");
			String field_name = comp.getFieldName();
			if (field_name == null || field_name.length() == 0) {
				field_name = comp.getDefaultFieldName();
			}
			SpecXmlUtils.xmlEscapeAttribute(resBuf, "name", field_name);
			SpecXmlUtils.encodeSignedIntegerAttribute(resBuf, "offset", comp.getOffset());
			resBuf.append('>');
			DataType fieldtype = comp.getDataType();
			buildTypeRef(resBuf, fieldtype, comp.getLength());
			resBuf.append("</field>\n");
		}
		resBuf.append("</type>");
	}

	/**
	 * Build XML for a Union data-type
	 * @param resBuf is the stream to write to
	 * @param unionType is the Union data-type
	 */
	public void buildUnion(StringBuilder resBuf, Union unionType) {
		resBuf.append("<type");
		appendNameIdAttributes(resBuf, unionType);
		SpecXmlUtils.encodeStringAttribute(resBuf, "metatype", "union");
		SpecXmlUtils.encodeSignedIntegerAttribute(resBuf, "size", unionType.getLength());
		resBuf.append(">\n");
		DataTypeComponent[] comps = unionType.getDefinedComponents();
		for (DataTypeComponent comp : comps) {
			if (comp.getLength() == 0) {
				continue;
			}
			resBuf.append("<field");
			String field_name = comp.getFieldName();
			if (field_name == null || field_name.length() == 0) {
				field_name = comp.getDefaultFieldName();
			}
			SpecXmlUtils.xmlEscapeAttribute(resBuf, "name", field_name);
			SpecXmlUtils.encodeSignedIntegerAttribute(resBuf, "offset", comp.getOffset());
			SpecXmlUtils.encodeSignedIntegerAttribute(resBuf, "id", comp.getOrdinal());
			resBuf.append('>');
			DataType fieldtype = comp.getDataType();
			buildTypeRef(resBuf, fieldtype, comp.getLength());
			resBuf.append("</field>\n");
		}
		resBuf.append("</type>");
	}

	/**
	 * Build XML for an Enum data-type
	 * @param resBuf is the stream to write to
	 * @param type is the Enum data-type
	 * @param size if non-zero, is the size of the data-type in context
	 */
	private void buildEnum(StringBuilder resBuf, Enum type, int size) {
		resBuf.append("<type");
		appendNameIdAttributes(resBuf, type);
		long[] keys = type.getValues();
		String metatype = "uint";
		for (long key : keys) {
			if (key < 0) {
				metatype = "int";
				break;
			}
		}
		SpecXmlUtils.encodeStringAttribute(resBuf, "metatype", metatype);
		SpecXmlUtils.encodeSignedIntegerAttribute(resBuf, "size", type.getLength());
		SpecXmlUtils.encodeBooleanAttribute(resBuf, "enum", true);
		resBuf.append(">\n");
		for (long key : keys) {
			resBuf.append("<val");
			SpecXmlUtils.xmlEscapeAttribute(resBuf, "name", type.getName(key));
			SpecXmlUtils.encodeSignedIntegerAttribute(resBuf, "value", key);
			resBuf.append("/>");
		}
		resBuf.append("</type>");
	}

	/**
	 * Build XML for a character data-type
	 * @param resBuf is the stream to write to
	 * @param type is the character data-type
	 * @param size if non-zero, is the size of the data-type in context
	 */
	private void buildCharDataType(StringBuilder resBuf, CharDataType type, int size) {
		resBuf.append("<type");
		appendNameIdAttributes(resBuf, type);
		boolean signed = type.isSigned();
		int sz = type.getLength();
		if (sz <= 0) {
			sz = size;
		}
		SpecXmlUtils.encodeStringAttribute(resBuf, "metatype", signed ? "int" : "uint");
		SpecXmlUtils.encodeSignedIntegerAttribute(resBuf, "size", sz);
		if (sz == 1) {
			SpecXmlUtils.encodeBooleanAttribute(resBuf, "char", true);
		}
		else {
			SpecXmlUtils.encodeBooleanAttribute(resBuf, "utf", true);
		}
		resBuf.append('>');
		resBuf.append("</type>");
	}

	/**
	 * Build XML for a wide character data-type
	 * @param resBuf is the stream to write to
	 * @param type is the Pointer data-type
	 */
	private void buildWideCharDataType(StringBuilder resBuf, DataType type) {
		resBuf.append("<type");
		appendNameIdAttributes(resBuf, type);
		SpecXmlUtils.encodeStringAttribute(resBuf, "metatype", "int");
		SpecXmlUtils.encodeSignedIntegerAttribute(resBuf, "size", type.getLength());
		SpecXmlUtils.encodeBooleanAttribute(resBuf, "utf", true);
		resBuf.append('>');
		resBuf.append("</type>");
	}

	/**
	 * Build XML for a string of char data-type
	 * @param resBuf is the stream to write to
	 * @param size is the length of the string
	 */
	private void buildStringDataType(StringBuilder resBuf, int size) {
		resBuf.append("<type");
		SpecXmlUtils.encodeStringAttribute(resBuf, "name", "");
		SpecXmlUtils.encodeStringAttribute(resBuf, "metatype", "array");
		SpecXmlUtils.encodeSignedIntegerAttribute(resBuf, "size", size);
		SpecXmlUtils.encodeSignedIntegerAttribute(resBuf, "arraysize", size);
		resBuf.append('>');
		appendCharTypeRef(resBuf, dataOrganization.getCharSize());
		resBuf.append("</type>");
	}

	/**
	 * Build XML for a UTF8 encoded string data-type
	 * @param resBuf is the stream to write to
	 * @param size is the length of the string (in bytes)
	 */
	private void buildStringUTF8DataType(StringBuilder resBuf, int size) {
		resBuf.append("<type");
		SpecXmlUtils.encodeStringAttribute(resBuf, "name", "");
		SpecXmlUtils.encodeStringAttribute(resBuf, "metatype", "array");
		SpecXmlUtils.encodeSignedIntegerAttribute(resBuf, "size", size);
		SpecXmlUtils.encodeSignedIntegerAttribute(resBuf, "arraysize", size);
		resBuf.append('>');
		appendCharTypeRef(resBuf, 1); // TODO: Need to ensure that UTF8 decoding applies
		resBuf.append("</type>");
	}

	/**
	 * Build XML for a UTF16 encoded string data-type
	 * @param resBuf is the stream to write to
	 * @param size is the length of the string (in bytes)
	 */
	private void buildUnicodeDataType(StringBuilder resBuf, int size) {
		resBuf.append("<type");
		SpecXmlUtils.encodeStringAttribute(resBuf, "name", "");
		SpecXmlUtils.encodeStringAttribute(resBuf, "metatype", "array");
		SpecXmlUtils.encodeSignedIntegerAttribute(resBuf, "size", size);
		SpecXmlUtils.encodeSignedIntegerAttribute(resBuf, "arraysize", size / 2);
		resBuf.append('>');
		appendCharTypeRef(resBuf, 2);
		resBuf.append("</type>");
	}

	/**
	 * Build XML for a UTF32 encoded string data-type
	 * @param resBuf is the stream to write to
	 * @param size is the length of the string (in bytes)
	 */
	private void buildUnicode32DataType(StringBuilder resBuf, int size) {
		resBuf.append("<type");
		SpecXmlUtils.encodeStringAttribute(resBuf, "name", "");
		SpecXmlUtils.encodeStringAttribute(resBuf, "metatype", "array");
		SpecXmlUtils.encodeSignedIntegerAttribute(resBuf, "size", size);
		SpecXmlUtils.encodeSignedIntegerAttribute(resBuf, "arraysize", size / 4);
		resBuf.append('>');
		appendCharTypeRef(resBuf, 4);
		resBuf.append("</type>");
	}

	/**
	 * Build XML for a FunctionDefinition data-type
	 * @param resBuf is the stream to write to
	 * @param type is the FunctionDefinition data-type
	 */
	private void buildFunctionDefinition(StringBuilder resBuf, FunctionDefinition type) {
		resBuf.append("<type");
		appendNameIdAttributes(resBuf, type);
		SpecXmlUtils.encodeStringAttribute(resBuf, "metatype", "code");
		SpecXmlUtils.encodeSignedIntegerAttribute(resBuf, "size", 1);	// Force size of 1
		resBuf.append('>');
		CompilerSpec cspec = program.getCompilerSpec();
		FunctionPrototype fproto = new FunctionPrototype(type, cspec, voidInputIsVarargs);
		fproto.buildPrototypeXML(resBuf, this);
		resBuf.append("</type>");
	}

	/**
	 * Build XML for a boolean data-type
	 * @param resBuf is the stream to write to
	 * @param type is the boolean data-type
	 */
	private void buildBooleanDataType(StringBuilder resBuf, DataType type) {
		resBuf.append("<type");
		appendNameIdAttributes(resBuf, type);
		SpecXmlUtils.encodeStringAttribute(resBuf, "metatype", "bool");
		SpecXmlUtils.encodeSignedIntegerAttribute(resBuf, "size", type.getLength());
		resBuf.append('>');
		resBuf.append("</type>");
	}

	/**
	 * Build XML for an integer data-type
	 * @param resBuf is the stream to write to
	 * @param type is the integer data-type
	 * @param size if non-zero, is the size of the data-type in context
	 */
	private void buildAbstractIntegerDataType(StringBuilder resBuf, AbstractIntegerDataType type,
			int size) {
		resBuf.append("<type");
		boolean signed = type.isSigned();
		int sz = type.getLength();
		if (sz <= 0) {
			sz = size;
		}
		appendNameIdAttributes(resBuf, type);
		SpecXmlUtils.encodeStringAttribute(resBuf, "metatype", signed ? "int" : "uint");
		SpecXmlUtils.encodeSignedIntegerAttribute(resBuf, "size", sz);
		resBuf.append('>');
		resBuf.append("</type>");
	}

	/**
	 * Build XML for a floating-point data-type
	 * @param resBuf is the stream to write to
	 * @param type is the floating-point data-type
	 */
	private void buildAbstractFloatDataType(StringBuilder resBuf, DataType type) {
		resBuf.append("<type");
		appendNameIdAttributes(resBuf, type);
		SpecXmlUtils.encodeStringAttribute(resBuf, "metatype", "float");
		SpecXmlUtils.encodeSignedIntegerAttribute(resBuf, "size", type.getLength());
		resBuf.append('>');
		resBuf.append("</type>");
	}

	/**
	 * Build XML for a data-type whose internals are opaque (to the Decompiler)
	 * @param resBuf is the stream to write to
	 * @param type is the opaque data-type
	 * @param size if non-zero, is the size of the data-type in context
	 */
	private void buildOpaqueDataType(StringBuilder resBuf, DataType type, int size) {
		resBuf.append("<type");
		int sz = type.getLength();
		boolean isVarLength = false;
		if (sz <= 0) {
			sz = size;
			isVarLength = true;
		}
		appendNameIdAttributes(resBuf, type);
		if (sz < 16) {
			SpecXmlUtils.encodeStringAttribute(resBuf, "metatype", "unknown");
		}
		else {
			// Build an "opaque" structure with no fields
			SpecXmlUtils.encodeStringAttribute(resBuf, "metatype", "struct");
		}
		SpecXmlUtils.encodeSignedIntegerAttribute(resBuf, "size", sz);
		if (isVarLength) {
			SpecXmlUtils.encodeBooleanAttribute(resBuf, "varlength", true);
		}
		resBuf.append('>');
		resBuf.append("</type>");
	}

	/**
	 * Build XML for a string data-type whose internals are opaque (to the Decompiler)
	 * @param resBuf is the stream to write to
	 * @param type is the opaque string
	 * @param size is the length of the string (in bytes)
	 */
	private void buildOpaqueString(StringBuilder resBuf, DataType type, int size) {
		resBuf.append("<type");
		appendNameIdAttributes(resBuf, type);
		SpecXmlUtils.encodeStringAttribute(resBuf, "metatype", "struct");
		SpecXmlUtils.encodeSignedIntegerAttribute(resBuf, "size", size);
		SpecXmlUtils.encodeBooleanAttribute(resBuf, "opaquestring", true);
		SpecXmlUtils.encodeBooleanAttribute(resBuf, "varlength", true);
		resBuf.append(">\n");
		resBuf.append("<field name=\"unknown_data1\"");
		SpecXmlUtils.encodeSignedIntegerAttribute(resBuf, "offset", 0);
		resBuf.append("> <typeref name=\"byte\"/></field>\n");
		size -= 1;
		resBuf.append("<field name=\"opaque_data\"");
		SpecXmlUtils.encodeSignedIntegerAttribute(resBuf, "offset", 1);
		resBuf.append("> <type");
		SpecXmlUtils.encodeStringAttribute(resBuf, "name", "");
		SpecXmlUtils.encodeStringAttribute(resBuf, "metatype", "array");
		SpecXmlUtils.encodeSignedIntegerAttribute(resBuf, "size", size);
		SpecXmlUtils.encodeSignedIntegerAttribute(resBuf, "arraysize", size);
		resBuf.append("><typeref name=\"byte\"/></type>");
		resBuf.append("</field>\n");
		resBuf.append("</type>");
	}

	/**
	 * Build an XML document string representing the Structure that has
	 *  its size reported as zero.
	 * 
	 * @param type data type to build XML for
	 * 
	 * @return XML string document
	 */
	public StringBuilder buildCompositeZeroSizePlaceholder(DataType type) {
		StringBuilder resBuf = new StringBuilder();
		String metaString;
		if (type instanceof Structure) {
			metaString = "struct";
		}
		else if (type instanceof Union) {
			metaString = "union";
		}
		else {
			return resBuf; //empty.  Could throw AssertException.
		}
		resBuf.append("<type");
		SpecXmlUtils.xmlEscapeAttribute(resBuf, "name", type.getDisplayName());
		resBuf.append(" id=\"0x" + Long.toHexString(progDataTypes.getID(type)) + "\" metatype=\"");
		resBuf.append(metaString);
		resBuf.append("\" size=\"0\"></type>");
		return resBuf;
	}

	/**
	 * Build an XML representation of a TypeDef data-type.  Generally this sends
	 * a \<def> tag with a \<typeref> reference to the underlying data-type being typedefed,
	 * but we check for Settings on the TypeDef object that can indicate
	 * specialty data-types with their own XML format.
	 * @param resBuf is the output buffer accumulating the XML
	 * @param type is the TypeDef to build the XML for
	 * @param size is the size of the data-type for the specific instantiation
	 */
	private void buildTypeDef(StringBuilder resBuf, TypeDef type, int size) {
		DataType refType = type.getDataType();
		int sz = refType.getLength();
		if (sz <= 0) {
			sz = size;
		}
		if (type.isPointer()) {
			if (hasUnsupportedTypedefSettings(type)) {
				// switch refType to undefined type if pointer-typedef settings are unsupported
				refType = Undefined.getUndefinedDataType(sz);
			}
			else {
				AddressSpace space = PointerTypedefInspector.getPointerAddressSpace(type,
					program.getAddressFactory());
				long offset = PointerTypedefInspector.getPointerComponentOffset(type);
				if (offset != 0) {
					buildPointerRelative(resBuf, type, offset, space);
					return;
				}
				if (space != null) {
					// Cannot use space, unless we are build an actual Pointer
					// Its possible that refType is still a TypeDef
					refType = type.getBaseDataType();
					buildPointer(resBuf, (Pointer) refType, space, type, size);
					return;
				}
			}
		}

		resBuf.append("<def");
		appendNameIdAttributes(resBuf, type);
		resBuf.append('>');

		buildTypeRef(resBuf, refType, sz);
		resBuf.append("</def>");
		return;
	}

	/**
	 * Generate an XML tag describing the given data-type. Most data-types produce a {@code <type>} tag,
	 * fully describing the data-type. Where possible a {@code <typeref>} tag is produced, which just gives
	 * the name of the data-type, deferring a full description of the data-type. For certain simple or
	 * nameless data-types, a {@code <type>} tag is emitted giving a full description.
	 * @param resBuf is the stream to append the tag to
	 * @param type is the data-type to be converted
	 * @param size is the size in bytes of the specific instance of the data-type
	 */
	public void buildTypeRef(StringBuilder resBuf, DataType type, int size) {
		if (type != null && type.getDataTypeManager() != progDataTypes) {
			type = type.clone(progDataTypes);
		}
		if ((type instanceof VoidDataType) || (type == null)) {
			buildType(resBuf, type, size);
			return;
		}
		if (type instanceof AbstractIntegerDataType) {
			buildType(resBuf, type, size);
			return;
		}
		if (type instanceof Pointer) {
			buildType(resBuf, type, size);
			return;
		}
		if (type instanceof Array) {
			buildType(resBuf, type, size);
			return;
		}
		if (type instanceof FunctionDefinition) {
			long id = progDataTypes.getID(type);
			if (id <= 0) {
				// Its possible the FunctionDefinition was built on the fly and is not
				// a permanent data-type of the program with an ID.  In this case, we can't
				// construct a <typeref> tag but must build a full <type> tag.
				buildType(resBuf, type, size);
				return;
			}
			size = 1;
		}
		else if (type.getLength() <= 0) {
			buildType(resBuf, type, size);
			return;
		}
		resBuf.append("<typeref");
		if (type instanceof BuiltIn) {
			SpecXmlUtils.xmlEscapeAttribute(resBuf, "name",
				((BuiltIn) type).getDecompilerDisplayName(displayLanguage));
		}
		else {
			SpecXmlUtils.xmlEscapeAttribute(resBuf, "name", type.getName());
			// Get id of type associated with program, will return -1 if not associated (builtin)
			long id = progDataTypes.getID(type);
			if (id > 0) {
				SpecXmlUtils.encodeUnsignedIntegerAttribute(resBuf, "id", id);
			}
			if (type.getLength() <= 0 && size > 0) {
				SpecXmlUtils.encodeSignedIntegerAttribute(resBuf, "size", size);
			}
		}
		resBuf.append("/>");
	}

	/**
	 * Check for data-type settings that the Decompiler does not support
	 * @param type is the data-type whose settings are checked
	 * @return true if the data-type does have unsupported settings
	 */
	private static boolean hasUnsupportedTypedefSettings(TypeDef type) {
		return (PointerTypedefInspector.getPointerType(type) != PointerType.DEFAULT ||
			PointerTypedefInspector.hasPointerBitShift(type) ||
			PointerTypedefInspector.hasPointerBitMask(type));
	}

	/**
	 * Append the name and id associated with a given data-type to an XML stream
	 * @param resBuf is the stream to append to
	 * @param type is the given data-type
	 */
	private void appendNameIdAttributes(StringBuilder resBuf, DataType type) {
		if (type instanceof BuiltIn) {
			SpecXmlUtils.xmlEscapeAttribute(resBuf, "name",
				((BuiltIn) type).getDecompilerDisplayName(displayLanguage));
		}
		else {
			SpecXmlUtils.xmlEscapeAttribute(resBuf, "name", type.getName());
			long id = progDataTypes.getID(type);
			if (id > 0) {
				SpecXmlUtils.encodeUnsignedIntegerAttribute(resBuf, "id", id);
			}
		}
	}

	/**
	 * Append an XML reference for a character data-type, based on the size in bytes
	 * @param resBuf is the stream to append to
	 * @param size is the requested size of the character data-type
	 */
	private void appendCharTypeRef(StringBuilder resBuf, int size) {
		if (size == dataOrganization.getCharSize()) {
			resBuf.append("<typeref name=\"char\"/>"); // could have size 1 or 2
			return;
		}
		if (size == dataOrganization.getWideCharSize()) {
			resBuf.append("<typeref name=\"wchar_t\"/>");
			return;
		}
		if (size == 2) {
			resBuf.append("<typeref name=\"wchar16\"/>");
			return;
		}
		if (size == 4) {
			resBuf.append("<typeref name=\"wchar32\"/>");
			return;
		}
		if (size == 1) {
			resBuf.append("<typeref name=\"byte\"/>");
			return;
		}
		throw new IllegalArgumentException("Unsupported character size");
	}

	/**
	 * Build an XML document string representing the type information for a data type
	 * 
	 * @param resBuf is the stream to append the document to
	 * @param type data type to build XML for
	 * @param size size of the data type
	 */
	public void buildType(StringBuilder resBuf, DataType type, int size) {
		if (type != null && type.getDataTypeManager() != progDataTypes) {
			type = type.clone(progDataTypes);
		}
		if ((type instanceof VoidDataType) || (type == null)) {
			buildVoid(resBuf);
		}
		else if (type instanceof TypeDef) {
			buildTypeDef(resBuf, (TypeDef) type, size);
		}
		else if (type instanceof Pointer) {
			buildPointer(resBuf, (Pointer) type, null, null, size);
		}
		else if (type instanceof Array) {
			buildArray(resBuf, (Array) type, size);
		}
		else if (type instanceof Structure) {
			buildStructure(resBuf, (Structure) type, size);
		}
		else if (type instanceof Union) {
			buildUnion(resBuf, (Union) type);
		}
		else if (type instanceof Enum) {
<<<<<<< HEAD
			appendNameIdAttributes(resBuf, type);
			Enum enumDt = (Enum) type;
			long[] values = enumDt.getValues();
			String metatype = "uint";
			for (long value : values) {
				if (value < 0) {
					metatype = "int";
					break;
				}
			}
			SpecXmlUtils.encodeStringAttribute(resBuf, "metatype", metatype);
			SpecXmlUtils.encodeSignedIntegerAttribute(resBuf, "size", enumDt.getLength());
			SpecXmlUtils.encodeBooleanAttribute(resBuf, "enum", true);
			resBuf.append(">\n");
			for (long value : values) {
				String name;
				String[] names = enumDt.getNames(value);
				if (names.length == 1) {
					name = names[0];
				} else {
					name = "(".concat(String.join(" | ", names)).concat(")");
				}
				resBuf.append("<val");
				SpecXmlUtils.xmlEscapeAttribute(resBuf, "name", name);
				SpecXmlUtils.encodeSignedIntegerAttribute(resBuf, "value", value);
				resBuf.append("/>");
			}
=======
			buildEnum(resBuf, (Enum) type, size);
>>>>>>> 47f76c78
		}
		else if (type instanceof CharDataType) {
			buildCharDataType(resBuf, (CharDataType) type, size);
		}
		else if (type instanceof WideCharDataType || type instanceof WideChar16DataType ||
			type instanceof WideChar32DataType) {
			buildWideCharDataType(resBuf, type);
		}
		else if (type instanceof AbstractStringDataType) {
			if ((type instanceof StringDataType) || (type instanceof TerminatedStringDataType)) {
				buildStringDataType(resBuf, size);
			}
			else if (type instanceof StringUTF8DataType) {
				buildStringUTF8DataType(resBuf, size);
			}
			else if ((type instanceof UnicodeDataType) ||
				(type instanceof TerminatedUnicodeDataType)) {
				buildUnicodeDataType(resBuf, size);
			}
			else if ((type instanceof Unicode32DataType) ||
				(type instanceof TerminatedUnicode32DataType)) {
				buildUnicode32DataType(resBuf, size);
			}
			else {
				buildOpaqueString(resBuf, type, size);
			}
		}
		else if (type instanceof FunctionDefinition) {
			buildFunctionDefinition(resBuf, (FunctionDefinition) type);
		}
		else if (type instanceof BooleanDataType) {
			buildBooleanDataType(resBuf, type);
		}
		else if (type instanceof AbstractIntegerDataType) { // must handle char and bool above
			buildAbstractIntegerDataType(resBuf, (AbstractIntegerDataType) type, size);
		}
		else if (type instanceof AbstractFloatDataType) {
			buildAbstractFloatDataType(resBuf, type);
		}
		else {
			buildOpaqueDataType(resBuf, type, size);
		}
	}

	/**
	 * Build the list of core data-types. Data-types that are always available to the Decompiler
	 * and are associated with a (metatype,size) pair.
	 * 
	 */
	private void generateCoreTypes() {
		voidDt = new VoidDataType(progDataTypes);
		ArrayList<TypeMap> typeList = new ArrayList<>();
		typeList.add(new TypeMap(DataType.DEFAULT, "undefined", " metatype=\"unknown\""));

		for (DataType dt : Undefined.getUndefinedDataTypes()) {
			typeList.add(new TypeMap(displayLanguage, dt, " metatype=\"unknown\""));
		}
		for (DataType dt : AbstractIntegerDataType.getSignedDataTypes(progDataTypes)) {
			typeList.add(
				new TypeMap(displayLanguage, dt.clone(progDataTypes), " metatype=\"int\""));
		}
		for (DataType dt : AbstractIntegerDataType.getUnsignedDataTypes(progDataTypes)) {
			typeList.add(
				new TypeMap(displayLanguage, dt.clone(progDataTypes), " metatype=\"uint\""));
		}
		for (DataType dt : AbstractFloatDataType.getFloatDataTypes(progDataTypes)) {
			typeList.add(new TypeMap(displayLanguage, dt, " metatype=\"float\""));
		}

		typeList.add(new TypeMap(DataType.DEFAULT, "code", " metatype=\"code\""));

		// Set "char" datatype
		DataType charDataType = new CharDataType(progDataTypes);

		String charMetatype = null;
		if (charDataType instanceof CharDataType && ((CharDataType) charDataType).isSigned()) {
			charMetatype = " metatype=\"int\"";
		}
		else {
			charMetatype = " metatype=\"uint\"";
		}
		if (charDataType.getLength() == 1) {
			charMetatype = charMetatype + " char=\"true\"";
		}
		else {
			charMetatype = charMetatype + " utf=\"true\"";
		}
		typeList.add(new TypeMap(displayLanguage, charDataType, charMetatype));

		// Set up the "wchar_t" datatype
		WideCharDataType wideDataType = new WideCharDataType(progDataTypes);
		typeList.add(new TypeMap(displayLanguage, wideDataType, " metatype=\"int\" utf=\"true\""));

		if (wideDataType.getLength() != 2) {
			typeList.add(new TypeMap(displayLanguage, new WideChar16DataType(progDataTypes),
				" metatype=\"int\" utf=\"true\""));
		}
		if (wideDataType.getLength() != 4) {
			typeList.add(new TypeMap(displayLanguage, new WideChar32DataType(progDataTypes),
				" metatype=\"int\" utf=\"true\""));
		}

		DataType boolDataType = new BooleanDataType(progDataTypes);
		typeList.add(new TypeMap(displayLanguage, boolDataType, " metatype=\"bool\""));

		coreBuiltin = new TypeMap[typeList.size()];
		typeList.toArray(coreBuiltin);
	}

	/**
	 * Sort the list of core data-types based their id
	 */
	private void sortCoreTypes() {
		Arrays.sort(coreBuiltin, (o1, o2) -> Long.compare(o1.id, o2.id));
	}

	/**
	 * Search for a core-type by id
	 * @param id to search for
	 * @return the index of the matching TypeMap or -1
	 */
	private int findTypeById(long id) {
		int min = 0;
		int max = coreBuiltin.length - 1;
		while (min <= max) {
			int mid = (min + max) / 2;
			TypeMap typeMap = coreBuiltin[mid];
			if (id == typeMap.id) {
				return mid;
			}
			if (id < typeMap.id) {
				max = mid - 1;
			}
			else {
				min = mid + 1;
			}
		}
		return -1;
	}

	/**
	 * Build the coretypes XML element
	 * @return coretypes XML element
	 */
	public String buildCoreTypes() {

		StringBuilder buf = new StringBuilder();
		buf.append("<coretypes>\n");

		buf.append("<void/>\n");

		for (TypeMap typeMap : coreBuiltin) {
			buf.append("<type name=\"");
			buf.append(typeMap.name);
			buf.append("\" size=\"");
			buf.append(Integer.toString(typeMap.dt.getLength()));
			buf.append('\"');
			buf.append(typeMap.metatype);
			buf.append(" id=\"");					// Encode special id ( <0 for builtins )
			buf.append(Long.toString(typeMap.id));
			buf.append("\"/>\n");
		}

		buf.append("</coretypes>\n");

		return buf.toString();
	}
}<|MERGE_RESOLUTION|>--- conflicted
+++ resolved
@@ -972,37 +972,7 @@
 			buildUnion(resBuf, (Union) type);
 		}
 		else if (type instanceof Enum) {
-<<<<<<< HEAD
-			appendNameIdAttributes(resBuf, type);
-			Enum enumDt = (Enum) type;
-			long[] values = enumDt.getValues();
-			String metatype = "uint";
-			for (long value : values) {
-				if (value < 0) {
-					metatype = "int";
-					break;
-				}
-			}
-			SpecXmlUtils.encodeStringAttribute(resBuf, "metatype", metatype);
-			SpecXmlUtils.encodeSignedIntegerAttribute(resBuf, "size", enumDt.getLength());
-			SpecXmlUtils.encodeBooleanAttribute(resBuf, "enum", true);
-			resBuf.append(">\n");
-			for (long value : values) {
-				String name;
-				String[] names = enumDt.getNames(value);
-				if (names.length == 1) {
-					name = names[0];
-				} else {
-					name = "(".concat(String.join(" | ", names)).concat(")");
-				}
-				resBuf.append("<val");
-				SpecXmlUtils.xmlEscapeAttribute(resBuf, "name", name);
-				SpecXmlUtils.encodeSignedIntegerAttribute(resBuf, "value", value);
-				resBuf.append("/>");
-			}
-=======
 			buildEnum(resBuf, (Enum) type, size);
->>>>>>> 47f76c78
 		}
 		else if (type instanceof CharDataType) {
 			buildCharDataType(resBuf, (CharDataType) type, size);
