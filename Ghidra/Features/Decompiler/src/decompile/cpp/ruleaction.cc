/* ###
 * IP: GHIDRA
 *
 * Licensed under the Apache License, Version 2.0 (the "License");
 * you may not use this file except in compliance with the License.
 * You may obtain a copy of the License at
 *
 *      http://www.apache.org/licenses/LICENSE-2.0
 *
 * Unless required by applicable law or agreed to in writing, software
 * distributed under the License is distributed on an "AS IS" BASIS,
 * WITHOUT WARRANTIES OR CONDITIONS OF ANY KIND, either express or implied.
 * See the License for the specific language governing permissions and
 * limitations under the License.
 */
#include "ruleaction.hh"
#include "coreaction.hh"
#include "subflow.hh"
#include "rangeutil.hh"
#include "multiprecision.hh"

namespace ghidra {

/// \class RuleEarlyRemoval
/// \brief Get rid of unused PcodeOp objects where we can guarantee the output is unused
int4 RuleEarlyRemoval::applyOp(PcodeOp *op,Funcdata &data)

{
  Varnode *vn;

  if (op->isCall()) return 0;	// Functions automatically consumed
  if (op->isIndirectSource()) return 0;
  vn = op->getOut();
  if (vn == (Varnode *)0) return 0;
  //  if (vn->isPersist()) return 0;
  if (!vn->hasNoDescend()) return 0;
  if (vn->isAutoLive()) return 0;
  AddrSpace *spc = vn->getSpace();
  if (spc->doesDeadcode())
    if (!data.deadRemovalAllowedSeen(spc))
      return 0;

  data.opDestroy(op);		// Get rid of unused op
  return 1;
}

// void RuleAddrForceRelease::getOpList(vector<uint4> &oplist) const

// {
//   oplist.push_back(CPUI_COPY);
// }

// int4 RuleAddrForceRelease::applyOp(PcodeOp *op,Funcdata &data)

// {				// Clear addrforce if op->Output is contained in input
//   if (!op->Output()->isAddrForce()) return 0;
//   Varnode *outvn,*invn;
//   PcodeOp *subop;

//   outvn = op->Input(0)();
//   if (outvn->getAddr() != op->Output()->getAddr()) return 0;
//   if (!outvn->isWritten()) return 0;
//   subop = outvn->Def();
//   invn = subop->Input(0);
//   if (subop->code() == CPUI_SUBPIECE) {
//     if (0!=invn->contains(*outvn)) return 0;
//     if (!invn->terminated()) return 0; // Bigger thing is already terminated
//   }
//   else
//     return 0;

//   data.clear_addrforce(invn);	// Clear addrforce for anything contained by input
//   return 1;
// }

/// Given a Varnode term in the expression, check if the last operation producing it
/// is to multiply by a constant.  If so pass back the constant coefficient and
/// return the underlying Varnode. Otherwise pass back the constant 1, and return
/// the original Varnode
/// \param vn is the given Varnode
/// \param coef is the reference for passing back the coefficient
/// \return the underlying Varnode of the term
Varnode *RuleCollectTerms::getMultCoeff(Varnode *vn,uintb &coef)

{
  PcodeOp *testop;
  if (!vn->isWritten()) {
    coef = 1;
    return vn;
  }
  testop = vn->getDef();
  if ((testop->code() != CPUI_INT_MULT)||(!testop->getIn(1)->isConstant())) {
    coef = 1;
    return vn;
  }
  coef = testop->getIn(1)->getOffset();
  return testop->getIn(0);
}

/// \class RuleCollectTerms
/// \brief Collect terms in a sum: `V * c + V * d   =>  V * (c + d)`
void RuleCollectTerms::getOpList(vector<uint4> &oplist) const

{
  oplist.push_back(CPUI_INT_ADD);
}

int4 RuleCollectTerms::applyOp(PcodeOp *op,Funcdata &data)

{
  PcodeOp *nextop = op->getOut()->loneDescend();
				// Do we have the root of an ADD tree
  if ((nextop!=(PcodeOp *)0)&&(nextop->code()==CPUI_INT_ADD)) return 0;
  
  TermOrder termorder(op);
  termorder.collect();		// Collect additive terms in the expression
  termorder.sortTerms();	// Sort them based on termorder
  Varnode *vn1,*vn2;
  uintb coef1,coef2;
  const vector<AdditiveEdge *> &order( termorder.getSort() );
  int4 i=0;

  if (!order[0]->getVarnode()->isConstant()) {
    for(i=1;i<order.size();++i) {
      vn1 = order[i-1]->getVarnode();
      vn2 = order[i]->getVarnode();
      if (vn2->isConstant()) break;
      vn1 = getMultCoeff(vn1,coef1);
      vn2 = getMultCoeff(vn2,coef2);
      if (vn1 == vn2) {		// Terms that can be combined
	if (order[i-1]->getMultiplier() != (PcodeOp *)0)
	  return data.distributeIntMultAdd(order[i-1]->getMultiplier()) ? 1 : 0;
	if (order[i]->getMultiplier() != (PcodeOp *)0)
	  return data.distributeIntMultAdd(order[i]->getMultiplier()) ? 1 : 0;
	coef1 = (coef1 + coef2) & calc_mask(vn1->getSize()); // The new coefficient
	Varnode *newcoeff = data.newConstant(vn1->getSize(),coef1);
	Varnode *zerocoeff = data.newConstant(vn1->getSize(),0);
	data.opSetInput(order[i-1]->getOp(),zerocoeff,order[i-1]->getSlot());
	if (coef1 == 0)
	  data.opSetInput(order[i]->getOp(),newcoeff,order[i]->getSlot());
	else {
	  nextop = data.newOp(2,order[i]->getOp()->getAddr());
	  vn2 = data.newUniqueOut(vn1->getSize(),nextop);
	  data.opSetOpcode(nextop,CPUI_INT_MULT);
	  data.opSetInput(nextop,vn1,0);
	  data.opSetInput(nextop,newcoeff,1);
	  data.opInsertBefore(nextop,order[i]->getOp());
	  data.opSetInput(order[i]->getOp(),vn2,order[i]->getSlot());
	}
	return 1;
      }
    }
  }
  coef1 = 0;
  int4 nonzerocount = 0;		// Count non-zero constants
  int4 lastconst=0;
  for(int4 j=order.size()-1;j>=i;--j) {
    if (order[j]->getMultiplier() != (PcodeOp *)0) continue;
    vn1 = order[j]->getVarnode();
    uintb val = vn1->getOffset();
    if (val != 0) {
      nonzerocount += 1;
      coef1 += val; // Sum up all the constants
      lastconst = j;
    }
  }
  if (nonzerocount <= 1) return 0; // Must sum at least two things
  vn1 = order[lastconst]->getVarnode();
  coef1 &= calc_mask(vn1->getSize());
				// Lump all the non-zero constants into one varnode
  for(int4 j=lastconst+1;j<order.size();++j)
    if (order[j]->getMultiplier() == (PcodeOp *)0)
      data.opSetInput(order[j]->getOp(),data.newConstant(vn1->getSize(),0),order[j]->getSlot());
  data.opSetInput(order[lastconst]->getOp(),data.newConstant(vn1->getSize(),coef1),order[lastconst]->getSlot());
  
  return 1;
}

/// \class RuleSelectCse
/// \brief Look for common sub-expressions (built out of a restricted set of ops)
void RuleSelectCse::getOpList(vector<uint4> &oplist) const

{
  oplist.push_back(CPUI_SUBPIECE);
  oplist.push_back(CPUI_INT_SRIGHT); // For division optimization corrections
}

int4 RuleSelectCse::applyOp(PcodeOp *op,Funcdata &data)

{
  Varnode *vn = op->getIn(0);
  list<PcodeOp *>::const_iterator iter;
  OpCode opc = op->code();
  PcodeOp *otherop;
  uintm hash;
  vector< pair<uintm,PcodeOp *> > list;
  vector<Varnode *> vlist;
  
  for(iter=vn->beginDescend();iter!=vn->endDescend();++iter) {
    otherop = *iter;
    if (otherop->code() != opc) continue;
    hash = otherop->getCseHash();
    if (hash == 0) continue;
    list.push_back(pair<uintm,PcodeOp *>(hash,otherop));
  }
  if (list.size()<=1) return 0;
  cseEliminateList(data,list,vlist);
  if (vlist.empty()) return 0;
  return 1;
}

/// \class RulePiece2Zext
/// \brief Concatenation with 0 becomes an extension:  `V = concat(#0,W)  =>  V = zext(W)`
void RulePiece2Zext::getOpList(vector<uint4> &oplist) const

{
  oplist.push_back(CPUI_PIECE);
}

int4 RulePiece2Zext::applyOp(PcodeOp *op,Funcdata &data)

{
  Varnode *constvn;

  constvn = op->getIn(0);	// Constant must be most significant bits
  if (!constvn->isConstant()) return 0;	// Must append with constant
  if (constvn->getOffset() != 0) return 0; // of value 0
  data.opRemoveInput(op,0);	// Remove the constant
  data.opSetOpcode(op,CPUI_INT_ZEXT);
  return 1;
}

/// \class RulePiece2Sext
/// \brief Concatenation with sign bits becomes an extension: `concat( V s>> #0x1f , V)  => sext(V)`
void RulePiece2Sext::getOpList(vector<uint4> &oplist) const

{
  oplist.push_back(CPUI_PIECE);
}

int4 RulePiece2Sext::applyOp(PcodeOp *op,Funcdata &data)

{
  Varnode *shiftout,*x;
  PcodeOp *shiftop;

  shiftout = op->getIn(0);
  if (!shiftout->isWritten()) return 0;
  shiftop = shiftout->getDef();
  if (shiftop->code() != CPUI_INT_SRIGHT) return 0;
  if (!shiftop->getIn(1)->isConstant()) return 0;
  int4 n = shiftop->getIn(1)->getOffset();
  x = shiftop->getIn(0);
  if (x != op->getIn(1)) return 0;
  if (n != 8*x->getSize() -1) return 0;

  data.opRemoveInput(op,0);
  data.opSetOpcode(op,CPUI_INT_SEXT);
  return 1;
}

/// \class RuleBxor2NotEqual
/// \brief Eliminate BOOL_XOR:  `V ^^ W  =>  V != W`
void RuleBxor2NotEqual::getOpList(vector<uint4> &oplist) const

{
  oplist.push_back(CPUI_BOOL_XOR);
}

int4 RuleBxor2NotEqual::applyOp(PcodeOp *op,Funcdata &data)

{
  data.opSetOpcode(op,CPUI_INT_NOTEQUAL);
  return 1;
}

/// \class RuleOrMask
/// \brief Simplify INT_OR with full mask:  `V = W | 0xffff  =>  V = W`
void RuleOrMask::getOpList(vector<uint4> &oplist) const

{
  oplist.push_back(CPUI_INT_OR);
}

int4 RuleOrMask::applyOp(PcodeOp *op,Funcdata &data)

{
  int4 size = op->getOut()->getSize();
  if (size > sizeof(uintb)) return 0; // FIXME: uintb should be arbitrary precision
  Varnode *constvn;

  constvn = op->getIn(1);
  if (!constvn->isConstant()) return 0;
  uintb val = constvn->getOffset();
  uintb mask = calc_mask(size);
  if ((val&mask) != mask) return 0;
  data.opSetOpcode(op,CPUI_COPY);
  data.opSetInput(op,constvn,0);
  data.opRemoveInput(op,1);
  return 1;
}

/// \class RuleAndMask
/// \brief Collapse unnecessary INT_AND
void RuleAndMask::getOpList(vector<uint4> &oplist) const

{
  oplist.push_back(CPUI_INT_AND);
}

int4 RuleAndMask::applyOp(PcodeOp *op,Funcdata &data)

{
  uintb mask1,mask2,andmask;
  int4 size = op->getOut()->getSize();
  Varnode *vn;

  if (size > sizeof(uintb)) return 0; // FIXME: uintb should be arbitrary precision
  mask1 = op->getIn(0)->getNZMask();
  if (mask1 == 0)
    andmask = 0;
  else {
    mask2 = op->getIn(1)->getNZMask();
    andmask = mask1 & mask2;
  }

  if (andmask==0)		// Result of AND is always zero
    vn = data.newConstant( size, 0);
  else if ((andmask & op->getOut()->getConsume())==0)
    vn = data.newConstant( size, 0);
  else if (andmask == mask1) {
    if (!op->getIn(1)->isConstant()) return 0;
    vn = op->getIn(0);		// Result of AND is equal to input(0)
  }
  else
    return 0;
  if (!vn->isHeritageKnown()) return 0;

  data.opSetOpcode(op,CPUI_COPY);
  data.opRemoveInput(op,1);
  data.opSetInput(op,vn,0);
  return 1;
}

/// \class RuleOrConsume
/// \brief Simply OR with unconsumed input:  `V = A | B  =>  V = B  if  nzm(A) & consume(V) == 0
void RuleOrConsume::getOpList(vector<uint4> &oplist) const

{
  oplist.push_back(CPUI_INT_OR);
  oplist.push_back(CPUI_INT_XOR);
}

int4 RuleOrConsume::applyOp(PcodeOp *op,Funcdata &data)

{
  Varnode *outvn = op->getOut();
  int4 size = outvn->getSize();
  if (size > sizeof(uintb)) return 0; // FIXME: uintb should be arbitrary precision
  uintb consume = outvn->getConsume();
  if ((consume & op->getIn(0)->getNZMask()) == 0) {
    data.opRemoveInput(op,0);
    data.opSetOpcode(op, CPUI_COPY);
    return 1;
  }
  else if ((consume & op->getIn(1)->getNZMask()) == 0) {
    data.opRemoveInput(op,1);
    data.opSetOpcode(op, CPUI_COPY);
    return 1;
  }
  return 0;
}

/// \class RuleOrCollapse
/// \brief Collapse unnecessary INT_OR
///
/// Replace V | c with c, if any bit not set in c,
/// is also not set in V   i.e. NZM(V) | c == c
void RuleOrCollapse::getOpList(vector<uint4> &oplist) const

{
  oplist.push_back(CPUI_INT_OR);
}

int4 RuleOrCollapse::applyOp(PcodeOp *op,Funcdata &data)

{
  uintb val,mask;
  int4 size = op->getOut()->getSize();
  Varnode *vn;

  vn = op->getIn(1);
  if (!vn->isConstant()) return 0;
  if (size > sizeof(uintb)) return 0; // FIXME: uintb should be arbitrary precision
  mask = op->getIn(0)->getNZMask();
  val = vn->getOffset();
  if ((mask | val)!=val) return 0; // first param may turn on other bits

  data.opSetOpcode(op,CPUI_COPY);
  data.opRemoveInput(op,0);
  return 1;
}

/// \class RuleAndOrLump
/// \brief Collapse constants in logical expressions:  `(V & c) & d  =>  V & (c & d)`
void RuleAndOrLump::getOpList(vector<uint4> &oplist) const

{
  oplist.push_back(CPUI_INT_AND);
  oplist.push_back(CPUI_INT_OR);
  oplist.push_back(CPUI_INT_XOR);
}

int4 RuleAndOrLump::applyOp(PcodeOp *op,Funcdata &data)

{
  OpCode opc;
  Varnode *vn1,*basevn;
  PcodeOp *op2;

  opc = op->code();
  if (!op->getIn(1)->isConstant()) return 0;
  vn1 = op->getIn(0);
  if (!vn1->isWritten()) return 0;
  op2 = vn1->getDef();
  if (op2->code() != opc) return 0; // Must be same op
  if (!op2->getIn(1)->isConstant()) return 0;
  basevn = op2->getIn(0);
  if (basevn->isFree()) return 0;
  
  uintb val = op->getIn(1)->getOffset();
  uintb val2 = op2->getIn(1)->getOffset();
  if (opc == CPUI_INT_AND)
    val &= val2;
  else if (opc == CPUI_INT_OR)
    val |= val2;
  else if (opc == CPUI_INT_XOR)
    val ^= val2;

  data.opSetInput(op,basevn,0);
  data.opSetInput(op,data.newConstant(basevn->getSize(),val),1);
  return 1;
}

/// \class RuleNegateIdentity
/// \brief Apply INT_NEGATE identities:  `V & ~V  => #0,  V | ~V  ->  #-1`
void RuleNegateIdentity::getOpList(vector<uint4> &oplist) const

{
  oplist.push_back(CPUI_INT_NEGATE);
}

int4 RuleNegateIdentity::applyOp(PcodeOp *op,Funcdata &data)

{
  Varnode *vn = op->getIn(0);
  Varnode *outVn = op->getOut();
  list<PcodeOp *>::const_iterator iter;
  for(iter=outVn->beginDescend();iter!=outVn->endDescend();++iter) {
    PcodeOp *logicOp = *iter;
    OpCode opc = logicOp->code();
    if (opc != CPUI_INT_AND && opc != CPUI_INT_OR && opc != CPUI_INT_XOR)
      continue;
    int4 slot = logicOp->getSlot(outVn);
    if (logicOp->getIn(1-slot) != vn) continue;
    uintb value = 0;
    if (opc != CPUI_INT_AND)
      value = calc_mask(vn->getSize());
    data.opSetInput(logicOp,data.newConstant(vn->getSize(),value),0);
    data.opRemoveInput(logicOp,1);
    data.opSetOpcode(logicOp,CPUI_COPY);
    return 1;
  }
  return 0;
}

/// \class RuleShiftBitops
/// \brief Shifting away all non-zero bits of one-side of a logical/arithmetic op
///
/// `( V & 0xf000 ) << 4   =>   #0 << 4`
/// `( V + 0xf000 ) << 4   =>    V << 4`
void RuleShiftBitops::getOpList(vector<uint4> &oplist) const

{
  oplist.push_back(CPUI_INT_LEFT);
  oplist.push_back(CPUI_INT_RIGHT);
  oplist.push_back(CPUI_SUBPIECE);
  oplist.push_back(CPUI_INT_MULT);
}

int4 RuleShiftBitops::applyOp(PcodeOp *op,Funcdata &data)

{
  Varnode *constvn = op->getIn(1);
  if (!constvn->isConstant()) return 0;	// Must be a constant shift
  Varnode *vn = op->getIn(0);
  if (!vn->isWritten()) return 0;
  if (vn->getSize() > sizeof(uintb)) return 0;	// FIXME: Can't exceed uintb precision
  int4 sa;
  bool leftshift;

  switch(op->code()) {
  case CPUI_INT_LEFT:
    sa = (int4) constvn->getOffset();
    leftshift = true;
    break;
  case CPUI_INT_RIGHT:
    sa = (int4) constvn->getOffset();
    leftshift = false;
    break;
  case CPUI_SUBPIECE:
    sa = (int4) constvn->getOffset();
    sa = sa * 8;
    leftshift = false;
    break;
  case CPUI_INT_MULT:
    sa = leastsigbit_set(constvn->getOffset());
    if (sa == -1) return 0;
    leftshift = true;
    break;
  default:
    return 0;			// Never reaches here
  }

  PcodeOp *bitop = vn->getDef();
  switch(bitop->code()) {
  case CPUI_INT_AND:
  case CPUI_INT_OR:
  case CPUI_INT_XOR:
    break;
  case CPUI_INT_MULT:
  case CPUI_INT_ADD:
    if (!leftshift) return 0;
    break;
  default:
    return 0;
  }
  
  int4 i;
  for(i=0;i<bitop->numInput();++i) {
    uintb nzm = bitop->getIn(i)->getNZMask();
    uintb mask = calc_mask(op->getOut()->getSize());
    if (leftshift)
      nzm = pcode_left(nzm,sa);
    else
      nzm = pcode_right(nzm,sa);
    if ((nzm&mask)==(uintb)0) break;
  }
  if (i==bitop->numInput()) return 0;
  switch(bitop->code()) {
  case CPUI_INT_MULT:
  case CPUI_INT_AND:
    vn = data.newConstant(vn->getSize(),0);
    data.opSetInput(op,vn,0);	// Result will be zero
    break;
  case CPUI_INT_ADD:
  case CPUI_INT_XOR:
  case CPUI_INT_OR:
    vn = bitop->getIn(1-i);
    if (!vn->isHeritageKnown()) return 0;
    data.opSetInput(op,vn,0);
    break;
  default:
    break;
  }
  return 1;
}

/// \class RuleRightShiftAnd
/// \brief Simplify INT_RIGHT and INT_SRIGHT ops where an INT_AND mask becomes unnecessary
///
/// - `( V & 0xf000 ) >> 24   =>   V >> 24`
/// - `( V & 0xf000 ) s>> 24  =>   V s>> 24`
void RuleRightShiftAnd::getOpList(vector<uint4> &oplist) const

{
  oplist.push_back(CPUI_INT_RIGHT);
  oplist.push_back(CPUI_INT_SRIGHT);
}

int4 RuleRightShiftAnd::applyOp(PcodeOp *op,Funcdata &data)

{
  Varnode *constVn = op->getIn(1);
  if (!constVn->isConstant()) return 0;
  Varnode *inVn = op->getIn(0);
  if (!inVn->isWritten()) return 0;
  PcodeOp *andOp = inVn->getDef();
  if (andOp->code() != CPUI_INT_AND) return 0;
  Varnode *maskVn = andOp->getIn(1);
  if (!maskVn->isConstant()) return 0;

  int4 sa = (int4)constVn->getOffset();
  uintb mask = maskVn->getOffset() >> sa;
  Varnode *rootVn = andOp->getIn(0);
  uintb full = calc_mask(rootVn->getSize()) >> sa;
  if (full != mask) return 0;
  if (rootVn->isFree()) return 0;
  data.opSetInput(op, rootVn, 0);	// Bypass the INT_AND
  return 1;
}

/// \class RuleIntLessEqual
/// \brief Convert LESSEQUAL to LESS:  `V <= c  =>  V < (c+1)`
void RuleIntLessEqual::getOpList(vector<uint4> &oplist) const

{
  oplist.push_back(CPUI_INT_LESSEQUAL);
  oplist.push_back(CPUI_INT_SLESSEQUAL);
}

int4 RuleIntLessEqual::applyOp(PcodeOp *op,Funcdata &data)

{
  if (data.replaceLessequal(op))
    return 1;
  return 0;
}

/// \class RuleEquality
/// \brief Collapse INT_EQUAL and INT_NOTEQUAL:  `f(V,W) == f(V,W)  =>  true`
///
/// If both inputs to an INT_EQUAL or INT_NOTEQUAL op are functionally equivalent,
/// the op can be collapsed to a COPY of a \b true or \b false.
void RuleEquality::getOpList(vector<uint4> &oplist) const

{
  oplist.push_back(CPUI_INT_EQUAL);
  oplist.push_back(CPUI_INT_NOTEQUAL);
}

int4 RuleEquality::applyOp(PcodeOp *op,Funcdata &data)

{
  Varnode *vn;
  if (!functionalEquality(op->getIn(0),op->getIn(1)))
    return 0;

  data.opSetOpcode(op,CPUI_COPY);
  data.opRemoveInput(op,1);
  vn = data.newConstant(1,(op->code()==CPUI_INT_EQUAL) ? 1: 0);
  data.opSetInput(op,vn,0);
  return 1;
}

/// \class RuleTermOrder
/// \brief Order the inputs to commutative operations
///
/// Constants always come last in particular which eliminates
/// some of the combinatorial explosion of expression variations.
void RuleTermOrder::getOpList(vector<uint4> &oplist) const

{
				// FIXME:  All the commutative ops
				// Use the TypeOp::commutative function
  uint4 list[]={ CPUI_INT_EQUAL, CPUI_INT_NOTEQUAL, CPUI_INT_ADD, CPUI_INT_CARRY,
		 CPUI_INT_SCARRY, CPUI_INT_XOR, CPUI_INT_AND, CPUI_INT_OR,
		 CPUI_INT_MULT, CPUI_BOOL_XOR, CPUI_BOOL_AND, CPUI_BOOL_OR,
		 CPUI_FLOAT_EQUAL, CPUI_FLOAT_NOTEQUAL, CPUI_FLOAT_ADD,
		 CPUI_FLOAT_MULT };
  oplist.insert(oplist.end(),list,list+16);
}

int4 RuleTermOrder::applyOp(PcodeOp *op,Funcdata &data)

{
  Varnode *vn1 = op->getIn(0);
  Varnode *vn2 = op->getIn(1);

  if (vn1->isConstant() && (!vn2->isConstant())) {
    data.opSwapInput(op,0,1);	// Reverse the order of the terms
    return 1;
  }
  return 0;
}

/// \brief Compute minimum and maximum bytes being used
///
/// For bytes in given Varnode pass back the largest and smallest index (lsb=0)
/// consumed by an immediate descendant.
/// \param vn is the given Varnode
/// \param maxByte will hold the index of the maximum byte
/// \param minByte will hold the index of the minimum byte
void RulePullsubMulti::minMaxUse(Varnode *vn,int4 &maxByte,int4 &minByte)

{
  list<PcodeOp *>::const_iterator iter,enditer;
  enditer = vn->endDescend();

  int4 inSize = vn->getSize();
  maxByte = -1;
  minByte = inSize;
  for(iter=vn->beginDescend();iter!=enditer;++iter) {
    PcodeOp *op = *iter;
    OpCode opc = op->code();
    if (opc == CPUI_SUBPIECE) {
      int4 min = (int4)op->getIn(1)->getOffset();
      int4 max = min + op->getOut()->getSize() - 1;
      if (min < minByte)
	minByte = min;
      if (max > maxByte)
	maxByte = max;
    }
    else {	// By default assume all bytes are used
      maxByte = inSize - 1;
      minByte = 0;
      return;
    }
  }
}

/// Replace given Varnode with (smaller) \b newVn in all descendants
///
/// If minMaxUse() indicates not all bytes are used, this should always succeed
/// \param origVn is the given Varnode
/// \param newVn is the new Varnode to replace with
/// \param maxByte is the maximum byte immediately used in \b origVn
/// \param minByte is the minimum byte immediately used in \b origVn
/// \param data is the function being analyzed
void RulePullsubMulti::replaceDescendants(Varnode *origVn,Varnode *newVn,int4 maxByte,int4 minByte,Funcdata &data)

{
  list<PcodeOp *>::const_iterator iter,enditer;
  iter = origVn->beginDescend();
  enditer = origVn->endDescend();
  while(iter != enditer) {
    PcodeOp *op = *iter;
    ++iter;
    if (op->code() == CPUI_SUBPIECE) {
      int4 truncAmount = (int4)op->getIn(1)->getOffset();
      int4 outSize = op->getOut()->getSize();
      data.opSetInput(op,newVn,0);
      if (newVn->getSize() == outSize) {
	if (truncAmount != minByte)
	  throw LowlevelError("Could not perform -replaceDescendants-");
	data.opSetOpcode(op, CPUI_COPY);
	data.opRemoveInput(op, 1);
      }
      else if (newVn->getSize() > outSize) {
	int4 newTrunc = truncAmount - minByte;
	if (newTrunc < 0)
	  throw LowlevelError("Could not perform -replaceDescendants-");
	if (newTrunc != truncAmount) {
	  data.opSetInput(op, data.newConstant(4, (uintb)newTrunc), 1);
	}
      }
      else
	throw LowlevelError("Could not perform -replaceDescendants-");
    }
    else
      throw LowlevelError("Could not perform -replaceDescendants-");
  }
}

/// \brief Return \b true if given size is a suitable truncated size
///
/// \param size is the given size
/// \return \b true if it is acceptable
bool RulePullsubMulti::acceptableSize(int4 size)

{
  if (size == 0) return false;
  if (size >= 8) return true;
  if (size == 1 || size == 2 || size == 4 || size == 8)
    return true;
  return false;
}

/// \brief  Build a SUBPIECE of given base Varnode
///
/// The PcodeOp is constructed and inserted near the definition of the base Varnode.
/// \param basevn is the given base Varnode
/// \param outsize is the required truncated size in bytes
/// \param shift is the number of least significant bytes to truncate
/// \param data is the function being analyzed
/// \return the output Varnode of the new SUBPIECE
Varnode *RulePullsubMulti::buildSubpiece(Varnode *basevn,uint4 outsize,uint4 shift,Funcdata &data)

{
  Address newaddr;
  PcodeOp *new_op;
  Varnode *outvn;

  if (basevn->isInput()) {
    BlockBasic *bb = (BlockBasic *)data.getBasicBlocks().getBlock(0);
    newaddr = bb->getStart();
  }
  else {
    if (!basevn->isWritten()) throw LowlevelError("Undefined pullsub");
    newaddr = basevn->getDef()->getAddr();
  }
  Address smalladdr1;
  bool usetmp = false;
  if (basevn->getAddr().isJoin()) {
    usetmp = true;
    JoinRecord *joinrec = data.getArch()->findJoin(basevn->getOffset());
    if (joinrec->numPieces() > 1) { // If only 1 piece (float extension) automatically use unique
      uint4 skipleft = shift;
      for(int4 i=joinrec->numPieces()-1;i>=0;--i) { // Move from least significant to most
	const VarnodeData &vdata(joinrec->getPiece(i));
	if (skipleft >= vdata.size) {
	  skipleft -= vdata.size;
	}
	else {
	  if (skipleft + outsize > vdata.size)
	    break;
	  if (vdata.space->isBigEndian())
	    smalladdr1 = vdata.getAddr() + (vdata.size - (outsize + skipleft));
	  else
	    smalladdr1 = vdata.getAddr() + skipleft;
	  usetmp = false;
	  break;
	}
      }
    }
  }
  else {
    if (!basevn->getSpace()->isBigEndian())
      smalladdr1 = basevn->getAddr()+shift;
    else
      smalladdr1 = basevn->getAddr()+(basevn->getSize()-(shift+outsize));
  }
				// Build new subpiece near definition of basevn
  new_op = data.newOp(2,newaddr);
  data.opSetOpcode(new_op,CPUI_SUBPIECE);
  if (usetmp)
    outvn = data.newUniqueOut(outsize,new_op);
  else {
    smalladdr1.renormalize(outsize);
    outvn = data.newVarnodeOut(outsize,smalladdr1,new_op);
  }
  data.opSetInput(new_op,basevn,0);
  data.opSetInput(new_op,data.newConstant(4,shift),1);

  if (basevn->isInput())
    data.opInsertBegin(new_op,(BlockBasic *)data.getBasicBlocks().getBlock(0));
  else
    data.opInsertAfter(new_op,basevn->getDef());
  return outvn;
}

/// \brief Find a predefined SUBPIECE of a base Varnode
///
/// Given a Varnode and desired dimensions (size and shift), search for a preexisting
/// truncation defined in the same block as the original Varnode or return NULL
/// \param basevn is the base Varnode
/// \param outsize is the desired truncation size
/// \param shift if the desired truncation shift
/// \return the truncated Varnode or NULL
Varnode *RulePullsubMulti::findSubpiece(Varnode *basevn,uint4 outsize,uint4 shift)

{
  list<PcodeOp *>::const_iterator iter;
  PcodeOp *prevop;

  for(iter=basevn->beginDescend();iter!=basevn->endDescend();++iter) {
    prevop = *iter;
    if (prevop->code() != CPUI_SUBPIECE) continue; // Find previous SUBPIECE
				// Make sure output is defined in same block as vn_piece
    if (basevn->isInput() && (prevop->getParent()->getIndex()!=0)) continue;
    if (!basevn->isWritten()) continue;
    if (basevn->getDef()->getParent() != prevop->getParent()) continue;
				// Make sure subpiece matches form
    if ((prevop->getIn(0) == basevn)&&
	(prevop->getOut()->getSize() == outsize)&&
	(prevop->getIn(1)->getOffset()==shift)) {
      return prevop->getOut();
    }
  }
  return (Varnode *)0;
}

/// \class RulePullsubMulti
/// \brief Pull SUBPIECE back through MULTIEQUAL
void RulePullsubMulti::getOpList(vector<uint4> &oplist) const

{
  oplist.push_back(CPUI_SUBPIECE);
}

int4 RulePullsubMulti::applyOp(PcodeOp *op,Funcdata &data)

{
  int4 maxByte,minByte,newSize;

  Varnode *vn = op->getIn(0);
  if (!vn->isWritten()) return 0;
  PcodeOp *mult = vn->getDef();
  if (mult->code()!=CPUI_MULTIEQUAL) return 0;
  // We only pull up, do not pull "down" to bottom of loop
  if (mult->getParent()->hasLoopIn()) return 0;
  minMaxUse(vn, maxByte, minByte);		// Figure out what part of -vn- is used
  newSize = maxByte - minByte + 1;
  if (maxByte < minByte || (newSize >= vn->getSize()))
    return 0;	// If all or none is getting used, nothing to do
  if (!acceptableSize(newSize)) return 0;
  Varnode *outvn = op->getOut();
  if (outvn->isPrecisLo()||outvn->isPrecisHi()) return 0; // Don't pull apart a double precision object

  // Make sure we don't new add SUBPIECE ops that aren't going to cancel in some way
  int4 branches = mult->numInput();
  uintb consume = calc_mask(newSize) << 8*minByte;
  consume = ~consume;			// Check for use of bits outside of what gets truncated later
  for(int4 i=0;i<branches;++i) {
    Varnode *inVn = mult->getIn(i);
    if ((consume & inVn->getConsume()) != 0) {	// Check if bits not truncated are still used
      // Check if there's an extension that matches the truncation
      if (minByte == 0 && inVn->isWritten()) {
	PcodeOp *defOp = inVn->getDef();
	OpCode opc = defOp->code();
	if (opc == CPUI_INT_ZEXT || opc == CPUI_INT_SEXT) {
	  if (newSize == defOp->getIn(0)->getSize())
	    continue;		// We have matching extension, so new SUBPIECE will cancel anyway
	}
      }
      return 0;
    }
  }

  Address smalladdr2;
  if (!vn->getSpace()->isBigEndian())
    smalladdr2 = vn->getAddr()+minByte;
  else
    smalladdr2 = vn->getAddr()+(vn->getSize()-maxByte-1);

  vector<Varnode *> params;

  for(int4 i=0;i<branches;++i) {
    Varnode *vn_piece = mult->getIn(i);
  // We have to be wary of exponential splittings here, do not pull the SUBPIECE
  // up the MULTIEQUAL if another related SUBPIECE has already been pulled
  // Search for a previous SUBPIECE
    Varnode *vn_sub = findSubpiece(vn_piece,newSize,minByte);
    if (vn_sub == (Varnode *)0) // Couldn't find previous subpieceing
      vn_sub = buildSubpiece(vn_piece,newSize,minByte,data);
    params.push_back(vn_sub);
  }
				// Build new multiequal near original multiequal
  PcodeOp *new_multi = data.newOp(params.size(),mult->getAddr());
  smalladdr2.renormalize(newSize);
  Varnode *new_vn = data.newVarnodeOut(newSize,smalladdr2,new_multi);
  data.opSetOpcode(new_multi,CPUI_MULTIEQUAL);
  data.opSetAllInput(new_multi,params);
  data.opInsertBegin(new_multi,mult->getParent());

  replaceDescendants(vn, new_vn, maxByte, minByte, data);
  return 1;
}

/// \class RulePullsubIndirect
/// \brief Pull-back SUBPIECE through INDIRECT
void RulePullsubIndirect::getOpList(vector<uint4> &oplist) const

{
  oplist.push_back(CPUI_SUBPIECE);
}

int4 RulePullsubIndirect::applyOp(PcodeOp *op,Funcdata &data)

{
  int4 maxByte,minByte,newSize;

  Varnode *vn = op->getIn(0);
  if (!vn->isWritten()) return 0;
  PcodeOp *indir = vn->getDef();
  if (indir->code()!=CPUI_INDIRECT) return 0;
  if (indir->getIn(1)->getSpace()->getType()!=IPTR_IOP) return 0;

  PcodeOp *targ_op = PcodeOp::getOpFromConst(indir->getIn(1)->getAddr());
  if (targ_op->isDead()) return 0;
  if (vn->isAddrForce()) return 0;
  RulePullsubMulti::minMaxUse(vn, maxByte, minByte);
  newSize = maxByte - minByte + 1;
  if (maxByte < minByte || (newSize >= vn->getSize()))
    return 0;
  if (!RulePullsubMulti::acceptableSize(newSize)) return 0;
  Varnode *outvn = op->getOut();
  if (outvn->isPrecisLo()||outvn->isPrecisHi()) return 0; // Don't pull apart double precision object

  uintb consume = calc_mask(newSize) << 8 * minByte;
  consume = ~consume;
  if ((consume & indir->getIn(0)->getConsume())!=0) return 0;

  Varnode *small2;
  Address smalladdr2;
  PcodeOp *new_ind;

  if (!vn->getSpace()->isBigEndian())
    smalladdr2 = vn->getAddr()+minByte;
  else
    smalladdr2 = vn->getAddr()+(vn->getSize()-maxByte-1);

  if (indir->isIndirectCreation()) {
    bool possibleout = !indir->getIn(0)->isIndirectZero();
    new_ind = data.newIndirectCreation(targ_op,smalladdr2,newSize,possibleout);
    small2 = new_ind->getOut();
  }
  else {
    Varnode *basevn = indir->getIn(0);
    Varnode *small1 = RulePullsubMulti::findSubpiece(basevn,newSize,op->getIn(1)->getOffset());
    if (small1 == (Varnode *)0)
      small1 = RulePullsubMulti::buildSubpiece(basevn,newSize,op->getIn(1)->getOffset(),data);
    // Create new indirect near original indirect
    new_ind = data.newOp(2,indir->getAddr());
    data.opSetOpcode(new_ind,CPUI_INDIRECT);
    small2 = data.newVarnodeOut(newSize,smalladdr2,new_ind);
    data.opSetInput(new_ind,small1,0);
    data.opSetInput(new_ind,data.newVarnodeIop(targ_op),1);
    data.opInsertBefore(new_ind,indir);
  }

  RulePullsubMulti::replaceDescendants(vn, small2, maxByte, minByte, data);
  return 1;
}

/// \brief Find a previously existing MULTIEQUAL taking given inputs
///
/// The MULTIEQUAL must be in the given block \b bb.
/// If the MULTIEQUAL does not exist, check if the inputs have
/// level 1 functional equality and if a common sub-expression is present in the block
/// \param in1 is the first input
/// \param in2 is the second input
/// \param bb is the given block to search in
/// \param earliest is the earliest of the inputs
/// \return the discovered MULTIEQUAL or the equivalent sub-expression
PcodeOp *RulePushMulti::findSubstitute(Varnode *in1,Varnode *in2,BlockBasic *bb,PcodeOp *earliest)

{
  list<PcodeOp *>::const_iterator iter,enditer;
  iter = in1->beginDescend();
  enditer = in1->endDescend();
  while(iter != enditer) {
    PcodeOp *op = *iter;
    ++iter;
    if (op->getParent() != bb) continue;
    if (op->code() != CPUI_MULTIEQUAL) continue;
    if (op->getIn(0) != in1) continue;
    if (op->getIn(1) != in2) continue;
    return op;
  }
  if (in1 == in2) return (PcodeOp *)0;
  Varnode *buf1[2];
  Varnode *buf2[2];
  if (0!=functionalEqualityLevel(in1,in2,buf1,buf2)) return (PcodeOp *)0;
  PcodeOp *op1 = in1->getDef();	// in1 and in2 must be written to not be equal and pass functional equality test
  PcodeOp *op2 = in2->getDef();
  for(int4 i=0;i<op1->numInput();++i) {
    Varnode *vn = op1->getIn(i);
    if (vn->isConstant()) continue;
    if (vn == op2->getIn(i))	// Find matching inputs to op1 and op2,
      return cseFindInBlock(op1,vn,bb,earliest); // search for cse of op1 in bb
  }

  return (PcodeOp *)0;
}

/// \class RulePushMulti
/// \brief Simplify MULTIEQUAL operations where the branches hold the same value
///
/// Look for a two-branch MULTIEQUAL where both inputs are constructed in
/// functionally equivalent ways.  Remove (the reference to) one construction
/// and move the other into the merge block.
void RulePushMulti::getOpList(vector<uint4> &oplist) const

{
  oplist.push_back(CPUI_MULTIEQUAL);
}

int4 RulePushMulti::applyOp(PcodeOp *op,Funcdata &data)

{
  if (op->numInput() != 2) return 0;
  
  Varnode *in1 = op->getIn(0);
  Varnode *in2 = op->getIn(1);

  if (!in1->isWritten()) return 0;
  if (!in2->isWritten()) return 0;
  if (in1->isSpacebase()) return 0;
  if (in2->isSpacebase()) return 0;
  Varnode *buf1[2];
  Varnode *buf2[2];
  int4 res = functionalEqualityLevel(in1,in2,buf1,buf2);
  if (res < 0) return 0;
  if (res > 1) return 0;
  PcodeOp *op1 = in1->getDef();
  if (op1->code() == CPUI_SUBPIECE) return 0; // SUBPIECE is pulled not pushed

  BlockBasic *bl = op->getParent();
  PcodeOp *earliest = earliestUseInBlock(op->getOut(),bl);
  if (op1->code() == CPUI_COPY) { // Special case of MERGE of 2 shadowing varnodes
    if (res==0) return 0;
    PcodeOp *substitute = findSubstitute(buf1[0],buf2[0],bl,earliest);
    if (substitute == (PcodeOp *)0) return 0;
    // Eliminate this op in favor of the shadowed merge
    data.totalReplace(op->getOut(),substitute->getOut());
    data.opDestroy(op);
    return 1;
  }
  PcodeOp *op2 = in2->getDef();
  if (in1->loneDescend() != op) return 0;
  if (in2->loneDescend() != op) return 0;

  Varnode *outvn = op->getOut();

  data.opSetOutput(op1,outvn);	// Move MULTIEQUAL output to op1, which will be new unified op
  data.opUninsert(op1);		// Move the unified op
  if (res == 1) {
    int4 slot1 = op1->getSlot(buf1[0]);
    PcodeOp *substitute = findSubstitute(buf1[0],buf2[0],bl,earliest);
    if (substitute == (PcodeOp *)0) {
      substitute = data.newOp(2,op->getAddr());
      data.opSetOpcode(substitute,CPUI_MULTIEQUAL);
      // Try to preserve the storage location if the input varnodes share it
      // But don't propagate addrtied varnode (thru MULTIEQUAL)
      if ((buf1[0]->getAddr() == buf2[0]->getAddr())&&(!buf1[0]->isAddrTied()))
	data.newVarnodeOut(buf1[0]->getSize(),buf1[0]->getAddr(),substitute);
      else
	data.newUniqueOut(buf1[0]->getSize(),substitute);
      data.opSetInput(substitute,buf1[0],0);
      data.opSetInput(substitute,buf2[0],1);
      data.opInsertBegin(substitute,bl);
    }
    data.opSetInput(op1,substitute->getOut(),slot1); // Replace input to the unified op with the unified varnode
    data.opInsertAfter(op1,substitute);	// Complete move of unified op into merge block
  }
  else
    data.opInsertBegin(op1,bl);	// Complete move of unified op into merge block
  data.opDestroy(op);		// Destroy the MULTIEQUAL
  data.opDestroy(op2);		// Remove the duplicate (in favor of the unified)
  return 1;
}

/// \class RuleNotDistribute
/// \brief Distribute BOOL_NEGATE:  `!(V && W)  =>  !V || !W`
void RuleNotDistribute::getOpList(vector<uint4> &oplist) const

{
  oplist.push_back(CPUI_BOOL_NEGATE);
}

int4 RuleNotDistribute::applyOp(PcodeOp *op,Funcdata &data)

{
  PcodeOp *compop = op->getIn(0)->getDef();
  PcodeOp *newneg1,*newneg2;
  Varnode *newout1,*newout2;
  OpCode opc;

  if (compop == (PcodeOp *)0) return 0;
  switch(compop->code()) {
  case CPUI_BOOL_AND:
    opc = CPUI_BOOL_OR;
    break;
  case CPUI_BOOL_OR:
    opc = CPUI_BOOL_AND;
    break;
  default:
    return 0;
  }
  
  newneg1 = data.newOp(1,op->getAddr());
  newout1 = data.newUniqueOut(1,newneg1);
  data.opSetOpcode(newneg1,CPUI_BOOL_NEGATE);
  data.opSetInput(newneg1,compop->getIn(0),0);
  data.opInsertBefore(newneg1,op);

  newneg2 = data.newOp(1,op->getAddr());
  newout2 = data.newUniqueOut(1,newneg2);
  data.opSetOpcode(newneg2,CPUI_BOOL_NEGATE);
  data.opSetInput(newneg2,compop->getIn(1),0);
  data.opInsertBefore(newneg2,op);
  
  data.opSetOpcode(op,opc);
  data.opSetInput(op,newout1,0);
  data.opInsertInput(op,newout2,1);
  return 1;
}

/// \class RuleHighOrderAnd
/// \brief Simplify INT_AND when applied to aligned INT_ADD:  `(V + c) & 0xfff0  =>  V + (c & 0xfff0)`
///
/// If V and W are aligned to a mask, then
/// `((V + c) + W) & 0xfff0   =>   (V + (c & 0xfff0)) + W`
void RuleHighOrderAnd::getOpList(vector<uint4> &oplist) const

{
  oplist.push_back(CPUI_INT_AND);
}

int4 RuleHighOrderAnd::applyOp(PcodeOp *op,Funcdata &data)

{
  Varnode *xalign;
  Varnode *cvn1 = op->getIn(1);
  if (!cvn1->isConstant()) return 0;
  if (!op->getIn(0)->isWritten()) return 0;
  PcodeOp *addop = op->getIn(0)->getDef();
  if (addop->code() != CPUI_INT_ADD) return 0;

  uintb val = cvn1->getOffset();
  int4 size = cvn1->getSize();
  // Check that cvn1 is of the form    11110000
  if (((val-1)|val) != calc_mask(size)) return 0;

  Varnode *cvn2 = addop->getIn(1);
  if (cvn2->isConstant()) {
    xalign = addop->getIn(0);
    if (xalign->isFree()) return 0;
    uintb mask1 = xalign->getNZMask();
    // addop->Input(0) must be unaffected by the AND
    if ((mask1 & val)!=mask1) return 0;

    data.opSetOpcode(op,CPUI_INT_ADD);
    data.opSetInput(op,xalign,0);
    val = val & cvn2->getOffset();
    data.opSetInput(op,data.newConstant(size,val),1);
    return 1;
  }
  else {
    if (addop->getOut()->loneDescend() != op) return 0;
    for(int4 i=0;i<2;++i) {
      Varnode *zerovn = addop->getIn(i);
      uintb mask2 = zerovn->getNZMask();
      if ((mask2 & val)!=mask2) continue; // zerovn must be unaffected by the AND operation
      Varnode *nonzerovn = addop->getIn(1-i);
      if (!nonzerovn->isWritten()) continue;
      PcodeOp *addop2 = nonzerovn->getDef();
      if (addop2->code() != CPUI_INT_ADD) continue;
      if (nonzerovn->loneDescend() != addop) continue;
      cvn2 = addop2->getIn(1);
      if (!cvn2->isConstant()) continue;
      xalign = addop2->getIn(0);
      mask2 = xalign->getNZMask();
      if ((mask2 & val)!=mask2) continue;
      val = val & cvn2->getOffset();
      data.opSetInput(addop2,data.newConstant(size,val),1);
      // Convert the AND to a COPY
      data.opRemoveInput(op,1);
      data.opSetOpcode(op,CPUI_COPY);
      return 1;
    }
  }
  return 0;
}

/// \class RuleAndDistribute
/// \brief Distribute INT_AND through INT_OR if result is simpler
void RuleAndDistribute::getOpList(vector<uint4> &oplist) const

{
  oplist.push_back(CPUI_INT_AND);
}

int4 RuleAndDistribute::applyOp(PcodeOp *op,Funcdata &data)

{
  Varnode *orvn,*othervn,*newvn1,*newvn2;
  PcodeOp *orop = (PcodeOp *)0;
  PcodeOp *newop1,*newop2;
  uintb ormask1,ormask2,othermask,fullmask;
  int4 i,size;

  size = op->getOut()->getSize();
  if (size > sizeof(uintb)) return 0; // FIXME: uintb should be arbitrary precision
  fullmask = calc_mask(size);
  for(i=0;i<2;++i) {
    othervn = op->getIn(1-i);
    if (!othervn->isHeritageKnown()) continue;
    orvn = op->getIn(i);
    orop = orvn->getDef();
    if (orop == (PcodeOp *)0) continue;
    if (orop->code() != CPUI_INT_OR) continue;
    if (!orop->getIn(0)->isHeritageKnown()) continue;
    if (!orop->getIn(1)->isHeritageKnown()) continue;
    othermask = othervn->getNZMask();
    if (othermask == 0) continue; // This case picked up by andmask
    if (othermask == fullmask) continue; // Nothing useful from distributing
    ormask1 = orop->getIn(0)->getNZMask();
    if ((ormask1 & othermask)==0) break; // AND would cancel if distributed
    ormask2 = orop->getIn(1)->getNZMask();
    if ((ormask2 & othermask)==0) break; // AND would cancel if distributed
    if (othervn->isConstant()) {
      if ((ormask1 & othermask) == ormask1) break; // AND is trivial if distributed
      if ((ormask2 & othermask) == ormask2) break;
    }
  }
  if (i==2) return 0;
				// Do distribution
  newop1 = data.newOp(2,op->getAddr()); // Distribute AND
  newvn1 = data.newUniqueOut(size,newop1);
  data.opSetOpcode(newop1,CPUI_INT_AND);
  data.opSetInput(newop1, orop->getIn(0), 0); // To first input of original OR
  data.opSetInput(newop1, othervn, 1);
  data.opInsertBefore(newop1, op);

  newop2 = data.newOp(2,op->getAddr()); // Distribute AND
  newvn2 = data.newUniqueOut(size,newop2);
  data.opSetOpcode(newop2,CPUI_INT_AND);
  data.opSetInput(newop2, orop->getIn(1), 0); // To second input of original OR
  data.opSetInput(newop2, othervn, 1);
  data.opInsertBefore(newop2, op);

  data.opSetInput( op, newvn1, 0); // new OR's inputs are outputs of new ANDs
  data.opSetInput( op, newvn2, 1);
  data.opSetOpcode(op, CPUI_INT_OR);
  
  return 1;
}

/// \class RuleLessOne
/// \brief Transform INT_LESS of 0 or 1:  `V < 1  =>  V == 0,  V <= 0  =>  V == 0`
void RuleLessOne::getOpList(vector<uint4> &oplist) const

{
  oplist.push_back(CPUI_INT_LESS);
  oplist.push_back(CPUI_INT_LESSEQUAL);
}

int4 RuleLessOne::applyOp(PcodeOp *op,Funcdata &data)

{
  Varnode *constvn = op->getIn(1);

  if (!constvn->isConstant()) return 0;
  uintb val = constvn->getOffset();
  if ((op->code()==CPUI_INT_LESS)&&(val != 1)) return 0;
  if ((op->code()==CPUI_INT_LESSEQUAL)&&(val != 0)) return 0;

  data.opSetOpcode(op,CPUI_INT_EQUAL);
  if (val != 0)
    data.opSetInput(op,data.newConstant(constvn->getSize(),0),1);
  return 1;
}

void RuleRangeMeld::getOpList(vector<uint4> &oplist) const

{
  oplist.push_back(CPUI_BOOL_OR);
  oplist.push_back(CPUI_BOOL_AND);
}

/// \class RuleRangeMeld
/// \brief Merge range conditions of the form: `V s< c, c s< V, V == c, V != c`
///
/// Look for combinations of these forms based on BOOL_AND and BOOL_OR, such as
///
///   \<range1>&&\<range2> OR \<range1>||\<range2>
///
/// Try to union or intersect the ranges to produce
/// a more concise expression.
int4 RuleRangeMeld::applyOp(PcodeOp *op,Funcdata &data)

{
  PcodeOp *sub1,*sub2;
  Varnode *vn1,*vn2;
  Varnode *A1,*A2;
  int4 restype;

  vn1 = op->getIn(0);
  if (!vn1->isWritten()) return 0;
  vn2 = op->getIn(1);
  if (!vn2->isWritten()) return 0;
  sub1 = vn1->getDef();
  if (!sub1->isBoolOutput())
    return 0;
  sub2 = vn2->getDef();
  if (!sub2->isBoolOutput())
    return 0;

  CircleRange range1(true);
  Varnode *markup = (Varnode *)0;
  A1 = range1.pullBack(sub1,&markup,false);
  if (A1 == (Varnode *)0) return 0;
  CircleRange range2(true);
  A2 = range2.pullBack(sub2,&markup,false);
  if (A2 == (Varnode *)0) return 0;
  if (sub1->code() == CPUI_BOOL_NEGATE) { // Do an extra pull back, if the last step is a '!'
    if (!A1->isWritten()) return 0;
    A1 = range1.pullBack(A1->getDef(),&markup,false);
    if (A1 == (Varnode *)0) return 0;
  }
  if (sub2->code() == CPUI_BOOL_NEGATE) { // Do an extra pull back, if the last step is a '!'
    if (!A2->isWritten()) return 0;
    A2 = range2.pullBack(A2->getDef(),&markup,false);
    if (A2 == (Varnode *)0) return 0;
  }
  if (!functionalEquality(A1,A2)) {
    if (A2->getSize() == A1->getSize()) return 0;
    if ((A1->getSize() < A2->getSize())&&(A2->isWritten()))
      A2 = range2.pullBack(A2->getDef(),&markup,false);
    else if (A1->isWritten())
      A1 = range1.pullBack(A1->getDef(),&markup,false);
    if (A1 != A2) return 0;
  }
  if (!A1->isHeritageKnown()) return 0;

  if (op->code() == CPUI_BOOL_AND)
    restype = range1.intersect(range2);
  else
    restype = range1.circleUnion(range2);
  
  if (restype == 0) {
    OpCode opc;
    uintb resc;
    int4 resslot;
    restype = range1.translate2Op(opc,resc,resslot);
    if (restype == 0) {
      Varnode *newConst = data.newConstant(A1->getSize(),resc);
      if (markup != (Varnode *)0) {		// We have potential constant markup
	newConst->copySymbolIfValid(markup);	// Propagate the markup into our new constant
      }
      data.opSetOpcode(op,opc);
      data.opSetInput(op,A1,1-resslot);
      data.opSetInput(op,newConst,resslot);
      return 1;
    }
  }

  if (restype == 2) return 0;	// Cannot represent
  if (restype == 1) {		// Pieces covers everything, condition is always true
    data.opSetOpcode(op,CPUI_COPY);
    data.opRemoveInput(op,1);
    data.opSetInput(op,data.newConstant(1,1),0);
  }
  else if (restype == 3) {	// Nothing left in intersection, condition is always false
    data.opSetOpcode(op,CPUI_COPY);
    data.opRemoveInput(op,1);
    data.opSetInput(op,data.newConstant(1,0),0);
  }
  return 1;
}

/// \class RuleFloatRange
/// \brief Merge range conditions of the form: `V f< c, c f< V, V f== c` etc.
///
/// Convert `(V f< W)||(V f== W)   =>   V f<= W` (and similar variants)
void RuleFloatRange::getOpList(vector<uint4> &oplist) const

{
  oplist.push_back(CPUI_BOOL_OR);
  oplist.push_back(CPUI_BOOL_AND);
}

int4 RuleFloatRange::applyOp(PcodeOp *op,Funcdata &data)

{
  PcodeOp *cmp1,*cmp2;
  Varnode *vn1,*vn2;

  vn1 = op->getIn(0);
  if (!vn1->isWritten()) return 0;
  vn2 = op->getIn(1);
  if (!vn2->isWritten()) return 0;
  cmp1 = vn1->getDef();
  cmp2 = vn2->getDef();
  OpCode opccmp1 = cmp1->code();
  // Set cmp1 to LESS or LESSEQUAL operator, cmp2 is the "other" operator
  if ((opccmp1!=CPUI_FLOAT_LESS)&&(opccmp1!=CPUI_FLOAT_LESSEQUAL)) {
    cmp1 = cmp2;
    cmp2 = vn1->getDef();
    opccmp1 = cmp1->code();
  }
  OpCode resultopc = CPUI_COPY;
  if (opccmp1==CPUI_FLOAT_LESS) {
    if ((cmp2->code() == CPUI_FLOAT_EQUAL)&&(op->code()==CPUI_BOOL_OR))
      resultopc = CPUI_FLOAT_LESSEQUAL;
  }
  else if (opccmp1==CPUI_FLOAT_LESSEQUAL) {
    if ((cmp2->code() == CPUI_FLOAT_NOTEQUAL)&&(op->code()==CPUI_BOOL_AND))
      resultopc = CPUI_FLOAT_LESS;
  }

  if (resultopc == CPUI_COPY) return 0;

  // Make sure both operators are comparing the same things
  Varnode *nvn1,*cvn1;
  int4 slot1 = 0;
  nvn1 = cmp1->getIn(slot1);	// Set nvn1 to a non-constant off of cmp1
  if (nvn1->isConstant()) {
    slot1 = 1;
    nvn1 = cmp1->getIn(slot1);
    if (nvn1->isConstant()) return 0;
  }
  if (nvn1->isFree()) return 0;
  cvn1 = cmp1->getIn(1-slot1);	// Set cvn1 to the "other" slot off of cmp1
  int4 slot2;
  if (nvn1 != cmp2->getIn(0)) {
    slot2 = 1;
    if (nvn1 != cmp2->getIn(1))
      return 0;
  }
  else
    slot2 = 0;
  Varnode *matchvn = cmp2->getIn(1-slot2);
  if (cvn1->isConstant()) {
    if (!matchvn->isConstant()) return 0;
    if (matchvn->getOffset() != cvn1->getOffset()) return 0;
  }
  else if (cvn1 != matchvn)
    return 0;
  else if (cvn1->isFree())
    return 0;

  // Collapse the 2 comparisons into 1 comparison
  data.opSetOpcode(op,resultopc);
  data.opSetInput(op,nvn1,slot1);
  if (cvn1->isConstant())
    data.opSetInput(op,data.newConstant(cvn1->getSize(),cvn1->getOffset()),1-slot1);
  else
    data.opSetInput(op,cvn1,1-slot1);
  return 1;
}

/// \class RuleAndCommute
/// \brief Commute INT_AND with INT_LEFT and INT_RIGHT: `(V << W) & d  =>  (V & (W >> c)) << c`
///
/// This makes sense to do if W is constant and there is no other use of (V << W)
/// If W is \b not constant, it only makes sense if the INT_AND is likely to cancel
/// with a specific INT_OR or PIECE
void RuleAndCommute::getOpList(vector<uint4> &oplist) const

{
  oplist.push_back(CPUI_INT_AND);
}

int4 RuleAndCommute::applyOp(PcodeOp *op,Funcdata &data)

{
  Varnode *orvn,*shiftvn,*othervn,*newvn1,*newvn2,*savn;
  PcodeOp *orop,*shiftop,*newop1,*newop2;
  uintb ormask1,ormask2,othermask,fullmask;
  OpCode opc = CPUI_INT_OR; // Unnecessary initialization
  int4 sa,i,size;

  orvn = othervn = savn = (Varnode *)0; // Unnecessary initialization
  size = op->getOut()->getSize();
  if (size > sizeof(uintb)) return 0; // FIXME: uintb should be arbitrary precision
  fullmask = calc_mask(size);
  for(i=0;i<2;++i) {
    shiftvn = op->getIn(i);
    shiftop = shiftvn->getDef();
    if (shiftop == (PcodeOp *)0) continue;
    opc = shiftop->code();
    if ((opc != CPUI_INT_LEFT)&&(opc!=CPUI_INT_RIGHT)) continue;
    savn = shiftop->getIn(1);
    if (!savn->isConstant()) continue;
    sa = (int4)savn->getOffset();

    othervn = op->getIn(1-i);
    if (!othervn->isHeritageKnown()) continue;
    othermask = othervn->getNZMask();
      // Check if AND is only zeroing bits which are already
      // zeroed by the shift, in which case andmask takes
      // care of it
    if (opc==CPUI_INT_RIGHT) {
      if ((fullmask>>sa)==othermask) continue;
      othermask <<= sa;		// Calc mask as it will be after commute
    }
    else {
      if (((fullmask<<sa)&&fullmask)==othermask) continue;
      othermask >>= sa;		// Calc mask as it will be after commute
    }
    if (othermask == 0) continue; // Handled by andmask
    if (othermask == fullmask) continue;

    orvn = shiftop->getIn(0);
    if ((opc==CPUI_INT_LEFT)&&(othervn->isConstant())) {
      //  (v & #c) << #sa     if preferred to (v << #sa) & #(c << sa)
      // because the mask is right/least justified, so it makes sense as a normalization
      // NOTE: if the shift is right(>>) then performing the AND first does NOT give a justified mask
      // NOTE: if we don't check that AND is masking with a constant, RuleAndCommute causes an infinite
      //       sequence of transforms
      if (shiftvn->loneDescend() == op) break; // If there is no other use of shift, always do the commute
    }

    if (!orvn->isWritten()) continue;
    orop = orvn->getDef();

    if (orop->code() == CPUI_INT_OR) {
      ormask1 = orop->getIn(0)->getNZMask();
      if ((ormask1 & othermask)==0) break;
      ormask2 = orop->getIn(1)->getNZMask();
      if ((ormask2 & othermask)==0) break;
      if (othervn->isConstant()) {
	if ((ormask1 & othermask) == ormask1) break;
	if ((ormask2 & othermask) == ormask2) break;
      }
    }
    else if (orop->code() == CPUI_PIECE) {
      ormask1 = orop->getIn(1)->getNZMask();	// Low part of piece
      if ((ormask1 & othermask)==0) break;
      ormask2 = orop->getIn(0)->getNZMask();	// High part
      ormask2 <<= orop->getIn(1)->getSize() * 8;
      if ((ormask2 & othermask)==0) break;
    }
    else
      continue;
  }
  if (i==2) return 0;
				// Do the commute
  newop1 = data.newOp(2,op->getAddr());
  newvn1 = data.newUniqueOut(size,newop1);
  data.opSetOpcode(newop1,(opc==CPUI_INT_LEFT)?CPUI_INT_RIGHT:CPUI_INT_LEFT);
  data.opSetInput(newop1, othervn, 0);
  data.opSetInput(newop1, savn, 1);
  data.opInsertBefore(newop1, op);

  newop2 = data.newOp(2,op->getAddr());
  newvn2 = data.newUniqueOut(size,newop2);
  data.opSetOpcode(newop2,CPUI_INT_AND);
  data.opSetInput(newop2, orvn, 0);
  data.opSetInput(newop2, newvn1, 1);
  data.opInsertBefore(newop2, op);
  
  data.opSetInput(op, newvn2, 0);
  data.opSetInput(op, savn, 1);
  data.opSetOpcode(op, opc);

  return 1;
}

/// \class RuleAndPiece
/// \brief Convert PIECE to INT_ZEXT where appropriate: `V & concat(W,X)  =>  zext(X)`
///
/// Conversion to INT_ZEXT works if we know the upper part of the result is zero.
///
/// Similarly if the lower part is zero:  `V & concat(W,X)  =>  V & concat(#0,X)`
void RuleAndPiece::getOpList(vector<uint4> &oplist) const

{
  oplist.push_back(CPUI_INT_AND);
}

int4 RuleAndPiece::applyOp(PcodeOp *op,Funcdata &data)

{
  Varnode *piecevn,*othervn,*highvn,*lowvn,*newvn,*newvn2;
  PcodeOp *pieceop,*newop;
  uintb othermask,maskhigh,masklow;
  OpCode opc = CPUI_PIECE;	// Unnecessary initialization
  int4 i,size;

  size = op->getOut()->getSize();
  highvn = lowvn = (Varnode *)0; // Unnecessary initialization
  for(i=0;i<2;++i) {
    piecevn = op->getIn(i);
    if (!piecevn->isWritten()) continue;
    pieceop = piecevn->getDef();
    if (pieceop->code() != CPUI_PIECE) continue;
    othervn = op->getIn(1-i);
    othermask = othervn->getNZMask();
    if (othermask == calc_mask(size)) continue;
    if (othermask == 0) continue; // Handled by andmask
    highvn = pieceop->getIn(0);
    if (!highvn->isHeritageKnown()) continue;
    lowvn = pieceop->getIn(1);
    if (!lowvn->isHeritageKnown()) continue;
    maskhigh = highvn->getNZMask();
    masklow = lowvn->getNZMask();
    if ((maskhigh & (othermask>>(lowvn->getSize()*8)))==0) {
      if ((maskhigh==0)&&(highvn->isConstant())) continue; // Handled by piece2zext
      opc = CPUI_INT_ZEXT;
      break;
    }
    else if ((masklow & othermask)==0) {
      if (lowvn->isConstant()) continue; // Nothing to do
      opc = CPUI_PIECE;
      break;
    }
  }
  if (i==2) return 0;
  if (opc == CPUI_INT_ZEXT) {	// Change PIECE(a,b) to ZEXT(b)
    newop = data.newOp(1,op->getAddr());
    data.opSetOpcode(newop,opc);
    data.opSetInput(newop, lowvn, 0);
   }
   else {			// Change PIECE(a,b) to PIECE(a,#0)
     newvn2 = data.newConstant(lowvn->getSize(),0);
     newop = data.newOp(2,op->getAddr());
     data.opSetOpcode(newop,opc);
     data.opSetInput(newop, highvn, 0);
     data.opSetInput(newop, newvn2, 1);
   }
  newvn = data.newUniqueOut(size,newop);
  data.opInsertBefore(newop, op);
  data.opSetInput(op,newvn,i);
  return 1;
}

/// \class RuleAndZext
/// \brief Convert INT_AND to INT_ZEXT where appropriate: `sext(X) & 0xffff  =>  zext(X)`
///
/// Similarly `concat(Y,X) & 0xffff  =>  zext(X)`
void RuleAndZext::getOpList(vector<uint4> &oplist) const

{
  oplist.push_back(CPUI_INT_AND);
}

int4 RuleAndZext::applyOp(PcodeOp *op,Funcdata &data)

{
  Varnode *cvn1 = op->getIn(1);
  if (!cvn1->isConstant()) return 0;
  if (!op->getIn(0)->isWritten()) return 0;
  PcodeOp *otherop = op->getIn(0)->getDef();
  OpCode opc = otherop->code();
  Varnode *rootvn;
  if (opc == CPUI_INT_SEXT)
    rootvn = otherop->getIn(0);
  else if (opc == CPUI_PIECE)
    rootvn = otherop->getIn(1);
  else
    return 0;
  uintb mask = calc_mask(rootvn->getSize());
  if (mask != cvn1->getOffset())
    return 0;
  if (rootvn->isFree())
    return 0;
  if (rootvn->getSize() > sizeof(uintb))	// FIXME: Should be arbitrary precision
    return 0;
  data.opSetOpcode(op, CPUI_INT_ZEXT);
  data.opRemoveInput(op, 1);
  data.opSetInput(op, rootvn, 0);
  return 1;
}

/// \class RuleAndCompare
/// \brief Simplify INT_ZEXT and SUBPIECE in masked comparison: `zext(V) & c == 0  =>  V & (c & mask) == 0`
///
/// Similarly:  `sub(V,c) & d == 0  =>  V & (d & mask) == 0`
void RuleAndCompare::getOpList(vector<uint4> &oplist) const

{
  oplist.push_back(CPUI_INT_EQUAL);
  oplist.push_back(CPUI_INT_NOTEQUAL);
}

int4 RuleAndCompare::applyOp(PcodeOp *op,Funcdata &data)

{
  if (!op->getIn(1)->isConstant()) return 0;
  if (op->getIn(1)->getOffset() != 0) return 0;

  Varnode *andvn,*subvn,*basevn,*constvn;
  PcodeOp *andop,*subop;
  uintb andconst,baseconst;

  andvn = op->getIn(0);
  if (!andvn->isWritten()) return 0;
  andop = andvn->getDef();
  if (andop->code() != CPUI_INT_AND) return 0;
  if (!andop->getIn(1)->isConstant()) return 0;
  subvn = andop->getIn(0);
  if (!subvn->isWritten()) return 0;
  subop = subvn->getDef();
  switch(subop->code()) {
  case CPUI_SUBPIECE:
    basevn = subop->getIn(0);
    baseconst = andop->getIn(1)->getOffset();
    andconst  = baseconst << subop->getIn(1)->getOffset() * 8;
    break;
  case CPUI_INT_ZEXT:
    basevn = subop->getIn(0);
    baseconst = andop->getIn(1)->getOffset();
    andconst = baseconst & calc_mask(basevn->getSize());
    break;
  default:
    return 0;
  }

  if (baseconst == calc_mask(andvn->getSize())) return 0;	// Degenerate AND
  if (basevn->isFree()) return 0;

  constvn = data.newConstant(basevn->getSize(),andconst);
  if (baseconst == andconst)			// If no effective change in constant (except varnode size)
    constvn->copySymbol(andop->getIn(1));	// Keep any old symbol
  // New version of and with bigger inputs
  PcodeOp *newop = data.newOp(2,andop->getAddr());
  data.opSetOpcode(newop,CPUI_INT_AND);
  Varnode *newout = data.newUniqueOut(basevn->getSize(),newop);
  data.opSetInput(newop,basevn,0);
  data.opSetInput(newop,constvn,1);
  data.opInsertBefore(newop,andop);

  data.opSetInput(op,newout,0);
  data.opSetInput(op,data.newConstant(basevn->getSize(),0),1);
  return 1;
}

/// \class RuleDoubleSub
/// \brief Simplify chained SUBPIECE:  `sub( sub(V,c), d)  =>  sub(V, c+d)`
void RuleDoubleSub::getOpList(vector<uint4> &oplist) const

{
  oplist.push_back(CPUI_SUBPIECE);
}

int4 RuleDoubleSub::applyOp(PcodeOp *op,Funcdata &data)

{
  PcodeOp *op2;
  Varnode *vn;
  int4 offset1,offset2;

  vn = op->getIn(0);
  if (!vn->isWritten()) return 0;
  op2 = vn->getDef();
  if (op2->code() != CPUI_SUBPIECE) return 0;
  offset1 = op->getIn(1)->getOffset();
  offset2 = op2->getIn(1)->getOffset();

  data.opSetInput(op,op2->getIn(0),0);	// Skip middleman
  data.opSetInput(op,data.newConstant(4,offset1+offset2), 1);
  return 1;
}

/// \class RuleDoubleShift
/// \brief Simplify chained shifts INT_LEFT and INT_RIGHT
///
/// INT_MULT is considered a shift if it multiplies by a constant power of 2.
/// The shifts can combine or cancel. Combined shifts may zero out result.
///
///    - `(V << c) << d  =>  V << (c+d)`
///    - `(V << c) >> c` =>  V & 0xff`
void RuleDoubleShift::getOpList(vector<uint4> &oplist) const

{
  oplist.push_back(CPUI_INT_LEFT);
  oplist.push_back(CPUI_INT_RIGHT);
  oplist.push_back(CPUI_INT_MULT);
}

int4 RuleDoubleShift::applyOp(PcodeOp *op,Funcdata &data)

{
  Varnode *secvn,*newvn;
  PcodeOp *secop;
  OpCode opc1,opc2;
  int4 sa1,sa2,size;
  uintb mask;

  if (!op->getIn(1)->isConstant()) return 0;
  secvn = op->getIn(0);
  if (!secvn->isWritten()) return 0;
  secop = secvn->getDef();
  opc2 = secop->code();
  if ((opc2!=CPUI_INT_LEFT)&&(opc2!=CPUI_INT_RIGHT)&&(opc2!=CPUI_INT_MULT))
    return 0;
  if (!secop->getIn(1)->isConstant()) return 0;
  opc1 = op->code();
  size = secvn->getSize();
  if (!secop->getIn(0)->isHeritageKnown()) return 0;

  if (opc1 == CPUI_INT_MULT) {
    uintb val = op->getIn(1)->getOffset();
    sa1 = leastsigbit_set(val);
    if ((val>>sa1) != (uintb)1) return 0; // Not multiplying by a power of 2
    opc1 = CPUI_INT_LEFT;
  }
  else
    sa1 = op->getIn(1)->getOffset();
  if (opc2 == CPUI_INT_MULT) {
    uintb val = secop->getIn(1)->getOffset();
    sa2 = leastsigbit_set(val);
    if ((val>>sa2) != (uintb)1) return 0; // Not multiplying by a power of 2
    opc2 = CPUI_INT_LEFT;
  }
  else
    sa2 = secop->getIn(1)->getOffset();
  if (opc1 == opc2) {
    if (sa1 + sa2 < 8*size) {
      newvn = data.newConstant(4,sa1+sa2);
      data.opSetOpcode(op,opc1);
      data.opSetInput(op,secop->getIn(0),0);
      data.opSetInput(op,newvn,1);
    }
    else {
      newvn = data.newConstant(size,0);
      data.opSetOpcode(op,CPUI_COPY);
      data.opSetInput(op,newvn,0);
      data.opRemoveInput(op,1);
    }
  }
  else if (sa1 == sa2 && size <= sizeof(uintb)) {	// FIXME:  precision
    mask = calc_mask(size);
    if (opc1 == CPUI_INT_LEFT) {
      // The INT_LEFT is highly likely to be a multiply, so don't collapse to an INT_AND if there
      // are other uses of the intermediate value.
      if (secvn->loneDescend() == (PcodeOp *)0) return 0;
      mask = (mask<<sa1) & mask;
    }
    else
      mask = (mask>>sa1) & mask;
    newvn = data.newConstant(size,mask);
    data.opSetOpcode(op,CPUI_INT_AND);
    data.opSetInput(op,secop->getIn(0),0);
    data.opSetInput(op,newvn,1);
  }
  else
    return 0;
  return 1;
}

/// \class RuleDoubleArithShift
/// \brief Simplify two sequential INT_SRIGHT: `(x s>> c) s>> d   =>  x s>> saturate(c + d)`
///
/// Division optimization in particular can produce a sequence of signed right shifts.
/// The shift amounts add up to the point where the sign bit has saturated the entire result.
void RuleDoubleArithShift::getOpList(vector<uint4> &oplist) const

{
  oplist.push_back(CPUI_INT_SRIGHT);
}

int4 RuleDoubleArithShift::applyOp(PcodeOp *op,Funcdata &data)

{
  Varnode *constD = op->getIn(1);
  if (!constD->isConstant()) return 0;
  Varnode *shiftin = op->getIn(0);
  if (!shiftin->isWritten()) return 0;
  PcodeOp *shift2op = shiftin->getDef();
  if (shift2op->code() != CPUI_INT_SRIGHT) return 0;
  Varnode *constC = shift2op->getIn(1);
  if (!constC->isConstant()) return 0;
  Varnode *inVn = shift2op->getIn(0);
  if (inVn->isFree()) return 0;
  int4 max = op->getOut()->getSize() * 8 - 1;	// This is maximum possible shift.
  int4 sa = (int4)constC->getOffset() + (int4)constD->getOffset();
  if (sa <= 0) return 0;	// Something is wrong
  if (sa > max)
    sa = max;			// Shift amount has saturated
  data.opSetInput(op, inVn, 0);
  data.opSetInput(op, data.newConstant(4, sa),1);
  return 1;
}

/// \class RuleConcatShift
/// \brief Simplify INT_RIGHT canceling PIECE: `concat(V,W) >> c  =>  zext(V)`
///
/// Right shifts (signed and unsigned) can throw away the least significant part
/// of a concatentation.  The result is a (sign or zero) extension of the most significant part.
/// Depending on the original shift amount, the extension may still need to be shifted.
void RuleConcatShift::getOpList(vector<uint4> &oplist) const

{
  oplist.push_back(CPUI_INT_RIGHT);
  oplist.push_back(CPUI_INT_SRIGHT);
}

int4 RuleConcatShift::applyOp(PcodeOp *op,Funcdata &data)

{
  if (!op->getIn(1)->isConstant()) return 0;

  Varnode *shiftin = op->getIn(0);
  if (!shiftin->isWritten()) return 0;
  PcodeOp *concat = shiftin->getDef();
  if (concat->code() != CPUI_PIECE) return 0;
  
  int4 sa = op->getIn(1)->getOffset();
  int4 leastsize = concat->getIn(1)->getSize() * 8;
  if (sa < leastsize) return 0;	// Does shift throw away least sig part
  Varnode *mainin = concat->getIn(0);
  if (mainin->isFree()) return 0;
  sa -= leastsize;
  OpCode extcode = (op->code() == CPUI_INT_RIGHT) ? CPUI_INT_ZEXT : CPUI_INT_SEXT;
  if (sa == 0) {		// Exact cancelation
    data.opRemoveInput(op,1);	// Remove thrown away least
    data.opSetOpcode(op,extcode); // Change to extension
    data.opSetInput(op,mainin,0);
  }
  else {
    // Create a new extension op
    PcodeOp *extop = data.newOp(1,op->getAddr());
    data.opSetOpcode(extop,extcode);
    Varnode *newvn = data.newUniqueOut(shiftin->getSize(),extop);
    data.opSetInput(extop,mainin,0);

    // Adjust the shift amount
    data.opSetInput(op,newvn,0);
    data.opSetInput(op,data.newConstant(op->getIn(1)->getSize(),sa),1);
    data.opInsertBefore(extop,op);
  }
  return 1;
}

/// \class RuleLeftRight
/// \brief Transform canceling INT_RIGHT or INT_SRIGHT of INT_LEFT
///
/// This works for both signed and unsigned right shifts. The shift
/// amount must be a multiple of 8.
///
/// `(V << c) s>> c  =>  sext( sub(V, #0) )`
void RuleLeftRight::getOpList(vector<uint4> &oplist) const

{
  oplist.push_back(CPUI_INT_RIGHT);
  oplist.push_back(CPUI_INT_SRIGHT);
}

int4 RuleLeftRight::applyOp(PcodeOp *op,Funcdata &data)

{
  if (!op->getIn(1)->isConstant()) return 0;

  Varnode *shiftin = op->getIn(0);
  if (!shiftin->isWritten()) return 0;
  PcodeOp *leftshift = shiftin->getDef();
  if (leftshift->code() != CPUI_INT_LEFT) return 0;
  if (!leftshift->getIn(1)->isConstant()) return 0;
  uintb sa = op->getIn(1)->getOffset();
  if (leftshift->getIn(1)->getOffset() != sa) return 0; // Left shift must be by same amount

  if ((sa & 7) != 0) return 0;	// Must be multiple of 8
  int4 isa = (int4)(sa>>3);
  int4 tsz = shiftin->getSize() - isa;
  if ((tsz!=1)&&(tsz!=2)&&(tsz!=4)&&(tsz!=8)) return 0;
  
  if (shiftin->loneDescend() != op) return 0;
  Address addr = shiftin->getAddr();
  if (addr.isBigEndian())
    addr = addr + isa;
  data.opUnsetInput(op,0);
  data.opUnsetOutput(leftshift);
  addr.renormalize(tsz);
  Varnode *newvn = data.newVarnodeOut(tsz,addr,leftshift);
  data.opSetOpcode(leftshift,CPUI_SUBPIECE);
  data.opSetInput(leftshift, data.newConstant( leftshift->getIn(1)->getSize(), 0), 1);
  data.opSetInput(op, newvn, 0);
  data.opRemoveInput(op,1);	// Remove the right-shift constant
  data.opSetOpcode( op, (op->code() == CPUI_INT_SRIGHT) ? CPUI_INT_SEXT : CPUI_INT_ZEXT);
  return 1;
}

/// \class RuleShiftCompare
/// \brief Transform shifts in comparisons:  `V >> c == d  =>  V == (d << c)`
///
/// Similarly: `V << c == d  =>  V & mask == (d >> c)`
///
/// The rule works on both INT_EQUAL and INT_NOTEQUAL.
void RuleShiftCompare::getOpList(vector<uint4> &oplist) const

{
  oplist.push_back(CPUI_INT_EQUAL);
  oplist.push_back(CPUI_INT_NOTEQUAL);
}

int4 RuleShiftCompare::applyOp(PcodeOp *op,Funcdata &data)

{
  Varnode *shiftvn,*constvn,*savn,*mainvn;
  PcodeOp *shiftop;
  int4 sa;
  uintb constval,nzmask,newconst;
  OpCode opc;
  bool isleft;

  shiftvn = op->getIn(0);
  constvn = op->getIn(1);
  if (!constvn->isConstant()) return 0;
  if (!shiftvn->isWritten()) return 0;
  shiftop = shiftvn->getDef();
  opc = shiftop->code();
  if (opc==CPUI_INT_LEFT) {
    isleft = true;
    savn = shiftop->getIn(1);
    if (!savn->isConstant()) return 0;
    sa = savn->getOffset();
  }
  else if (opc == CPUI_INT_RIGHT) {
    isleft = false;
    savn = shiftop->getIn(1);
    if (!savn->isConstant()) return 0;
    sa = savn->getOffset();
  // There are definitely some situations where you don't want this rule to apply, like jump
  // table analysis where the switch variable is a bit field.
  // When shifting to the right, this is a likely shift out of a bitfield, which we would want to keep
  // We only apply when we know we will eliminate a variable
    if (shiftvn->loneDescend() != op) return 0;
  }
  else if (opc == CPUI_INT_MULT) {
    isleft = true;
    savn = shiftop->getIn(1);
    if (!savn->isConstant()) return 0;
    uintb val = savn->getOffset();
    sa = leastsigbit_set(val);
    if ((val>>sa) != (uintb)1) return 0; // Not multiplying by a power of 2
  }
  else if (opc == CPUI_INT_DIV) {
    isleft = false;
    savn = shiftop->getIn(1);
    if (!savn->isConstant()) return 0;
    uintb val = savn->getOffset();
    sa = leastsigbit_set(val);
    if ((val>>sa) != (uintb)1) return 0; // Not dividing by a power of 2
    if (shiftvn->loneDescend() != op) return 0;
  }
  else
    return 0;
  
  if (sa==0) return 0;
  mainvn = shiftop->getIn(0);
  if (mainvn->isFree()) return 0;
  if (mainvn->getSize() > sizeof(uintb)) return 0;	// FIXME: uintb should be arbitrary precision

  constval = constvn->getOffset();
  nzmask = mainvn->getNZMask();
  if (isleft) {
    newconst = constval >> sa;
    if ((newconst << sa) != constval) return 0;	// Information lost in constval
    uintb tmp = (nzmask << sa) & calc_mask(shiftvn->getSize());
    if ((tmp>>sa)!=nzmask) {	// Information is lost in main
      // We replace the LEFT with and AND mask
      // This must be the lone use of the shift
      if (shiftvn->loneDescend() != op) return 0;
      sa = 8*shiftvn->getSize() - sa;
      tmp = (((uintb)1) << sa)-1;
      Varnode *newmask = data.newConstant(constvn->getSize(),tmp);
      PcodeOp *newop = data.newOp(2,op->getAddr());
      data.opSetOpcode(newop,CPUI_INT_AND);
      Varnode *newtmpvn = data.newUniqueOut(constvn->getSize(),newop);
      data.opSetInput(newop, mainvn, 0);
      data.opSetInput(newop, newmask, 1);
      data.opInsertBefore(newop,shiftop);
      data.opSetInput(op,newtmpvn,0);
      data.opSetInput(op,data.newConstant(constvn->getSize(),newconst),1);
      return 1;
    }
  }
  else {
    if (((nzmask >> sa)<<sa)!=nzmask) return 0;	// Information is lost
    newconst = (constval << sa) & calc_mask(shiftvn->getSize());
    if ((newconst>>sa)!=constval) return 0; // Information is lost in constval
  }
  Varnode *newconstvn = data.newConstant(constvn->getSize(),newconst);
  data.opSetInput(op,mainvn,0);
  data.opSetInput(op,newconstvn,1);
  return 1;
}

// void RuleShiftLess::getOpList(vector<uint4> &oplist) const

// {
//   oplist.push_back(CPUI_INT_LESS);
//   oplist.push_back(CPUI_INT_LESSEQUAL);
// }

// int4 RuleShiftLess::applyOp(PcodeOp *op,Funcdata &data)

// { //  a >> #sa  <  #c   =>  a <  #d,  where #d = #c << #sa   OR
//   //  a >> #sa  <= #c   =>  a <= #d,  where #d = #c << #sa + (1<<#sa)-1
//   Varnode *shiftvn,*constvn,*savn,*mainvn;
//   PcodeOp *shiftop;
//   int4 sa;
//   OpCode opc;
//   uintb constval,shiftval;
//   bool zerofill = true;
//   bool isless = true;

//   shiftvn = op->getIn(0);
//   constvn = op->getIn(1);
//   if (!constvn->isConstant()) {
//     constvn = shiftvn;
//     if (!constvn->isConstant()) return 0;
//     zerofill = !zerofill;
//     isless = false;
//     shiftvn = op->getIn(0);
//   }
//   if (!shiftvn->isWritten()) return 0;
//   shiftop = shiftvn->getDef();
//   opc = shiftop->code();
//   if (opc==CPUI_INT_RIGHT) {
//     savn = shiftop->getIn(1);
//     if (!savn->isConstant()) return 0;
//     sa = savn->getOffset();
//   }
//   else if (opc == CPUI_INT_DIV) {
//     savn = shiftop->getIn(1);
//     if (!savn->isConstant()) return 0;
//     uintb val = savn->getOffset();
//     sa = leastsigbit_set(val);
//     if ((val>>sa) != (uintb)1) return 0; // Not dividing by a power of 2
//   }
//   else
//     return 0;
//   mainvn = shiftop->getIn(0);
//   if (mainvn->isFree()) return 0;
//   if (mainvn->getSize() > sizeof(uintb)) return 0; // FIXME: uintb should be arbitrary precision

//   if (sa >= mainvn->getSize() *8) return 0;
//   constval = constvn->getOffset();
//   shiftval = (constval << sa) & calc_mask(mainvn->getSize());
//   if ((shiftval >> sa) != constval) {
//     // In this case, its impossible for there to be anything but a zero bit in mainvn at the
//     // high-order bit of constval, so the test degenerates to always true or always false;
//     data.opRemoveInput(op,0);
//     data.opSetOpcode(op,CPUI_COPY);
//     mainvn = data.newConstant( 1, zerofill ? 1 : 0);
//     data.opSetInput(op,mainvn,0);
//     return 1;
//   }
//   if (op->code() == CPUI_INT_LESSEQUAL)
//     zerofill = !zerofill;
//   if (!zerofill) {		// When shifting constval, rather than filling with zeroes, fill with ones
//     uintb fillval = (uintb)1 << sa;
//     fillval -= 1;
//     shiftval += fillval;
//   }
//   Varnode *newconstvn = data.newConstant(constvn->getSize(),shiftval);
//   if (isless) {
//     data.opSetInput(op,mainvn,0);
//     data.opSetInput(op,newconstvn,1);
//   }
//   else {
//     data.opSetInput(op,mainvn,1);
//     data.opSetInput(op,newconstvn,0);
//   }
//   return 1;
// }

/// \class RuleLessEqual
/// \brief Simplify 'less than or equal':  `V < W || V == W  =>  V <= W`
///
/// Similarly: `V < W || V != W  =>  V != W`
///
/// Handle INT_SLESS variants as well.
void RuleLessEqual::getOpList(vector<uint4> &oplist) const

{
  oplist.push_back(CPUI_BOOL_OR);
}

int4 RuleLessEqual::applyOp(PcodeOp *op,Funcdata &data)

{
  Varnode *compvn1,*compvn2,*vnout1,*vnout2;
  PcodeOp *op_less,*op_equal;
  OpCode opc,equalopc;
  
  vnout1 = op->getIn(0);
  if (!vnout1->isWritten()) return 0;
  vnout2 = op->getIn(1);
  if (!vnout2->isWritten()) return 0;
  op_less = vnout1->getDef();
  opc = op_less->code();
  if ((opc != CPUI_INT_LESS)&&(opc!=CPUI_INT_SLESS)) {
    op_equal = op_less;
    op_less = vnout2->getDef();
    opc = op_less->code();
    if ((opc != CPUI_INT_LESS)&&(opc!=CPUI_INT_SLESS))
      return 0;
  }
  else
    op_equal = vnout2->getDef();
  equalopc = op_equal->code();
  if ((equalopc != CPUI_INT_EQUAL)&&( equalopc != CPUI_INT_NOTEQUAL))
    return 0;
  
  compvn1 = op_less->getIn(0);
  compvn2 = op_less->getIn(1);
  if (!compvn1->isHeritageKnown()) return 0;
  if (!compvn2->isHeritageKnown()) return 0;
  if (((*compvn1 != *op_equal->getIn(0))||(*compvn2 != *op_equal->getIn(1)))&&
      ((*compvn1 != *op_equal->getIn(1))||(*compvn2 != *op_equal->getIn(0))))
    return 0;

  if (equalopc == CPUI_INT_NOTEQUAL) { // op_less is redundant
    data.opSetOpcode(op, CPUI_COPY); // Convert OR to COPY
    data.opRemoveInput(op,1);
    data.opSetInput(op,op_equal->getOut(),0); // Taking the NOTEQUAL output
  }
  else {
    data.opSetInput(op,compvn1,0);
    data.opSetInput(op,compvn2,1);
    data.opSetOpcode(op, (opc==CPUI_INT_SLESS) ? CPUI_INT_SLESSEQUAL : CPUI_INT_LESSEQUAL);
  }

  return 1;
}

/// \class RuleLessNotEqual
/// \brief Simplify INT_LESSEQUAL && INT_NOTEQUAL:  `V <= W && V != W  =>  V < W`
///
/// Handle INT_SLESSEQUAL variant.
void RuleLessNotEqual::getOpList(vector<uint4> &oplist) const

{
  oplist.push_back(CPUI_BOOL_AND);
}

int4 RuleLessNotEqual::applyOp(PcodeOp *op,Funcdata &data)

{				// Convert [(s)lessequal AND notequal] to (s)less
  Varnode *compvn1,*compvn2,*vnout1,*vnout2;
  PcodeOp *op_less,*op_equal;
  OpCode opc;
  
  vnout1 = op->getIn(0);
  if (!vnout1->isWritten()) return 0;
  vnout2 = op->getIn(1);
  if (!vnout2->isWritten()) return 0;
  op_less = vnout1->getDef();
  opc = op_less->code();
  if ((opc != CPUI_INT_LESSEQUAL)&&(opc!=CPUI_INT_SLESSEQUAL)) {
    op_equal = op_less;
    op_less = vnout2->getDef();
    opc = op_less->code();
    if ((opc != CPUI_INT_LESSEQUAL)&&(opc!=CPUI_INT_SLESSEQUAL))
      return 0;
  }
  else
    op_equal = vnout2->getDef();
  if (op_equal->code() != CPUI_INT_NOTEQUAL) return 0;
  
  compvn1 = op_less->getIn(0);
  compvn2 = op_less->getIn(1);
  if (!compvn1->isHeritageKnown()) return 0;
  if (!compvn2->isHeritageKnown()) return 0;
  if (((*compvn1 != *op_equal->getIn(0))||(*compvn2 != *op_equal->getIn(1)))&&
      ((*compvn1 != *op_equal->getIn(1))||(*compvn2 != *op_equal->getIn(0))))
    return 0;

  data.opSetInput(op,compvn1,0);
  data.opSetInput(op,compvn2,1);
  data.opSetOpcode(op, (opc==CPUI_INT_SLESSEQUAL) ? CPUI_INT_SLESS : CPUI_INT_LESS);

  return 1;
}

/// \class RuleTrivialArith
/// \brief Simplify trivial arithmetic expressions
///
/// All forms are binary operations where both inputs hold the same value.
///   - `V == V  =>  true`
///   - `V != V  =>  false`
///   - `V < V   => false`
///   - `V <= V  => true`
///   - `V & V   => V`
///   - `V | V  => V`
///   - `V ^ V   => #0`
///
/// Handles other signed, boolean, and floating-point variants.
void RuleTrivialArith::getOpList(vector<uint4> &oplist) const

{
  uint4 list[]={ CPUI_INT_NOTEQUAL, CPUI_INT_SLESS, CPUI_INT_LESS, CPUI_BOOL_XOR, CPUI_BOOL_AND, CPUI_BOOL_OR,
		 CPUI_INT_EQUAL, CPUI_INT_SLESSEQUAL, CPUI_INT_LESSEQUAL,
		 CPUI_INT_XOR, CPUI_INT_AND, CPUI_INT_OR,
                 CPUI_FLOAT_EQUAL, CPUI_FLOAT_NOTEQUAL, CPUI_FLOAT_LESS, CPUI_FLOAT_LESSEQUAL };
  oplist.insert(oplist.end(),list,list+16);
}
  
int4 RuleTrivialArith::applyOp(PcodeOp *op,Funcdata &data)

{
  Varnode *vn;
  Varnode *in0,*in1;

  if (op->numInput() != 2) return 0;
  in0 = op->getIn(0);
  in1 = op->getIn(1);
  if (in0 != in1) {		// Inputs must be identical
    if (!in0->isWritten()) return 0;
    if (!in1->isWritten()) return 0;
    if (!in0->getDef()->isCseMatch(in1->getDef())) return 0; // or constructed identically
  }
  switch(op->code()) {

  case CPUI_INT_NOTEQUAL:	// Boolean 0
  case CPUI_INT_SLESS:
  case CPUI_INT_LESS:
  case CPUI_BOOL_XOR:
  case CPUI_FLOAT_NOTEQUAL:
  case CPUI_FLOAT_LESS:
    vn = data.newConstant(1,0);
    break;
  case CPUI_INT_EQUAL:		// Boolean 1
  case CPUI_INT_SLESSEQUAL:
  case CPUI_INT_LESSEQUAL:
  case CPUI_FLOAT_EQUAL:
  case CPUI_FLOAT_LESSEQUAL:
    vn = data.newConstant(1,1);
    break;
  case CPUI_INT_XOR:		// Same size 0
    //  case CPUI_INT_SUB:
    vn = data.newConstant(op->getOut()->getSize(),0);
    break;
  case CPUI_BOOL_AND:		// Identity
  case CPUI_BOOL_OR:
  case CPUI_INT_AND:
  case CPUI_INT_OR:
    vn = (Varnode *)0;
    break;
  default:
    return 0;
  }
    
  data.opRemoveInput(op,1);
  data.opSetOpcode(op,CPUI_COPY);
  if (vn != (Varnode *)0)
    data.opSetInput(op,vn,0);

  return 1;
}

/// \class RuleTrivialBool
/// \brief Simplify boolean expressions when one side is constant
///
///   - `V && false  =>  false`
///   - `V && true   =>  V`
///   - `V || false  =>  V`
///   - `V || true   =>  true`
///   - `V ^^ true   =>  !V`
///   - `V ^^ false  =>  V`
void RuleTrivialBool::getOpList(vector<uint4> &oplist) const

{
  uint4 list[] = { CPUI_BOOL_AND, CPUI_BOOL_OR, CPUI_BOOL_XOR };
  oplist.insert(oplist.end(),list,list+3);
}

int4 RuleTrivialBool::applyOp(PcodeOp *op,Funcdata &data)

{
  Varnode *vnconst = op->getIn(1);
  Varnode *vn;
  uintb val;
  OpCode opc;

  if (!vnconst->isConstant()) return 0;
  val = vnconst->getOffset();

  switch(op->code()) {
  case CPUI_BOOL_XOR:
    vn = op->getIn(0);
    opc = (val==1) ? CPUI_BOOL_NEGATE : CPUI_COPY;
    break;
  case CPUI_BOOL_AND:
    opc = CPUI_COPY;
    if (val==1)
      vn = op->getIn(0);
    else
      vn = data.newConstant(1,0); // Copy false
    break;
  case CPUI_BOOL_OR:
    opc = CPUI_COPY;
    if (val==1)
      vn = data.newConstant(1,1);
    else
      vn = op->getIn(0);
    break;
  default:
    return 0;
  }

  data.opRemoveInput(op,1);
  data.opSetOpcode(op,opc);
  data.opSetInput(op,vn,0);
  return 1;
}

/// \class RuleZextEliminate
/// \brief Eliminate INT_ZEXT in comparisons:  `zext(V) == c  =>  V == c`
///
/// The constant Varnode changes size and must not lose any non-zero bits.
/// Handle other variants with INT_NOTEQUAL, INT_LESS, and INT_LESSEQUAL
///   - `zext(V) != c =>  V != c`
///   - `zext(V) < c  =>  V < c`
///   - `zext(V) <= c =>  V <= c`
void RuleZextEliminate::getOpList(vector<uint4> &oplist) const

{
  uint4 list[] = {CPUI_INT_EQUAL, CPUI_INT_NOTEQUAL,
		  CPUI_INT_LESS,CPUI_INT_LESSEQUAL };
  oplist.insert(oplist.end(),list,list+4);
}

int4 RuleZextEliminate::applyOp(PcodeOp *op,Funcdata &data)

{
  PcodeOp *zext;
  Varnode *vn1,*vn2,*newvn;
  uintb val;
  int4 smallsize,zextslot,otherslot;

				// vn1 equals ZEXTed input
				// vn2 = other input
  vn1 = op->getIn(0);
  vn2 = op->getIn(1);
  zextslot = 0;
  otherslot = 1;
  if ((vn2->isWritten())&&(vn2->getDef()->code()==CPUI_INT_ZEXT)) {
    vn1 = vn2;
    vn2 = op->getIn(0);
    zextslot = 1;
    otherslot = 0;
  }
  else if ((!vn1->isWritten())||(vn1->getDef()->code()!=CPUI_INT_ZEXT))
    return 0;
  
  if (!vn2->isConstant()) return 0;
  zext = vn1->getDef();
  if (!zext->getIn(0)->isHeritageKnown()) return 0;
  if (vn1->loneDescend() != op) return 0;	// Make sure extension is not used for anything else
  smallsize = zext->getIn(0)->getSize();
  val = vn2->getOffset();
  if ((val>>(8*smallsize))==0) { // Is zero extension unnecessary
    newvn = data.newConstant(smallsize,val);
    newvn->copySymbolIfValid(vn2);
    data.opSetInput(op,zext->getIn(0),zextslot);
    data.opSetInput(op,newvn,otherslot);
    return 1;
  }
				// Should have else for doing 
				// constant comparison here and now
  return 0;
}

/// \class RuleSlessToLess
/// \brief Convert INT_SLESS to INT_LESS when comparing positive values
///
/// This also works converting INT_SLESSEQUAL to INT_LESSEQUAL.
/// We use the non-zero mask to verify the sign bit is zero.
void RuleSlessToLess::getOpList(vector<uint4> &oplist) const

{
  oplist.push_back(CPUI_INT_SLESS);
  oplist.push_back(CPUI_INT_SLESSEQUAL);
}

int4 RuleSlessToLess::applyOp(PcodeOp *op,Funcdata &data)

{
  Varnode *vn = op->getIn(0);
  int4 sz = vn->getSize();
  if (signbit_negative(vn->getNZMask(),sz)) return 0;
  if (signbit_negative(op->getIn(1)->getNZMask(),sz)) return 0;
  
  if (op->code() == CPUI_INT_SLESS)
    data.opSetOpcode(op,CPUI_INT_LESS);
  else
    data.opSetOpcode(op,CPUI_INT_LESSEQUAL);
  return 1;
}

/// \class RuleZextSless
/// \brief Transform INT_ZEXT and INT_SLESS:  `zext(V) s< c  =>  V < c`
void RuleZextSless::getOpList(vector<uint4> &oplist) const

{
  oplist.push_back(CPUI_INT_SLESS);
  oplist.push_back(CPUI_INT_SLESSEQUAL);
}

int4 RuleZextSless::applyOp(PcodeOp *op,Funcdata &data)

{
  PcodeOp *zext;
  Varnode *vn1,*vn2;
  int4 smallsize,zextslot,otherslot;
  uintb val;

  vn1 = op->getIn(0);
  vn2 = op->getIn(1);
  zextslot = 0;
  otherslot = 1;
  if ((vn2->isWritten())&&(vn2->getDef()->code()==CPUI_INT_ZEXT)) {
    vn1 = vn2;
    vn2 = op->getIn(0);
    zextslot = 1;
    otherslot = 0;
  }
  else if ((!vn1->isWritten())||(vn1->getDef()->code()!=CPUI_INT_ZEXT))
    return 0;

  if (!vn2->isConstant()) return 0;
  zext = vn1->getDef();
  if (!zext->getIn(0)->isHeritageKnown()) return 0;

  smallsize = zext->getIn(0)->getSize();
  val = vn2->getOffset();
  if ((val>>(8*smallsize-1))!=0) return 0; // Is zero extension unnecessary, sign bit must also be 0

  Varnode *newvn = data.newConstant(smallsize,val);
  data.opSetInput(op,zext->getIn(0),zextslot);
  data.opSetInput(op,newvn,otherslot);;
  data.opSetOpcode(op,(op->code()==CPUI_INT_SLESS)? CPUI_INT_LESS : CPUI_INT_LESSEQUAL);
  return 1;
}

/// \class RuleBitUndistribute
/// \brief Undo distributed operations through INT_AND, INT_OR, and INT_XOR
///
///  - `zext(V) & zext(W)  =>  zext( V & W )`
///  - `(V >> X) | (W >> X)  =>  (V | W) >> X`
///
/// Works with INT_ZEXT, INT_SEXT, INT_LEFT, INT_RIGHT, and INT_SRIGHT.
void RuleBitUndistribute::getOpList(vector<uint4> &oplist) const

{
  uint4 list[]= { CPUI_INT_AND, CPUI_INT_OR, CPUI_INT_XOR };
  oplist.insert(oplist.end(),list,list+3);
}

int4 RuleBitUndistribute::applyOp(PcodeOp *op,Funcdata &data)

{
  Varnode *vn1 = op->getIn(0);
  Varnode *vn2 = op->getIn(1);
  Varnode *in1,*in2,*vnextra;
  OpCode opc;

  if (!vn1->isWritten()) return 0;
  if (!vn2->isWritten()) return 0;

  opc = vn1->getDef()->code();
  if (vn2->getDef()->code() != opc) return 0;
  switch(opc) {
  case CPUI_INT_ZEXT:
  case CPUI_INT_SEXT:
    // Test for full equality of extension operation
    in1 = vn1->getDef()->getIn(0);
    if (in1->isFree()) return 0;
    in2 = vn2->getDef()->getIn(0);
    if (in2->isFree()) return 0;
    if (in1->getSize() != in2->getSize()) return 0;
    data.opRemoveInput(op,1);
    break;
  case CPUI_INT_LEFT:
  case CPUI_INT_RIGHT:
  case CPUI_INT_SRIGHT:
    // Test for full equality of shift operation
    in1 = vn1->getDef()->getIn(1);
    in2 = vn2->getDef()->getIn(1);
    if (in1->isConstant() && in2->isConstant()) {
      if (in1->getOffset() != in2->getOffset())
	return 0;
      vnextra = data.newConstant(in1->getSize(),in1->getOffset());
    }
    else if (in1 != in2)
      return 0;
    else {
      if (in1->isFree()) return 0;
      vnextra = in1;
    }
    in1 = vn1->getDef()->getIn(0);
    if (in1->isFree()) return 0;
    in2 = vn2->getDef()->getIn(0);
    if (in2->isFree()) return 0;
    data.opSetInput(op,vnextra,1);
    break;
  default:
    return 0;
  }

  PcodeOp *newext = data.newOp(2,op->getAddr());
  Varnode *smalllogic = data.newUniqueOut(in1->getSize(),newext);
  data.opSetInput(newext,in1,0);
  data.opSetInput(newext,in2,1);
  data.opSetOpcode(newext,op->code());
  
  data.opSetOpcode(op,opc);
  data.opSetInput(op,smalllogic,0);
  data.opInsertBefore(newext,op);
  return 1;
}

/// \class RuleBooleanNegate
/// \brief Simplify comparisons with boolean values:  `V == false  =>  !V,  V == true  =>  V`
///
/// Works with both INT_EQUAL and INT_NOTEQUAL.  Both sides of the comparison
/// must be boolean values.
void RuleBooleanNegate::getOpList(vector<uint4> &oplist) const

{
  uint4 list[]= { CPUI_INT_NOTEQUAL, CPUI_INT_EQUAL };
  oplist.insert(oplist.end(),list,list+2);
}

int4 RuleBooleanNegate::applyOp(PcodeOp *op,Funcdata &data)

{
  OpCode opc;
  Varnode *constvn;
  Varnode *subbool;
  bool negate;
  uintb val;

  opc = op->code();
  constvn = op->getIn(1);
  subbool = op->getIn(0);
  if (!constvn->isConstant()) return 0;
  val = constvn->getOffset();
  if ((val!=0)&&(val!=1))
    return 0;
  negate = (opc==CPUI_INT_NOTEQUAL);
  if (val==0)
    negate = !negate;

  if (!subbool->isBooleanValue(data.isTypeRecoveryOn())) return 0;

  data.opRemoveInput(op,1);	// Remove second parameter
  data.opSetInput(op,subbool,0); // Keep original boolean parameter
  if (negate)
    data.opSetOpcode(op,CPUI_BOOL_NEGATE);
  else
    data.opSetOpcode(op,CPUI_COPY);
  
  return 1;
}

/// \class RuleBoolZext
/// \brief Simplify boolean expressions of the form zext(V) * -1
///
///   - `(zext(V) * -1) + 1  =>  zext( !V )`
///   - `(zext(V) * -1) == -1  =>  V == true`
///   - `(zext(V) * -1) != -1  =>  V != true`
///   - `(zext(V) * -1) & (zext(W) * -1)  =>  zext(V && W) * -1`
///   - `(zext(V) * -1) | (zext(W) * -1)  =>  zext(V || W) * -1`
void RuleBoolZext::getOpList(vector<uint4> &oplist) const

{
  oplist.push_back(CPUI_INT_ZEXT);
}

int4 RuleBoolZext::applyOp(PcodeOp *op,Funcdata &data)

{
  Varnode *boolVn1,*boolVn2;
  PcodeOp *multop1,*actionop;
  PcodeOp *zextop2,*multop2;
  uintb coeff,val;
  OpCode opc;
  int4 size;

  boolVn1 = op->getIn(0);
  if (!boolVn1->isBooleanValue(data.isTypeRecoveryOn())) return 0;

  multop1 = op->getOut()->loneDescend();
  if (multop1 == (PcodeOp *)0) return 0;
  if (multop1->code() != CPUI_INT_MULT) return 0;
  if (!multop1->getIn(1)->isConstant()) return 0;
  coeff = multop1->getIn(1)->getOffset();
  if (coeff != calc_mask(multop1->getIn(1)->getSize()))
    return 0;
  size = multop1->getOut()->getSize();

  // If we reached here, we are Multiplying extended boolean by -1
  actionop = multop1->getOut()->loneDescend();
  if (actionop == (PcodeOp *)0) return 0;
  switch(actionop->code()) {
  case CPUI_INT_ADD:
    if (!actionop->getIn(1)->isConstant()) return 0;
    if (actionop->getIn(1)->getOffset() == 1) {
      Varnode *vn;
      PcodeOp *newop = data.newOp(1,op->getAddr());
      data.opSetOpcode(newop,CPUI_BOOL_NEGATE);	// Negate the boolean
      vn = data.newUniqueOut(1,newop);
      data.opSetInput(newop,boolVn1,0);
      data.opInsertBefore(newop,op);
      data.opSetInput(op,vn,0);
      data.opRemoveInput(actionop,1); // eliminate the INT_ADD operator
      data.opSetOpcode(actionop,CPUI_COPY);
      data.opSetInput(actionop,op->getOut(),0);	// propagate past the INT_MULT operator
      return 1;
    }
    return 0;
  case CPUI_INT_EQUAL:
  case CPUI_INT_NOTEQUAL:
    
    if (actionop->getIn(1)->isConstant()) {
      val = actionop->getIn(1)->getOffset();
    }
    else
      return 0;

    // Change comparison of extended boolean to 0 or -1
    // to comparison of unextended boolean to 0 or 1
    if (val==coeff)
      val = 1;
    else if (val != 0)
      return 0;			// Not comparing with 0 or -1

    data.opSetInput(actionop,boolVn1,0);
    data.opSetInput(actionop,data.newConstant(1,val),1);
    return 1;
  case CPUI_INT_AND:
    opc = CPUI_BOOL_AND;
    break;
  case CPUI_INT_OR:
    opc = CPUI_BOOL_OR;
    break;
  case CPUI_INT_XOR:
    opc = CPUI_BOOL_XOR;
    break;
  default:
    return 0;
  }

  // Apparently doing logical ops with extended boolean

  // Check that the other side is also an extended boolean
  multop2 = (multop1 == actionop->getIn(0)->getDef()) ? actionop->getIn(1)->getDef():actionop->getIn(0)->getDef();
  if (multop2==(PcodeOp *)0) return 0;
  if (multop2->code() != CPUI_INT_MULT) return 0;
  if (!multop2->getIn(1)->isConstant()) return 0;
  coeff = multop2->getIn(1)->getOffset();
  if (coeff != calc_mask(size))
    return 0;
  zextop2 = multop2->getIn(0)->getDef();
  if (zextop2 == (PcodeOp *)0) return 0;
  if (zextop2->code() != CPUI_INT_ZEXT) return 0;
  boolVn2 = zextop2->getIn(0);
  if (!boolVn2->isBooleanValue(data.isTypeRecoveryOn())) return 0;

  // Do the boolean calculation on unextended boolean values
  // and then extend the result
  PcodeOp *newop = data.newOp(2,actionop->getAddr());
  Varnode *newres = data.newUniqueOut(1,newop);
  data.opSetOpcode(newop,opc);
  data.opSetInput(newop, boolVn1, 0);
  data.opSetInput(newop, boolVn2, 1);
  data.opInsertBefore(newop,actionop);

  PcodeOp *newzext = data.newOp(1,actionop->getAddr());
  Varnode *newzout = data.newUniqueOut(size,newzext);
  data.opSetOpcode(newzext,CPUI_INT_ZEXT);
  data.opSetInput(newzext,newres,0);
  data.opInsertBefore(newzext,actionop);

  data.opSetOpcode(actionop,CPUI_INT_MULT);
  data.opSetInput(actionop,newzout,0);
  data.opSetInput(actionop,data.newConstant(size,coeff),1);
  return 1;
}

/// \class RuleLogic2Bool
/// \brief Convert logical to boolean operations:  `V & W  =>  V && W,  V | W  => V || W`
///
/// Verify that the inputs to the logical operator are booleans, then convert
/// INT_AND to BOOL_AND, INT_OR to BOOL_OR etc.
void RuleLogic2Bool::getOpList(vector<uint4> &oplist) const

{			      
  uint4 list[]= { CPUI_INT_AND, CPUI_INT_OR, CPUI_INT_XOR };
  oplist.insert(oplist.end(),list,list+3);
}

int4 RuleLogic2Bool::applyOp(PcodeOp *op,Funcdata &data)

{
  Varnode *boolVn;

  boolVn = op->getIn(0);
  if (!boolVn->isBooleanValue(data.isTypeRecoveryOn())) return 0;
  Varnode *in1 = op->getIn(1);
  if (in1->isConstant()) {
    if (in1->getOffset()>(uintb)1) // If one side is a constant 0 or 1, this is boolean
      return 0;
  }
  else if (!in1->isBooleanValue(data.isTypeRecoveryOn())) {
    return 0;
  }
  switch(op->code()) {
  case CPUI_INT_AND:
    data.opSetOpcode(op,CPUI_BOOL_AND);
    break;
  case CPUI_INT_OR:
    data.opSetOpcode(op,CPUI_BOOL_OR);
    break;
  case CPUI_INT_XOR:
    data.opSetOpcode(op,CPUI_BOOL_XOR);
    break;
  default:
    return 0;
  }
  return 1;
}

/// \class RuleIndirectCollapse
/// \brief Remove a CPUI_INDIRECT if its blocking PcodeOp is dead
void RuleIndirectCollapse::getOpList(vector<uint4> &oplist) const

{
  oplist.push_back(CPUI_INDIRECT);
}

int4 RuleIndirectCollapse::applyOp(PcodeOp *op,Funcdata &data)

{
  PcodeOp *indop;

  if (op->getIn(1)->getSpace()->getType()!=IPTR_IOP) return 0;
  indop = PcodeOp::getOpFromConst(op->getIn(1)->getAddr());

				// Is the indirect effect gone?
  if (!indop->isDead()) {
    if (indop->code() == CPUI_COPY) { // STORE resolved to a COPY
      Varnode *vn1 = indop->getOut();
      Varnode *vn2 = op->getOut();
      int4 res = vn1->characterizeOverlap(*vn2);
      if (res > 0) { // Copy has an effect of some sort
	if (res == 2) { // vn1 and vn2 are the same storage
	  // Convert INDIRECT to COPY
	  data.opUninsert(op);
	  data.opSetInput(op,vn1,0);
	  data.opRemoveInput(op,1);
	  data.opSetOpcode(op,CPUI_COPY);
	  data.opInsertAfter(op, indop);
	  return 1;
	}
	if (vn1->contains(*vn2) == 0) {	// INDIRECT output is properly contained in COPY output
	  // Convert INDIRECT to a SUBPIECE
	  uintb trunc;
	  if (vn1->getSpace()->isBigEndian())
	    trunc = vn1->getOffset() + vn1->getSize() - (vn2->getOffset() + vn2->getSize());
	  else
	    trunc = vn2->getOffset() - vn1->getOffset();
	  data.opUninsert(op);
	  data.opSetInput(op,vn1,0);
	  data.opSetInput(op,data.newConstant(4,trunc),1);
	  data.opSetOpcode(op, CPUI_SUBPIECE);
	  data.opInsertAfter(op, indop);
	  return 1;
	}
	data.warning("Ignoring partial resolution of indirect",indop->getAddr());
	return 0;		// Partial overlap, not sure what to do
      }
    }
    else if (op->getOut()->hasNoLocalAlias()) {
      if (op->isIndirectCreation() || op->noIndirectCollapse())
	return 0;
    }
    else if (indop->usesSpacebasePtr()) {
      if (indop->code() == CPUI_STORE) {
	const LoadGuard *guard = data.getStoreGuard(indop);
	if (guard != (const LoadGuard *)0) {
	  if (guard->isGuarded(op->getOut()->getAddr()))
	    return 0;
	}
	else {
	  // A marked STORE that is not guarded should eventually get converted to a COPY
	  // so we keep the INDIRECT until that happens
	  return 0;
	}
      }
    }
    else
      return 0;	
  }

  data.totalReplace(op->getOut(),op->getIn(0));
  data.opDestroy(op);		// Get rid of the INDIRECT
  return 1;
}

/// \class RuleMultiCollapse
/// \brief Collapse MULTIEQUAL whose inputs all trace to the same value
void RuleMultiCollapse::getOpList(vector<uint4> &oplist) const

{
  oplist.push_back(CPUI_MULTIEQUAL);
}

int4 RuleMultiCollapse::applyOp(PcodeOp *op,Funcdata &data)

{
  vector<Varnode *> skiplist,matchlist;
  Varnode *defcopyr,*copyr;
  bool func_eq,nofunc;
  PcodeOp *newop;
  int4 j;

  for(int4 i=0;i<op->numInput();++i)	// Everything must be heritaged before collapse
    if (!op->getIn(i)->isHeritageKnown()) return 0;

  func_eq = false;		// Start assuming absolute equality of branches
  nofunc = false;		// Functional equalities are initially allowed
  defcopyr = (Varnode *)0;
  j = 0;
  for(int4 i=0;i<op->numInput();++i)
    matchlist.push_back(op->getIn(i));
  for(int4 i=0;i<op->numInput();++i) { // Find base branch to match
    copyr = matchlist[i];
    if ((!copyr->isWritten())||(copyr->getDef()->code()!=CPUI_MULTIEQUAL)) {
      defcopyr = copyr;
      break;
    }
  }

  bool success = true;
  op->getOut()->setMark();
  skiplist.push_back(op->getOut());
  while( j < matchlist.size() ) {
    copyr = matchlist[j++];
    if (copyr->isMark()) continue; // A varnode we have seen before
				// indicates a loop construct, where the
				// value is recurring in the loop without change
				// so we treat this as equal to all other branches
				// I.e. skip this varnode
    if (defcopyr == (Varnode *)0) { // This is now the defining branch
      defcopyr = copyr;		// all other branches must match
      if (defcopyr->isWritten()) {
	if (defcopyr->getDef()->code()==CPUI_MULTIEQUAL)
	  nofunc = true;	// MULTIEQUAL cannot match by functional equal
      }
      else
	nofunc = true;		// Unwritten cannot match by functional equal
    }
    else if (defcopyr == copyr) continue; // A matching branch
    else if ((defcopyr!=copyr)&&(!nofunc)&&functionalEquality(defcopyr,copyr)) {
				// Cannot match MULTIEQUAL by functional equality
      //      if (nofunc) return 0;	// Not allowed to match by func equal
      func_eq = true;		// Now matching by functional equality
      continue;
    }
    else if ((copyr->isWritten())&&(copyr->getDef()->code()==CPUI_MULTIEQUAL)) {
				// If the non-matching branch is a MULTIEQUAL
      newop = copyr->getDef();
      skiplist.push_back(copyr); // We give the branch one last chance and
      copyr->setMark();
      for(int4 i=0;i<newop->numInput();++i) // add its inputs to list of things to match
	matchlist.push_back(newop->getIn(i));
    }
    else {			// A non-matching branch
      success = false;
      break;
    }
  }
  if (success) {
    for(j=0;j<skiplist.size();++j) { // Collapse everything in the skiplist
      copyr = skiplist[j];
      copyr->clearMark();
      op = copyr->getDef();
      if (func_eq) {		// We have only functional equality
	PcodeOp *earliest = earliestUseInBlock(op->getOut(),op->getParent());
	newop = defcopyr->getDef();	// We must copy newop (defcopyr)
	PcodeOp *substitute = (PcodeOp *)0;
	for(int4 i=0;i<newop->numInput();++i) {
	  Varnode *invn = newop->getIn(i);
	  if (!invn->isConstant()) {
	    substitute = cseFindInBlock(newop,invn,op->getParent(),earliest); // Has newop already been copied in this block
	    break;
	  }
	}
	if (substitute != (PcodeOp *)0) { // If it has already been copied,
	  data.totalReplace(copyr,substitute->getOut()); // just use copy's output as substitute for op
	  data.opDestroy(op);
	}
	else {			// Otherwise, create a copy
	  bool needsreinsert = (op->code() == CPUI_MULTIEQUAL);
	  vector<Varnode *> parms;
	  for(int4 i=0;i<newop->numInput();++i)
	    parms.push_back(newop->getIn(i)); // Copy parameters
	  data.opSetAllInput(op,parms);
	  data.opSetOpcode(op,newop->code()); // Copy opcode
	  if (needsreinsert) {	// If the op is no longer a MULTIEQUAL
	    BlockBasic *bl = op->getParent();
	    data.opUninsert(op);
	    data.opInsertBegin(op,bl); // Insert AFTER any other MULTIEQUAL
	  }
	}
      }
      else {			// We have absolute equality
	data.totalReplace(copyr,defcopyr); // Replace all refs to copyr with defcopyr
	data.opDestroy(op);	// Get rid of the MULTIEQUAL
      }
    }
    return 1;
  }
  for(j=0;j<skiplist.size();++j)
    skiplist[j]->clearMark();
  return 0;
}

/// \class RuleSborrow
/// \brief Simplify signed comparisons using INT_SBORROW
///
/// - `sborrow(V,0)  =>  false`
/// - `sborrow(V,W) != (V + (W * -1) s< 0)  =>  V s< W`
/// - `sborrow(V,W) != (0 s< V + (W * -1))  =>  W s< V`
/// - `sborrow(V,W) == (0 s< V + (W * -1))  =>  V s<= W`
/// - `sborrow(V,W) == (V + (W * -1) s< 0)  =>  W s<= V`
///
/// Supports variations where W is constant.
void RuleSborrow::getOpList(vector<uint4> &oplist) const

{
  oplist.push_back(CPUI_INT_SBORROW);
}

int4 RuleSborrow::applyOp(PcodeOp *op,Funcdata &data)

{
  Varnode *svn = op->getOut();
  Varnode *cvn,*avn,*bvn;
  list<PcodeOp *>::const_iterator iter;
  PcodeOp *compop,*signop,*addop;
  int4 zside;

				// Check for trivial case
  if ((op->getIn(1)->isConstant()&&op->getIn(1)->getOffset()==0)||
      (op->getIn(0)->isConstant()&&op->getIn(0)->getOffset()==0)) {
    data.opSetOpcode(op,CPUI_COPY);
    data.opSetInput(op,data.newConstant(1,0),0);
    data.opRemoveInput(op,1);
    return 1;
  }
  for(iter=svn->beginDescend();iter!=svn->endDescend();++iter) {
    compop = *iter;
    if ((compop->code()!=CPUI_INT_EQUAL)&&(compop->code()!=CPUI_INT_NOTEQUAL))
      continue;
    cvn = (compop->getIn(0)==svn) ? compop->getIn(1) : compop->getIn(0);
    if (!cvn->isWritten()) continue;
    signop = cvn->getDef();
    if (signop->code() != CPUI_INT_SLESS) continue;
    if (!signop->getIn(0)->constantMatch(0)) {
      if (!signop->getIn(1)->constantMatch(0)) continue;
      zside = 1;
    }
    else
      zside = 0;
    if (!signop->getIn(1-zside)->isWritten()) continue;
    addop = signop->getIn(1-zside)->getDef();
    if (addop->code() == CPUI_INT_ADD) {
      avn = op->getIn(0);
      if (functionalEquality(avn,addop->getIn(0)))
	bvn = addop->getIn(1);
      else if (functionalEquality(avn,addop->getIn(1)))
	bvn = addop->getIn(0);
      else
	continue;
    }
    else
      continue;
    if (bvn->isConstant()) {
      Address flip(bvn->getSpace(),uintb_negate(bvn->getOffset()-1,bvn->getSize()));
      bvn = op->getIn(1);
      if (flip != bvn->getAddr()) continue;
    }
    else if (bvn->isWritten()) {
      PcodeOp *otherop = bvn->getDef();
      if (otherop->code() == CPUI_INT_MULT) {
	if (!otherop->getIn(1)->isConstant()) continue;
	if (otherop->getIn(1)->getOffset() != calc_mask(otherop->getIn(1)->getSize())) continue;
	bvn = otherop->getIn(0);
      }
      else if (otherop->code()==CPUI_INT_2COMP)
	bvn = otherop->getIn(0);
      if (!functionalEquality(bvn,op->getIn(1))) continue;
    }
    else
      continue;
    if (compop->code() == CPUI_INT_NOTEQUAL) {
      data.opSetOpcode(compop,CPUI_INT_SLESS);	// Replace all this with simple less than
      data.opSetInput(compop,avn,1-zside);
      data.opSetInput(compop,bvn,zside);
    }
    else {
      data.opSetOpcode(compop,CPUI_INT_SLESSEQUAL);
      data.opSetInput(compop,avn,zside);
      data.opSetInput(compop,bvn,1-zside);
    }
    return 1;
  }
  return 0;
}

/// \class RuleTrivialShift
/// \brief Simplify trivial shifts:  `V << 0  =>  V,  V << #64  =>  0`
void RuleTrivialShift::getOpList(vector<uint4> &oplist) const

{
  uint4 list[] = { CPUI_INT_LEFT, CPUI_INT_RIGHT, CPUI_INT_SRIGHT };
  oplist.insert(oplist.end(),list,list+3);
}

int4 RuleTrivialShift::applyOp(PcodeOp *op,Funcdata &data)

{
  uintb val;
  Varnode *constvn = op->getIn(1);
  if (!constvn->isConstant()) return 0;	// Must shift by a constant
  val = constvn->getOffset();
  if (val!=0) {
    Varnode *replace;
    if (val < 8*op->getIn(0)->getSize()) return 0;	// Non-trivial
    if (op->code() == CPUI_INT_SRIGHT) return 0; // Cant predict signbit
    replace = data.newConstant(op->getIn(0)->getSize(),0);
    data.opSetInput(op,replace,0);
  }
  data.opRemoveInput(op,1);
  data.opSetOpcode(op,CPUI_COPY);
  return 1;
}

/// \class RuleSignShift
/// \brief Normalize sign-bit extraction:  `V >> 0x1f   =>  (V s>> 0x1f) * -1`
///
/// A logical shift of the sign-bit gets converted to an arithmetic shift if it is involved
/// in an arithmetic expression or a comparison.
void RuleSignShift::getOpList(vector<uint4> &oplist) const

{
  oplist.push_back(CPUI_INT_RIGHT);
}

int4 RuleSignShift::applyOp(PcodeOp *op,Funcdata &data)

{
  uintb val;
  Varnode *constVn = op->getIn(1);
  if (!constVn->isConstant()) return 0;
  val = constVn->getOffset();
  Varnode *inVn = op->getIn(0);
  if (val != 8*inVn->getSize() -1) return 0;
  if (inVn->isFree()) return 0;

  bool doConversion = false;
  Varnode *outVn = op->getOut();
  list<PcodeOp *>::const_iterator iter = outVn->beginDescend();
  while(iter != outVn->endDescend()) {
    PcodeOp *arithOp = *iter;
    ++iter;
    switch(arithOp->code()) {
      case CPUI_INT_EQUAL:
      case CPUI_INT_NOTEQUAL:
	if (arithOp->getIn(1)->isConstant())
	  doConversion = true;
	break;
      case CPUI_INT_ADD:
      case CPUI_INT_MULT:
        doConversion = true;
        break;
      default:
        break;
    }
    if (doConversion)
      break;
  }
  if (!doConversion)
    return 0;
  PcodeOp *shiftOp = data.newOp(2,op->getAddr());
  data.opSetOpcode(shiftOp, CPUI_INT_SRIGHT);
  Varnode *uniqueVn = data.newUniqueOut(inVn->getSize(), shiftOp);
  data.opSetInput(op,uniqueVn,0);
  data.opSetInput(op,data.newConstant(inVn->getSize(),calc_mask(inVn->getSize())),1);
  data.opSetOpcode(op, CPUI_INT_MULT);
  data.opSetInput(shiftOp,inVn,0);
  data.opSetInput(shiftOp,constVn,1);
  data.opInsertBefore(shiftOp, op);
  return 1;
}

/// \class RuleTestSign
/// \brief Convert sign-bit test to signed comparison:  `(V s>> 0x1f) != 0   =>  V s< 0`
void RuleTestSign::getOpList(vector<uint4> &oplist) const

{
  oplist.push_back(CPUI_INT_SRIGHT);
}

/// \brief Find INT_EQUAL or INT_NOTEQUAL taking the sign bit as input
///
/// Trace the given sign-bit varnode to any comparison operations and pass them
/// back in the given array.
/// \param vn is the given sign-bit varnode
/// \param res is the array for holding the comparison op results
void RuleTestSign::findComparisons(Varnode *vn,vector<PcodeOp *> &res)

{
  list<PcodeOp *>::const_iterator iter1;
  iter1 = vn->beginDescend();
  while(iter1 != vn->endDescend()) {
    PcodeOp *op = *iter1;
    ++iter1;
    OpCode opc = op->code();
    if (opc == CPUI_INT_EQUAL || opc == CPUI_INT_NOTEQUAL) {
      if (op->getIn(1)->isConstant())
	res.push_back(op);
    }
  }
}

int4 RuleTestSign::applyOp(PcodeOp *op,Funcdata &data)

{
  uintb val;
  Varnode *constVn = op->getIn(1);
  if (!constVn->isConstant()) return 0;
  val = constVn->getOffset();
  Varnode *inVn = op->getIn(0);
  if (val != 8*inVn->getSize() -1) return 0;
  Varnode *outVn = op->getOut();

  if (inVn->isFree()) return 0;
  vector<PcodeOp *> compareOps;
  findComparisons(outVn, compareOps);
  int4 resultCode = 0;
  for(int4 i=0;i<compareOps.size();++i) {
    PcodeOp *compareOp = compareOps[i];
    Varnode *compVn = compareOp->getIn(0);
    int4 compSize = compVn->getSize();

    uintb offset = compareOp->getIn(1)->getOffset();
    int4 sgn;
    if (offset == 0)
      sgn = 1;
    else if (offset == calc_mask(compSize))
      sgn = -1;
    else
      continue;
    if (compareOp->code() == CPUI_INT_NOTEQUAL)
      sgn = -sgn;	// Complement the domain

    Varnode *zeroVn = data.newConstant(inVn->getSize(), 0);
    if (sgn == 1) {
      data.opSetInput(compareOp, inVn, 1);
      data.opSetInput(compareOp, zeroVn, 0);
      data.opSetOpcode(compareOp, CPUI_INT_SLESSEQUAL);
    }
    else {
      data.opSetInput(compareOp, inVn, 0);
      data.opSetInput(compareOp, zeroVn, 1);
      data.opSetOpcode(compareOp, CPUI_INT_SLESS);
    }
    resultCode = 1;
  }
  return resultCode;
}

/// \class RuleIdentityEl
/// \brief Collapse operations using identity element:  `V + 0  =>  V`
///
/// Similarly:
///   - `V ^ 0  =>  V`
///   - `V | 0  =>  V`
///   - `V || 0 =>  V`
///   - `V ^^ 0 =>  V`
///   - `V * 1  =>  V`
void RuleIdentityEl::getOpList(vector<uint4> &oplist) const

{
  uint4 list[]= { CPUI_INT_ADD, CPUI_INT_XOR, CPUI_INT_OR,
		  CPUI_BOOL_XOR, CPUI_BOOL_OR, CPUI_INT_MULT };
  oplist.insert(oplist.end(),list,list+6);
}

int4 RuleIdentityEl::applyOp(PcodeOp *op,Funcdata &data)

{
  Varnode *constvn;
  uintb val;

  constvn = op->getIn(1);
  if (!constvn->isConstant()) return 0;
  val = constvn->getOffset();
  if ((val == 0)&&(op->code() != CPUI_INT_MULT)) {
    data.opSetOpcode(op,CPUI_COPY);
    data.opRemoveInput(op,1); // Remove identity from operation
    return 1;
  }
  if (op->code() != CPUI_INT_MULT) return 0;
  if (val == 1) {
    data.opSetOpcode(op,CPUI_COPY);
    data.opRemoveInput(op,1);
    return 1;
  }
  if (val == 0) {		// Multiply by zero
    data.opSetOpcode(op,CPUI_COPY);
    data.opRemoveInput(op,0);
	return 1;
  }
  return 0;
}

/// \class RuleShift2Mult
/// \brief Convert INT_LEFT to INT_MULT:  `V << 2  =>  V * 4`
///
/// This only applies if the result is involved in an arithmetic expression.
void RuleShift2Mult::getOpList(vector<uint4> &oplist) const

{
  oplist.push_back(CPUI_INT_LEFT);
}

int4 RuleShift2Mult::applyOp(PcodeOp *op,Funcdata &data)

{
  int4 flag;
  list<PcodeOp *>::const_iterator desc;
  Varnode *vn,*constvn;
  PcodeOp *arithop;
  OpCode opc;
  int4 val;

  flag = 0;
  vn = op->getOut();
  constvn = op->getIn(1);
  if (!constvn->isConstant()) return 0; // Shift amount must be a constant
  val = constvn->getOffset();
  if (val >= 32)		// FIXME: This is a little arbitrary. Anything
				// this big is probably not an arithmetic multiply
    return 0;
  arithop = op->getIn(0)->getDef();
  desc = vn->beginDescend();
  for(;;) {
    if (arithop != (PcodeOp *)0) {
      opc = arithop->code();
      if ((opc==CPUI_INT_ADD)||(opc==CPUI_INT_SUB)||(opc==CPUI_INT_MULT)) {
	flag = 1;
	break;
      }
    }
    if (desc == vn->endDescend()) break;
    arithop = *desc++;
  }
      
  if (flag==0) return 0;
  constvn = data.newConstant(vn->getSize(),((uintb)1)<<val);
  data.opSetInput(op,constvn,1);
  data.opSetOpcode(op,CPUI_INT_MULT);
  return 1;
}

/// \class RuleShiftPiece
/// \brief Convert "shift and add" to PIECE:  (zext(V) << 16) + zext(W)  =>  concat(V,W)
///
/// The \e add operation can be INT_ADD, INT_OR, or INT_XOR. If the extension size is bigger
/// than the concatenation size, the concatenation can be zero extended.
/// This also supports other special forms where a value gets
/// concatenated with its own sign extension bits.
///
///  - `(zext(V s>> 0x1f) << 0x20) + zext(V)  =>  sext(V)`
///  - `(zext(W s>> 0x1f) << 0x20) + X        =>  sext(W) where W = sub(X,0)`
void RuleShiftPiece::getOpList(vector<uint4> &oplist) const

{
  oplist.push_back(CPUI_INT_OR);
  oplist.push_back(CPUI_INT_XOR);
  oplist.push_back(CPUI_INT_ADD);
}

int4 RuleShiftPiece::applyOp(PcodeOp *op,Funcdata &data)

{
  PcodeOp *shiftop,*zextloop,*zexthiop;
  Varnode *vn1,*vn2;
  
  vn1 = op->getIn(0);
  if (!vn1->isWritten()) return 0;
  vn2 = op->getIn(1);
  if (!vn2->isWritten()) return 0;
  shiftop = vn1->getDef();
  zextloop = vn2->getDef();
  if (shiftop->code() != CPUI_INT_LEFT) {
    if (zextloop->code() != CPUI_INT_LEFT) return 0;
    PcodeOp *tmpop = zextloop;
    zextloop = shiftop;
    shiftop = tmpop;
  }
  if (!shiftop->getIn(1)->isConstant()) return 0;
  vn1 = shiftop->getIn(0);
  if (!vn1->isWritten()) return 0;
  zexthiop = vn1->getDef();
  if ((zexthiop->code() != CPUI_INT_ZEXT)&&
      (zexthiop->code()!= CPUI_INT_SEXT))
    return 0;
  vn1 = zexthiop->getIn(0);
  if (vn1->isConstant()) {
    if (vn1->getSize() < sizeof(uintb))
      return 0;		// Normally we let ZEXT of a constant collapse naturally
    // But if the ZEXTed constant is too big, this won't happen
  }
  else if (vn1->isFree())
    return 0;
  int4 sa = shiftop->getIn(1)->getOffset();
  int4 concatsize = sa + 8*vn1->getSize();
  if (op->getOut()->getSize() * 8 < concatsize) return 0;
  if (zextloop->code() != CPUI_INT_ZEXT) {
    // This is a special case triggered by CDQ: IDIV
    // This would be handled by the base case, but it interacts with RuleSubZext sometimes
    if (!vn1->isWritten()) return 0;
    PcodeOp *rShiftOp = vn1->getDef();			// Look for s<< #c forming the high piece
    if (rShiftOp->code() != CPUI_INT_SRIGHT) return 0;
    if (!rShiftOp->getIn(1)->isConstant()) return 0;
    vn2 = rShiftOp->getIn(0);
    if (!vn2->isWritten()) return 0;
    PcodeOp *subop = vn2->getDef();
    if (subop->code() != CPUI_SUBPIECE) return 0;	// SUBPIECE connects high and low parts
    if (subop->getIn(1)->getOffset() != 0) return 0;	//    (must be low part)
    Varnode *bigVn = zextloop->getOut();
    if (subop->getIn(0) != bigVn) return 0;	// Verify we have link thru SUBPIECE with low part
    int4 rsa = (int4)rShiftOp->getIn(1)->getOffset();
    if (rsa != vn2->getSize() * 8 -1) return 0;	// Arithmetic shift must copy sign-bit thru whole high part
    if ((bigVn->getNZMask() >> sa) != 0) return 0;	// The original most significant bytes must be zero
    if (sa != 8*(vn2->getSize())) return 0;
    data.opSetOpcode(op,CPUI_INT_SEXT);		// Original op is simply a sign extension of low part
    data.opSetInput(op,vn2,0);
    data.opRemoveInput(op,1);
    return 1;
  }
  vn2 = zextloop->getIn(0);
  if (vn2->isFree()) return 0;
  if (sa != 8*(vn2->getSize())) return 0;
  if (concatsize == op->getOut()->getSize() * 8) {
    data.opSetOpcode(op,CPUI_PIECE);
    data.opSetInput(op,vn1,0);
    data.opSetInput(op,vn2,1);
  }
  else {
    PcodeOp *newop = data.newOp(2,op->getAddr());
    data.newUniqueOut(concatsize/8,newop);
    data.opSetOpcode(newop,CPUI_PIECE);
    data.opSetInput(newop,vn1,0);
    data.opSetInput(newop,vn2,1);
    data.opInsertBefore(newop,op);
    data.opSetOpcode(op,zexthiop->code());
    data.opRemoveInput(op,1);
    data.opSetInput(op,newop->getOut(),0);
  }
  return 1;
}

/// \class RuleCollapseConstants
/// \brief Collapse constant expressions
int4 RuleCollapseConstants::applyOp(PcodeOp *op,Funcdata &data)

{
  int4 i;
  Varnode *vn;

  if (!op->isCollapsible()) return 0; // Expression must be collapsible

  Address newval;
  bool markedInput = false;
  try {
    newval = data.getArch()->getConstant(op->collapse(markedInput));
  }
  catch(LowlevelError &err) {
    data.opMarkNoCollapse(op); // Dont know how or dont want to collapse further
    return 0;
  }

  vn = data.newVarnode(op->getOut()->getSize(),newval); // Create new collapsed constant
  if (markedInput) {
    op->collapseConstantSymbol(vn);
  }
  for(i=op->numInput()-1;i>0;--i)
    data.opRemoveInput(op,i);	// unlink old constants
  data.opSetInput(op,vn,0);	// Link in new collapsed constant
  data.opSetOpcode(op,CPUI_COPY); // Change ourselves to a copy

  return 1;
}

/// \class RuleTransformCpool
/// \brief Transform CPOOLREF operations by looking up the value in the constant pool
///
/// If a reference into the constant pool is a constant, convert the CPOOLREF to
/// a COPY of the constant.  Otherwise just append the type id of the reference to the top.
void RuleTransformCpool::getOpList(vector<uint4> &oplist) const

{
  oplist.push_back(CPUI_CPOOLREF);
}

int4 RuleTransformCpool::applyOp(PcodeOp *op,Funcdata &data)

{
  if (op->isCpoolTransformed()) return 0;		// Already visited
  data.opMarkCpoolTransformed(op);	// Mark our visit
  vector<uintb> refs;
  for(int4 i=1;i<op->numInput();++i)
    refs.push_back(op->getIn(i)->getOffset());
  const CPoolRecord *rec = data.getArch()->cpool->getRecord(refs);	// Recover the record
  if (rec != (const CPoolRecord *)0) {
    if (rec->getTag() == CPoolRecord::instance_of) {
      data.opMarkCalculatedBool(op);
    }
    else if (rec->getTag() == CPoolRecord::primitive) {
      int4 sz = op->getOut()->getSize();
      Varnode *cvn = data.newConstant(sz,rec->getValue() & calc_mask(sz));
      cvn->updateType(rec->getType(),true,true);
      while(op->numInput() > 1) {
	data.opRemoveInput(op,op->numInput()-1);
      }
      data.opSetOpcode(op,CPUI_COPY);
      data.opSetInput(op,cvn,0);
      return 1;
    }
    data.opInsertInput(op,data.newConstant(4,rec->getTag()),op->numInput());
  }
  return 1;
}

/// \class RulePropagateCopy
/// \brief Propagate the input of a COPY to all the places that read the output
int4 RulePropagateCopy::applyOp(PcodeOp *op,Funcdata &data)

{
  int4 i;
  PcodeOp *copyop;
  Varnode *vn,*invn;

  if (op->stopsCopyPropagation()) return 0;
  for(i=0;i<op->numInput();++i) {
    vn = op->getIn(i);
    if (!vn->isWritten()) continue; // Varnode must be written to

    copyop = vn->getDef();
    if (copyop->code()!=CPUI_COPY)
      continue;			// not a propagating instruction
    
    invn = copyop->getIn(0);
    if (!invn->isHeritageKnown()) continue; // Don't propagate free's away from their first use
    if (invn == vn)
      throw LowlevelError("Self-defined varnode");
    if (op->isMarker()) {
      if (invn->isConstant()) continue;		// Don't propagate constants into markers
      if (vn->isAddrForce()) continue;		// Don't propagate if we are keeping the COPY anyway
      if (invn->isAddrTied() && op->getOut()->isAddrTied() && 
	  (op->getOut()->getAddr() != invn->getAddr()))
	continue;		// We must not allow merging of different addrtieds
    }
    data.opSetInput(op,invn,i); // otherwise propagate just a single copy
    return 1;
  }
  return 0;
}

/// \class Rule2Comp2Mult
/// \brief Eliminate INT_2COMP:  `-V  =>  V * -1`
void Rule2Comp2Mult::getOpList(vector<uint4> &oplist) const

{
  oplist.push_back(CPUI_INT_2COMP);
}

int4 Rule2Comp2Mult::applyOp(PcodeOp *op,Funcdata &data)

{
  data.opSetOpcode(op,CPUI_INT_MULT);
  int4 size = op->getIn(0)->getSize();
  Varnode *negone = data.newConstant(size,calc_mask(size));
  data.opInsertInput(op,negone,1);
  return 1;
}

/// \class RuleCarryElim
/// \brief Transform INT_CARRY using a constant:  `carry(V,c)  =>  -c <= V`
///
/// There is a special case when the constant is zero:
///   - `carry(V,0)  => false`
void RuleCarryElim::getOpList(vector<uint4> &oplist) const

{
  oplist.push_back(CPUI_INT_CARRY);
}

int4 RuleCarryElim::applyOp(PcodeOp *op,Funcdata &data)

{
  Varnode *vn1,*vn2;

  vn2 = op->getIn(1);
  if (!vn2->isConstant()) return 0;
  vn1 = op->getIn(0);
  if (vn1->isFree()) return 0;
  uintb off = vn2->getOffset();
  if (off == 0) {		// Trivial case
    data.opRemoveInput(op,1);	// Go down to 1 input
    data.opSetInput(op,data.newConstant(1,0),0);	// Put a boolean "false" as input to COPY
    data.opSetOpcode(op,CPUI_COPY);
    return 1;
  }
  off = (-off) & calc_mask(vn2->getSize()); // Take twos-complement of constant

  data.opSetOpcode(op,CPUI_INT_LESSEQUAL);
  data.opSetInput(op,vn1,1);	// Move other input to second position
  data.opSetInput(op,data.newConstant(vn1->getSize(),off),0); // Put the new constant in first position
  return 1;
}

/// \class RuleSub2Add
/// \brief Eliminate INT_SUB:  `V - W  =>  V + W * -1`
void RuleSub2Add::getOpList(vector<uint4> &oplist) const

{
  oplist.push_back(CPUI_INT_SUB);
}

int4 RuleSub2Add::applyOp(PcodeOp *op,Funcdata &data)

{
  PcodeOp *newop;
  Varnode *vn,*newvn;

  vn = op->getIn(1);		// Parameter being subtracted
  newop = data.newOp(2,op->getAddr());
  data.opSetOpcode(newop,CPUI_INT_MULT);
  newvn = data.newUniqueOut(vn->getSize(),newop);
  data.opSetInput( op, newvn, 1); // Replace vn's reference first
  data.opSetInput(newop, vn, 0);
  data.opSetInput(newop, data.newConstant(vn->getSize(),calc_mask(vn->getSize())),1);
  data.opSetOpcode(op, CPUI_INT_ADD );
  data.opInsertBefore( newop, op);
  return 1;
}

/// \class RuleXorCollapse
/// \brief Eliminate INT_XOR in comparisons: `(V ^ W) == 0  =>  V == W`
///
/// The comparison can be INT_EQUAL or INT_NOTEQUAL. This also supports the form:
///   - `(V ^ c) == d  => V == (c^d)`
void RuleXorCollapse::getOpList(vector<uint4> &oplist) const

{
  oplist.push_back(CPUI_INT_EQUAL);
  oplist.push_back(CPUI_INT_NOTEQUAL);
}

int4 RuleXorCollapse::applyOp(PcodeOp *op,Funcdata &data)

{
  uintb coeff1,coeff2;

  if (!op->getIn(1)->isConstant()) return 0;
  PcodeOp *xorop = op->getIn(0)->getDef();
  if (xorop == (PcodeOp *)0) return 0;
  if (xorop->code() != CPUI_INT_XOR) return 0;
  if (op->getIn(0)->loneDescend() == (PcodeOp *)0) return 0;
  coeff1 = op->getIn(1)->getOffset();
  Varnode *xorvn = xorop->getIn(1);
  if (xorop->getIn(0)->isFree()) return 0; // This will be propagated
  if (!xorvn->isConstant()) {
    if (coeff1 != 0) return 0;
    if (xorvn->isFree()) return 0;
    data.opSetInput(op,xorvn,1); // Move term to other side
    data.opSetInput(op,xorop->getIn(0),0);
    return 1;
  }
  coeff2 = xorvn->getOffset();
  if (coeff2 == 0) return 0;
  Varnode *constvn = data.newConstant(op->getIn(1)->getSize(),coeff1^coeff2);
  constvn->copySymbolIfValid(xorvn);
  data.opSetInput(op,constvn,1);
  data.opSetInput(op,xorop->getIn(0),0);
  return 1;
}

/// \class RuleAddMultCollapse
/// \brief Collapse constants in an additive or multiplicative expression
///
/// Forms include:
///  - `((V + c) + d)  =>  V + (c+d)`
///  - `((V * c) * d)  =>  V * (c*d)`
///  - `((V + (W + c)) + d)  =>  (W + (c+d)) + V`
void RuleAddMultCollapse::getOpList(vector<uint4> &oplist) const

{
  uint4 list[]= { CPUI_INT_ADD, CPUI_INT_MULT };
  oplist.insert(oplist.end(),list,list+2);
}

int4 RuleAddMultCollapse::applyOp(PcodeOp *op,Funcdata &data)

{
  Varnode *c[2];           // Constant varnodes
  Varnode *sub,*sub2,*newvn;
  PcodeOp *subop;
  OpCode opc;

  opc = op->code();
                                // Constant is in c[0], other is in sub
  c[0] = op->getIn(1);
  if (!c[0]->isConstant()) return 0; // Neither input is a constant
  sub = op->getIn(0);
                                // Find other constant one level down
  if (!sub->isWritten()) return 0;
  subop = sub->getDef();
  if (subop->code() != opc) return 0; // Must be same exact operation
  c[1] = subop->getIn(1);
  if (!c[1]->isConstant()) {
    // a = ((stackbase + c[1]) + othervn) + c[0]  =>       (stackbase + c[0] + c[1]) + othervn
    // This lets two constant offsets get added together even in the case where there is:
    //    another term getting added in AND
    //    the result of the intermediate sum is used more than once  (otherwise collectterms should pick it up)
    if (opc != CPUI_INT_ADD) return 0;
    Varnode *othervn,*basevn;
    PcodeOp *baseop;
    for(int4 i=0;i<2;++i) {
      othervn = subop->getIn(i);
      if (othervn->isConstant()) continue;
      if (othervn->isFree()) continue;
      sub2 = subop->getIn(1-i);
      if (!sub2->isWritten()) continue;
      baseop = sub2->getDef();
      if (baseop->code() != CPUI_INT_ADD) continue;
      c[1] = baseop->getIn(1);
      if (!c[1]->isConstant()) continue;
      basevn = baseop->getIn(0);
      if (!basevn->isSpacebase()) continue; // Only apply this particular case if we are adding to a base pointer
      if (!basevn->isInput()) continue;	// because this adds a new add operation

      uintb val = op->getOpcode()->evaluateBinary(c[0]->getSize(),c[0]->getSize(),c[0]->getOffset(),c[1]->getOffset());
      newvn = data.newConstant(c[0]->getSize(),val);
      if (c[0]->getSymbolEntry() != (SymbolEntry *)0)
	newvn->copySymbolIfValid(c[0]);
      else if (c[1]->getSymbolEntry() != (SymbolEntry *)0)
	newvn->copySymbolIfValid(c[1]);
      PcodeOp *newop = data.newOp(2,op->getAddr());
      data.opSetOpcode(newop,CPUI_INT_ADD);
      Varnode *newout = data.newUniqueOut(c[0]->getSize(),newop);
      data.opSetInput(newop,basevn,0);
      data.opSetInput(newop,newvn,1);
      data.opInsertBefore(newop,op);
      data.opSetInput(op,newout,0);
      data.opSetInput(op,othervn,1);
      return 1;
    }
    return 0;
  }
  sub2 = subop->getIn(0);
  if (sub2->isFree()) return 0;

  uintb val = op->getOpcode()->evaluateBinary(c[0]->getSize(),c[0]->getSize(),c[0]->getOffset(),c[1]->getOffset());
  newvn = data.newConstant(c[0]->getSize(),val);
  if (c[0]->getSymbolEntry() != (SymbolEntry *)0)
    newvn->copySymbolIfValid(c[0]);
  else if (c[1]->getSymbolEntry() != (SymbolEntry *)0)
    newvn->copySymbolIfValid(c[1]);
  data.opSetInput(op,newvn,1); // Replace c[0] with c[0]+c[1] or c[0]*c[1]
  data.opSetInput(op,sub2,0); // Replace sub with sub2
  return 1;
}

/// \brief Return associated space if given Varnode is an \e active spacebase.
///
/// The Varnode should be a spacebase register input to the function or a
/// constant, and it should get loaded from the correct space.
/// \param glb is the address space manager
/// \param vn is the given Varnode
/// \param spc is the address space being loaded from
/// \return the associated space or NULL if the Varnode is not of the correct form
AddrSpace *RuleLoadVarnode::correctSpacebase(Architecture *glb,Varnode *vn,AddrSpace *spc)

{
  if (!vn->isSpacebase()) return (AddrSpace *)0;
  if (vn->isConstant())		// We have a global pseudo spacebase
    return spc;			// Associate with load/stored space
  if (!vn->isInput()) return (AddrSpace *)0;
  AddrSpace *assoc = glb->getSpaceBySpacebase(vn->getAddr(),vn->getSize());
  if (assoc->getContain() != spc) // Loading off right space?
    return (AddrSpace *)0;
  return assoc;
}

/// \brief Check if given Varnode is spacebase + a constant
///
/// If it is, pass back the constant and return the associated space
/// \param glb is the address space manager
/// \param vn is the given Varnode
/// \param val is the reference for passing back the constant
/// \param spc is the space being loaded from
/// \return the associated space or NULL
AddrSpace *RuleLoadVarnode::vnSpacebase(Architecture *glb,Varnode *vn,uintb &val,AddrSpace *spc)

{
  PcodeOp *op;
  Varnode *vn1,*vn2;
  AddrSpace *retspace;
  
  retspace = correctSpacebase(glb,vn,spc);
  if (retspace != (AddrSpace *)0) {
    val = 0;
    return retspace;
  }
  if (!vn->isWritten()) return (AddrSpace *)0;
  op = vn->getDef();
  if (op->code() != CPUI_INT_ADD) return (AddrSpace *)0;
  vn1 = op->getIn(0);
  vn2 = op->getIn(1);
  retspace = correctSpacebase(glb,vn1,spc);
  if (retspace != (AddrSpace *)0) {
    if (vn2->isConstant()) {
      val = vn2->getOffset();
      return retspace;
    }
    return (AddrSpace *)0;
  }
  retspace = correctSpacebase(glb,vn2,spc);
  if (retspace != (AddrSpace *)0) {
    if (vn1->isConstant()) {
      val = vn1->getOffset();
      return retspace;
    }
  }
  return (AddrSpace *)0;
}

/// \brief Check if STORE or LOAD is off of a spacebase + constant
///
/// If so return the associated space and pass back the offset
/// \param glb is the address space manager
/// \param op is the STORE or LOAD PcodeOp
/// \param offoff is a reference to where the offset should get passed back
/// \return the associated space or NULL
AddrSpace *RuleLoadVarnode::checkSpacebase(Architecture *glb,PcodeOp *op,uintb &offoff)

{
  Varnode *offvn;
  AddrSpace *loadspace;

  offvn = op->getIn(1);		// Address offset
  loadspace = op->getIn(0)->getSpaceFromConst(); // Space being loaded/stored
  // Treat segmentop as part of load/store
  if (offvn->isWritten()&&(offvn->getDef()->code()==CPUI_SEGMENTOP)) {
    offvn = offvn->getDef()->getIn(2);
    // If we are looking for a spacebase (i.e. stackpointer)
    // Then currently we COMPLETELY IGNORE the base part of the
    // segment. We assume it is all correct.
    // If the segmentop inner is constant, we are NOT looking
    // for a spacebase, and we do not igore the base. If the
    // base is also constant, we let RuleSegmentOp reduce
    // the whole segmentop to a constant.  If the base
    // is not constant, we are not ready for a fixed address.
    if (offvn->isConstant())
      return (AddrSpace *)0;
  }
  else if (offvn->isConstant()) { // Check for constant
    offoff = offvn->getOffset();
    return loadspace;
  }
  return vnSpacebase(glb,offvn,offoff,loadspace);
}

/// \class RuleLoadVarnode
/// \brief Convert LOAD operations using a constant offset to COPY
///
/// The pointer can either be a constant offset into the LOAD's specified address space,
/// or it can be a \e spacebase register plus an offset, in which case it points into
/// the \e spacebase register's address space.
void RuleLoadVarnode::getOpList(vector<uint4> &oplist) const

{
  oplist.push_back(CPUI_LOAD);
}

int4 RuleLoadVarnode::applyOp(PcodeOp *op,Funcdata &data)

{
  int4 size;
  Varnode *newvn;
  AddrSpace *baseoff;
  uintb offoff;

  baseoff = checkSpacebase(data.getArch(),op,offoff);
  if (baseoff == (AddrSpace *)0) return 0;

  size = op->getOut()->getSize();
  offoff = AddrSpace::addressToByte(offoff,baseoff->getWordSize());
  newvn = data.newVarnode(size,baseoff,offoff);
  data.opSetInput(op,newvn,0);
  data.opRemoveInput(op,1);
  data.opSetOpcode(op, CPUI_COPY );
  Varnode *refvn = op->getOut();
  if (refvn->isSpacebasePlaceholder()) {
    refvn->clearSpacebasePlaceholder();	// Clear the trigger
    PcodeOp *placeOp = refvn->loneDescend();
    if (placeOp != (PcodeOp *)0) {
      FuncCallSpecs *fc = data.getCallSpecs(placeOp);
      if (fc != (FuncCallSpecs *)0)
	fc->resolveSpacebaseRelative(data,refvn);
    }
  }
  return 1;
}

/// \class RuleStoreVarnode
/// \brief Convert STORE operations using a constant offset to COPY
///
/// The pointer can either be a constant offset into the STORE's specified address space,
/// or it can be a \e spacebase register plus an offset, in which case it points into
/// the \e spacebase register's address space.
void RuleStoreVarnode::getOpList(vector<uint4> &oplist) const

{
  oplist.push_back(CPUI_STORE);
}

int4 RuleStoreVarnode::applyOp(PcodeOp *op,Funcdata &data)

{
  int4 size;
  AddrSpace *baseoff;
  uintb offoff;

  baseoff = RuleLoadVarnode::checkSpacebase(data.getArch(),op,offoff);
  if (baseoff == (AddrSpace *)0) return 0;

  size = op->getIn(2)->getSize();
  offoff = AddrSpace::addressToByte(offoff,baseoff->getWordSize());
  Address addr(baseoff,offoff);
  data.newVarnodeOut(size, addr,op);
  op->getOut()->setStackStore();	// Mark as originally coming from CPUI_STORE
  data.opRemoveInput(op,1);
  data.opRemoveInput(op,0);
  data.opSetOpcode(op, CPUI_COPY );
  if (op->isStoreUnmapped()) {
    data.getScopeLocal()->markNotMapped(baseoff, offoff, size, false);
  }
  return 1;
}

// This op is quadratic in the number of MULTIEQUALs in a block
// void RuleShadowVar::getOpList(vector<uint4> &oplist) const

// {
//   oplist.push_back(CPUI_MULTIEQUAL);
// }

// int4 RuleShadowVar::applyOp(PcodeOp *op,Funcdata &data)

// {				// Check for "shadowed" varnode
//   PcodeOp *op2;
//   int4 i;

//   for(op2=op->previousOp();op2!=(PcodeOp *)0;op2=op2->previousOp()) {
//     if (op2->code() != CPUI_MULTIEQUAL) continue;
//     for(i=0;i<op->numInput();++i) // Check for match in each branch
//       if (*op->Input(i) != *op2->Input(i)) break;
//     if (i != op->numInput()) continue; // All branches did not match
    
// 				// This op "shadows" op2, so replace with COPY
//     vector<Varnode *> plist;
//     plist.push_back(op2->Output());
//     data.op_setopcode(op,CPUI_COPY);
//     data.opSetAllInput(op,plist);
//     return 1;
//   }
//   return 0;
// }

// void RuleTruncShiftCancel::getOpList(vector<uint4> &oplist) const

// {
//   oplist.push_back(CPUI_SUBPIECE);
// }

// int4 RuleTruncShiftCancel::applyOp(PcodeOp *op,Funcdata &data) const

// { // SUBPIECE with truncation cancels out <<
//   // replace SUB( vn << #c , #d) with
//   // SUB( vn << #e, #f )    where either #e or #f is zero
// }

/// \class RuleSubExtComm
/// \brief Commute SUBPIECE and INT_ZEXT:  `sub(zext(V),c)  =>  zext(sub(V,c))`
///
/// This is in keeping with the philosophy to push SUBPIECE back earlier in the expression.
/// The original SUBPIECE is changed into the INT_ZEXT, but the original INT_ZEXT is
/// not changed, a new SUBPIECE is created.
/// There are corner cases, if the SUBPIECE doesn't hit extended bits or is ultimately unnecessary.
///    - `sub(zext(V),c)  =>  sub(V,C)`
///    - `sub(zext(V),0)  =>  zext(V)`
///
/// This rule also works with INT_SEXT.
void RuleSubExtComm::getOpList(vector<uint4> &oplist) const

{
  oplist.push_back(CPUI_SUBPIECE);
}

int4 RuleSubExtComm::applyOp(PcodeOp *op,Funcdata &data)

{
  Varnode *base = op->getIn(0);
  if (!base->isWritten()) return 0;
  PcodeOp *extop = base->getDef();
  if ((extop->code()!=CPUI_INT_ZEXT)&&(extop->code()!=CPUI_INT_SEXT))
    return 0;
  Varnode *invn = extop->getIn(0);
  if (invn->isFree()) return 0;
  int4 subcut = (int4)op->getIn(1)->getOffset();
  if (op->getOut()->getSize() + subcut <= invn->getSize()) {
    // SUBPIECE doesn't hit the extended bits at all
    data.opSetInput(op,invn,0);
    if (invn->getSize() == op->getOut()->getSize()) {
      data.opRemoveInput(op, 1);
      data.opSetOpcode(op, CPUI_COPY);
    }
    return 1;
  }

  if (subcut >= invn->getSize()) return 0;

  Varnode *newvn;
  if (subcut != 0) {
    PcodeOp *newop = data.newOp(2,op->getAddr());
    data.opSetOpcode(newop,CPUI_SUBPIECE);
    newvn = data.newUniqueOut(invn->getSize()-subcut,newop);
    data.opSetInput(newop,data.newConstant(op->getIn(1)->getSize(),(uintb)subcut),1);
    data.opSetInput(newop,invn,0);
    data.opInsertBefore(newop,op);
  }
  else
    newvn = invn;

  data.opRemoveInput(op,1);
  data.opSetOpcode(op,extop->code());
  data.opSetInput(op,newvn,0);
  return 1;
}

/// \class RuleSubCommute
/// \brief Commute SUBPIECE operations with earlier operations where possible
///
/// A SUBPIECE conmmutes with long and short forms of many operations.
/// We try to push SUBPIECE earlier in the expression trees (preferring short versions
/// of ops over long) in the hopes that the SUBPIECE will run into a
/// constant, a INT_SEXT, or a INT_ZEXT, canceling out
void RuleSubCommute::getOpList(vector<uint4> &oplist) const

{
  oplist.push_back(CPUI_SUBPIECE);
}

/// \brief Eliminate input extensions on given binary PcodeOp
///
/// Make some basic checks.  Replace the input and output Varnodes with smaller sizes.
/// \param longform is the given binary PcodeOp to modify
/// \param subOp is the PcodeOp truncating the output of \b longform
/// \param ext0In is the first input Varnode before the extension
/// \param ext1In is the second input Varnode before the extension
/// \param data is the function being analyzed
/// \return true is the PcodeOp is successfully modified
bool RuleSubCommute::cancelExtensions(PcodeOp *longform,PcodeOp *subOp,Varnode *ext0In,Varnode *ext1In,Funcdata &data)

{
  if (ext0In->getSize() != ext1In->getSize()) return false;	// Sizes must match
  if (ext0In->isFree()) return false;		// Must be able to propagate inputs
  if (ext1In->isFree()) return false;
  Varnode *outvn = longform->getOut();
  if (outvn->loneDescend() != subOp) return false;	// Must be exactly one output to SUBPIECE
  data.opUnsetOutput(longform);
  outvn = data.newUniqueOut(ext0In->getSize(),longform);	// Create truncated form of longform output
  data.opSetInput(longform,ext0In,0);
  data.opSetInput(longform,ext1In,1);
  data.opSetInput(subOp,outvn,0);
  return true;
}

int4 RuleSubCommute::applyOp(PcodeOp *op,Funcdata &data)

{
  Varnode *base,*vn,*newvn,*outvn;
  PcodeOp *longform,*newsub,*prevop;
  int4 i,j,offset,insize;

  base = op->getIn(0);
  if (!base->isWritten()) return 0;
  offset = op->getIn(1)->getOffset();
  outvn = op->getOut();
  if (outvn->isPrecisLo()||outvn->isPrecisHi()) return 0;
  insize = base->getSize();
  longform = base->getDef();
  j = -1;
  switch( longform->code() ) {	// Determine if this op commutes with SUBPIECE
    //  case CPUI_COPY:
  case CPUI_INT_LEFT:
    j = 1;			// Special processing for shift amount param
    if (offset != 0) return 0;
    if (!longform->getIn(0)->isWritten()) return 0;
    prevop = longform->getIn(0)->getDef();
    if (prevop->code()==CPUI_INT_ZEXT) {
    }
    else if (prevop->code()==CPUI_PIECE) {
    }
    else
      return 0;
    break;
  case CPUI_INT_REM:
  case CPUI_INT_DIV:
  {
				// Only commutes if inputs are zero extended
    if (offset != 0) return 0;
    if (!longform->getIn(0)->isWritten()) return 0;
    PcodeOp *zext0 = longform->getIn(0)->getDef();
    if (zext0->code() != CPUI_INT_ZEXT) return 0;
    Varnode *zext0In = zext0->getIn(0);
    if (longform->getIn(1)->isWritten()) {
      PcodeOp *zext1 = longform->getIn(1)->getDef();
      if (zext1->code() != CPUI_INT_ZEXT) return 0;
      Varnode *zext1In = zext1->getIn(0);
      if (zext1In->getSize() > outvn->getSize() || zext0In->getSize() > outvn->getSize()) {
	  // Special case where we need a PARTIAL commute of the SUBPIECE
	  // SUBPIECE cancels the ZEXTs, but there is still some SUBPIECE left
	if (cancelExtensions(longform,op,zext0In,zext1In,data))	// Cancel ZEXT operations
	  return 1;						// Leave SUBPIECE intact
	return 0;
      }
      // If ZEXT sizes are both not bigger, go ahead and commute SUBPIECE (fallthru)
    }
    else if (longform->getIn(1)->isConstant() && (zext0In->getSize() <= outvn->getSize())) {
      uintb val = longform->getIn(1)->getOffset();
      uintb smallval = val & calc_mask(outvn->getSize());
      if (val != smallval)
	return 0;
    }
    else
      return 0;
    break;
  }
  case CPUI_INT_SREM:
  case CPUI_INT_SDIV:
  {
				// Only commutes if inputs are sign extended
    if (offset != 0) return 0;
    if (!longform->getIn(0)->isWritten()) return 0;
    PcodeOp *sext0 = longform->getIn(0)->getDef();
    if (sext0->code() != CPUI_INT_SEXT) return 0;
    Varnode *sext0In = sext0->getIn(0);
    if (longform->getIn(1)->isWritten()) {
      PcodeOp *sext1 = longform->getIn(1)->getDef();
      if (sext1->code() != CPUI_INT_SEXT) return 0;
      Varnode *sext1In = sext1->getIn(0);
      if (sext1In->getSize() > outvn->getSize() || sext0In->getSize() > outvn->getSize()) {
	// Special case where we need a PARTIAL commute of the SUBPIECE
	// SUBPIECE cancels the SEXTs, but there is still some SUBPIECE left
	if (cancelExtensions(longform,op,sext0In,sext1In,data))	// Cancel SEXT operations
	  return 1;						// Leave SUBPIECE intact
	return 0;
      }
      // If SEXT sizes are both not bigger, go ahead and commute SUBPIECE (fallthru)
    }
    else if (longform->getIn(1)->isConstant() && (sext0In->getSize() <= outvn->getSize())) {
      uintb val = longform->getIn(1)->getOffset();
      uintb smallval = val & calc_mask(outvn->getSize());
      smallval = sign_extend(smallval,outvn->getSize(),insize);
      if (val != smallval)
	return 0;
    }
    else
      return 0;
    break;
  }
  case CPUI_INT_ADD:
    if (offset != 0) return 0;	// Only commutes with least significant SUBPIECE
    if (longform->getIn(0)->isSpacebase()) return 0;	// Deconflict with RulePtrArith
    break;
  case CPUI_INT_MULT:
    if (offset != 0) return 0;	// Only commutes with least significant SUBPIECE
    break;
				// Bitwise ops, type of subpiece doesnt matter
  case CPUI_INT_NEGATE:
  case CPUI_INT_XOR:
  case CPUI_INT_AND:
  case CPUI_INT_OR:
    break;
  default:			// Most ops don't commute
    return 0;
  }

				// Make sure no other piece of base is getting used
  if (base->loneDescend() != op) return 0;

  if (offset == 0) {		// Look for overlap with RuleSubZext
    PcodeOp *nextop = outvn->loneDescend();
    if ((nextop != (PcodeOp *)0)&&(nextop->code() == CPUI_INT_ZEXT)) {
      if (nextop->getOut()->getSize() == insize)
	return 0;
    }
  }

  for(i=0;i<longform->numInput();++i) {
    vn = longform->getIn(i);
    if (i!=j) {
      newsub = data.newOp(2,op->getAddr()); // Commuted SUBPIECE op
      data.opSetOpcode(newsub,CPUI_SUBPIECE);
      newvn = data.newUniqueOut(outvn->getSize(),newsub);  // New varnode is subpiece
      data.opSetInput(longform,newvn,i);
      data.opSetInput(newsub,vn,0); // of old varnode
      data.opSetInput(newsub,data.newConstant(4,offset),1);
      data.opInsertBefore(newsub,longform);
    }
  }
  data.opSetOutput(longform,outvn);
  data.opDestroy(op);		// Get rid of old SUBPIECE
  return 1;
}

/// \class RuleConcatCommute
/// \brief Commute PIECE with INT_AND, INT_OR, and INT_XOR
///
/// This supports forms:
///   - `concat( V & c, W)  =>  concat(V,W) & (c<<16 | 0xffff)`
///   - `concat( V, W | c)  =>  concat(V,W) | c`
void RuleConcatCommute::getOpList(vector<uint4> &oplist) const

{
  oplist.push_back(CPUI_PIECE);
}

int4 RuleConcatCommute::applyOp(PcodeOp *op,Funcdata &data)

{
  Varnode *vn;
  Varnode *hi,*lo,*newvn;
  PcodeOp *logicop,*newconcat;
  OpCode opc;
  uintb val;

  int4 outsz = op->getOut()->getSize();
  if (outsz > sizeof(uintb))
    return 0;			// FIXME:  precision problem for constants
  for(int4 i=0;i<2;++i) {
    vn = op->getIn(i);
    if (!vn->isWritten()) continue;
    logicop = vn->getDef();
    opc = logicop->code();
    if ((opc == CPUI_INT_OR)||(opc == CPUI_INT_XOR)) {
      if (!logicop->getIn(1)->isConstant()) continue;
      val = logicop->getIn(1)->getOffset();
      if (i==0) {
	hi = logicop->getIn(0);
	lo = op->getIn(1);
	val <<= 8*lo->getSize();
      }
      else {
	hi = op->getIn(0);
	lo = logicop->getIn(0);
      }
    }
    else if (opc == CPUI_INT_AND) {
      if (!logicop->getIn(1)->isConstant()) continue;
      val = logicop->getIn(1)->getOffset();
      if (i==0) {
	hi = logicop->getIn(0);
	lo = op->getIn(1);
	val <<= 8*lo->getSize();
	val |= calc_mask(lo->getSize());
      }
      else {
	hi = op->getIn(0);
	lo = logicop->getIn(0);
	val |= (calc_mask(hi->getSize()) << 8*lo->getSize());
      }
    }
    else
      continue;
    if (hi->isFree()) continue;
    if (lo->isFree()) continue;
    newconcat = data.newOp(2,op->getAddr());
    data.opSetOpcode(newconcat,CPUI_PIECE);
    newvn = data.newUniqueOut(outsz,newconcat);
    data.opSetInput(newconcat,hi,0);
    data.opSetInput(newconcat,lo,1);
    data.opInsertBefore(newconcat,op);
    data.opSetOpcode(op,opc);
    data.opSetInput(op,newvn,0);
    data.opSetInput(op,data.newConstant(newvn->getSize(),val),1);
    return 1;
  }
  return 0;
}

// void RuleIndirectConcat::getOpList(vector<uint4> &oplist) const

// {
//   oplist.push_back(CPUI_INDIRECT);
// }

// int4 RuleIndirectConcat::applyOp(PcodeOp *op,Funcdata &data)

// {
//   Varnode *vn = op->getIn(0);
//   if (!vn->isWritten()) return 0;
//   PcodeOp *concatop = vn->getDef();
//   if (concatop->code() != CPUI_PIECE) return 0;
//   Varnode *vnhi = concatop->getIn(0);
//   Varnode *vnlo = concatop->getIn(1);
//   if (vnhi->isFree() || vnhi->isVolatile() || vnhi->isSpacebase()) return 0;
//   if (vnlo->isFree() || vnlo->isVolatile() || vnlo->isSpacebase()) return 0;
//   if (op->getIn(1)->getSpace()->getType() != IPTR_IOP) return 0;
//   PcodeOp *indop = PcodeOp::getOpFromConst(op->getIn(1)->getAddr());
//   Varnode *newvnhi,*newvnlo;
//   Varnode *outvn = op->getOut();
//   data.splitVarnode(outvn,vnlo->getSize(),newvnlo,newvnhi);
//   PcodeOp *newophi,*newoplo;

//   newophi = data.newOp(2,indop->getAddr());
//   newoplo = data.newOp(2,indop->getAddr());
//   data.opSetOpcode(newophi,CPUI_INDIRECT);
//   data.opSetOpcode(newoplo,CPUI_INDIRECT);
//   data.opSetOutput(newophi,newvnhi);
//   data.opSetOutput(newoplo,newvnlo);
//   data.opSetInput(newophi,vnhi,0);
//   data.opSetInput(newoplo,vnlo,0);
//   data.opSetInput(newophi,data.newVarnodeIop(indop),1);
//   data.opSetInput(newoplo,data.newVarnodeIop(indop),1);
//   data.opInsertBefore(newophi,indop);
//   data.opInsertBefore(newoplo,indop);

//   // The original INDIRECT is basically dead at this point, so we clear any addrforce so it can be
//   // removed as deadcode
//   outvn->clearAddrForce();
//   if (outvn->hasNoDescend()) {	// If nobody else uses the value
//     // Prepare op for deletion, and so that the same rule won't trigger again
//     data.opSetOpcode(op,CPUI_COPY);
//     data.opRemoveInput(op,1);
//   }
//   else { // If the original INDIRECT output was used by other ops
//     // We recycle the op as the commuted concatenation
//     data.opUninsert(op);	// Remove op from before (simultaneous) execution with indop
//     data.opSetOpcode(op,CPUI_PIECE);
//     data.opSetInput(op,newvnhi,0);
//     data.opSetInput(op,newvnlo,1);
//     data.opInsertAfter(op,indop); // Insert recycled PIECE after the indop
//   }
//   return 1;
// }

/// \class RuleConcatZext
/// \brief Commute PIECE with INT_ZEXT:  `concat(zext(V),W)  =>  zext(concat(V,W))`
void RuleConcatZext::getOpList(vector<uint4> &oplist) const

{
  oplist.push_back(CPUI_PIECE);
}

int4 RuleConcatZext::applyOp(PcodeOp *op,Funcdata &data)

{
  PcodeOp *zextop;
  Varnode *hi,*lo;

  hi = op->getIn(0);
  if (!hi->isWritten()) return 0;
  zextop = hi->getDef();
  if (zextop->code() != CPUI_INT_ZEXT) return 0;
  hi = zextop->getIn(0);
  lo = op->getIn(1);
  if (hi->isFree()) return 0;
  if (lo->isFree()) return 0;

  // Create new (earlier) concat out of hi and lo
  PcodeOp *newconcat = data.newOp(2,op->getAddr());
  data.opSetOpcode(newconcat,CPUI_PIECE);
  Varnode *newvn = data.newUniqueOut(hi->getSize()+lo->getSize(),newconcat);
  data.opSetInput(newconcat,hi,0);
  data.opSetInput(newconcat,lo,1);
  data.opInsertBefore(newconcat,op);

  // Change original op into a ZEXT
  data.opRemoveInput(op,1);
  data.opSetInput(op,newvn,0);
  data.opSetOpcode(op,CPUI_INT_ZEXT);
  return 1;
}

/// \class RuleZextCommute
/// \brief Commute INT_ZEXT with INT_RIGHT: `zext(V) >> W  =>  zext(V >> W)`
void RuleZextCommute::getOpList(vector<uint4> &oplist) const

{
  oplist.push_back(CPUI_INT_RIGHT);
}

int4 RuleZextCommute::applyOp(PcodeOp *op,Funcdata &data)

{
  Varnode *zextvn = op->getIn(0);
  if (!zextvn->isWritten()) return 0;
  PcodeOp *zextop = zextvn->getDef();
  if (zextop->code() != CPUI_INT_ZEXT) return 0;
  Varnode *zextin = zextop->getIn(0);
  if (zextin->isFree()) return 0;
  Varnode *savn = op->getIn(1);
  if ((!savn->isConstant())&&(savn->isFree()))
    return 0;

  PcodeOp *newop = data.newOp(2,op->getAddr());
  data.opSetOpcode(newop,CPUI_INT_RIGHT);
  Varnode *newout = data.newUniqueOut(zextin->getSize(),newop);
  data.opRemoveInput(op,1);
  data.opSetInput(op,newout,0);
  data.opSetOpcode(op,CPUI_INT_ZEXT);
  data.opSetInput(newop,zextin,0);
  data.opSetInput(newop,savn,1);
  data.opInsertBefore(newop,op);
  return 1;
}

/// \class RuleZextShiftZext
/// \brief Simplify multiple INT_ZEXT operations: `zext( zext(V) << c )  => zext(V) << c`
void RuleZextShiftZext::getOpList(vector<uint4> &oplist) const

{
  oplist.push_back(CPUI_INT_ZEXT);
}

int4 RuleZextShiftZext::applyOp(PcodeOp *op,Funcdata &data)

{
  Varnode *invn = op->getIn(0);
  if (!invn->isWritten()) return 0;
  PcodeOp *shiftop = invn->getDef();
  if (shiftop->code() == CPUI_INT_ZEXT) {	// Check for ZEXT( ZEXT( a ) )
    Varnode *vn = shiftop->getIn(0);
    if (vn->isFree()) return 0;
    if (invn->loneDescend() != op)		// Only propagate if -op- is only use of -invn-
      return 0;
    data.opSetInput(op,vn,0);
    return 1;
  }
  if (shiftop->code() != CPUI_INT_LEFT) return 0;
  if (!shiftop->getIn(1)->isConstant()) return 0;
  if (!shiftop->getIn(0)->isWritten()) return 0;
  PcodeOp *zext2op = shiftop->getIn(0)->getDef();
  if (zext2op->code() != CPUI_INT_ZEXT) return 0;
  Varnode *rootvn = zext2op->getIn(0);
  if (rootvn->isFree()) return 0;

  uintb sa = shiftop->getIn(1)->getOffset();
  if (sa > 8* (uintb)(zext2op->getOut()->getSize() - rootvn->getSize()))
    return 0; // Shift might lose bits off the top
  PcodeOp *newop = data.newOp(1,op->getAddr());
  data.opSetOpcode(newop,CPUI_INT_ZEXT);
  Varnode *outvn = data.newUniqueOut(op->getOut()->getSize(),newop);
  data.opSetInput(newop,rootvn,0);
  data.opSetOpcode(op,CPUI_INT_LEFT);
  data.opSetInput(op,outvn,0);
  data.opInsertInput(op,data.newConstant(4,sa),1);
  data.opInsertBefore(newop,op);
  return 1;
}

/// \class RuleShiftAnd
/// \brief Eliminate any INT_AND when the bits it zeroes out are discarded by a shift
///
/// This also allows for bits that aren't discarded but are already zero.
void RuleShiftAnd::getOpList(vector<uint4> &oplist) const

{
  oplist.push_back(CPUI_INT_RIGHT);
  oplist.push_back(CPUI_INT_LEFT);
  oplist.push_back(CPUI_INT_MULT);
}

int4 RuleShiftAnd::applyOp(PcodeOp *op,Funcdata &data)

{
  Varnode *cvn = op->getIn(1);
  if (!cvn->isConstant()) return 0;
  Varnode *shiftin = op->getIn(0);
  if (!shiftin->isWritten()) return 0;
  PcodeOp *andop = shiftin->getDef();
  if (andop->code() != CPUI_INT_AND) return 0;
  if (shiftin->loneDescend() != op) return 0;
  Varnode *maskvn = andop->getIn(1);
  if (!maskvn->isConstant()) return 0;
  uintb mask = maskvn->getOffset();
  Varnode *invn = andop->getIn(0);
  if (invn->isFree()) return 0;

  OpCode opc = op->code();
  int4 sa;
  if ((opc == CPUI_INT_RIGHT)||(opc == CPUI_INT_LEFT))
    sa = (int4)cvn->getOffset();
  else {
    sa = leastsigbit_set(cvn->getOffset()); // Make sure the multiply is really a shift
    if (sa <= 0) return 0;
    uintb testval = 1;
    testval <<= sa;
    if (testval != cvn->getOffset()) return 0;
    opc = CPUI_INT_LEFT;	// Treat CPUI_INT_MULT as CPUI_INT_LEFT
  }
  uintb nzm = invn->getNZMask();
  uintb fullmask = calc_mask(invn->getSize());
  if (opc == CPUI_INT_RIGHT) {
    nzm >>= sa;
    mask >>= sa;
  }
  else {
    nzm <<= sa;
    mask <<= sa;
    nzm &= fullmask;
    mask &= fullmask;
  }
  if ((mask & nzm) != nzm) return 0;
  data.opSetOpcode(andop,CPUI_COPY); // AND effectively does nothing, so we change it to a copy
  data.opRemoveInput(andop,1);
  return 1;
}

/// \class RuleConcatZero
/// \brief Simplify concatenation with zero:  `concat(V,0)  =>  zext(V) << c`
void RuleConcatZero::getOpList(vector<uint4> &oplist) const

{
  oplist.push_back(CPUI_PIECE);
}

int4 RuleConcatZero::applyOp(PcodeOp *op,Funcdata &data)

{
  if (!op->getIn(1)->isConstant()) return 0;
  if (op->getIn(1)->getOffset() != 0) return 0;

  int4 sa = 8*op->getIn(1)->getSize();
  Varnode *highvn = op->getIn(0);
  PcodeOp *newop = data.newOp(1,op->getAddr());
  Varnode *outvn = data.newUniqueOut(op->getOut()->getSize(),newop);
  data.opSetOpcode(newop,CPUI_INT_ZEXT);
  data.opSetOpcode(op,CPUI_INT_LEFT);
  data.opSetInput(op,outvn,0);
  data.opSetInput(op,data.newConstant(4,sa),1);
  data.opSetInput(newop,highvn,0);
  data.opInsertBefore(newop,op);
  return 1;
}

/// \class RuleConcatLeftShift
/// \brief Simplify concatenation of extended value: `concat(V, zext(W) << c)  =>  concat( concat(V,W), 0)`
void RuleConcatLeftShift::getOpList(vector<uint4> &oplist) const

{
  oplist.push_back(CPUI_PIECE);
}

int4 RuleConcatLeftShift::applyOp(PcodeOp *op,Funcdata &data)

{
  Varnode *vn2 = op->getIn(1);
  if (!vn2->isWritten()) return 0;
  PcodeOp *shiftop = vn2->getDef();
  if (shiftop->code() != CPUI_INT_LEFT) return 0;
  if (!shiftop->getIn(1)->isConstant()) return 0; // Must be a constant shift
  int4 sa = shiftop->getIn(1)->getOffset();
  if ((sa&7)!=0) return 0;	// Not a multiple of 8
  Varnode *tmpvn = shiftop->getIn(0);
  if (!tmpvn->isWritten()) return 0;
  PcodeOp *zextop = tmpvn->getDef();
  if (zextop->code() != CPUI_INT_ZEXT) return 0;
  Varnode *b = zextop->getIn(0);
  if (b->isFree()) return 0;
  Varnode *vn1 = op->getIn(0);
  if (vn1->isFree()) return 0;
  sa /= 8;			// bits to bytes
  if (sa + b->getSize() != tmpvn->getSize()) return 0; // Must shift to most sig boundary

  PcodeOp *newop = data.newOp(2,op->getAddr());
  data.opSetOpcode(newop,CPUI_PIECE);
  Varnode *newout = data.newUniqueOut(vn1->getSize() + b->getSize(),newop);
  data.opSetInput(newop,vn1,0);
  data.opSetInput(newop,b,1);
  data.opInsertBefore(newop,op);
  data.opSetInput(op,newout,0);
  data.opSetInput(op,data.newConstant(op->getOut()->getSize()-newout->getSize() ,0),1);
  return 1;
}

/// \class RuleSubZext
/// \brief Simplify INT_ZEXT applied to SUBPIECE expressions
///
/// This performs:
///  - `zext( sub( V, 0) )        =>    V & mask`
///  - `zext( sub( V, c)          =>    (V >> c*8) & mask`
///  - `zext( sub( V, c) >> d )   =>    (V >> (c*8+d)) & mask`
void RuleSubZext::getOpList(vector<uint4> &oplist) const

{
  oplist.push_back(CPUI_INT_ZEXT);
}

int4 RuleSubZext::applyOp(PcodeOp *op,Funcdata &data)

{
  Varnode *subvn,*basevn,*constvn;
  PcodeOp *subop;
  uintb val;

  subvn = op->getIn(0);
  if (!subvn->isWritten()) return 0;
  subop = subvn->getDef();
  if (subop->code() == CPUI_SUBPIECE) {
    basevn = subop->getIn(0);
    if (basevn->isFree()) return 0;
    if (basevn->getSize() != op->getOut()->getSize()) return 0;	// Truncating then extending to same size
    if (basevn->getSize() > sizeof(uintb))
      return 0;
    if (subop->getIn(1)->getOffset() != 0) { // If truncating from middle
      if (subvn->loneDescend() != op) return 0; // and there is no other use of the truncated value
      Varnode *newvn = data.newUnique(basevn->getSize(),(Datatype *)0);
      constvn = subop->getIn(1);
      uintb rightVal = constvn->getOffset() * 8;
      data.opSetInput(op,newvn,0);
      data.opSetOpcode(subop,CPUI_INT_RIGHT); // Convert the truncation to a shift
      data.opSetInput(subop,data.newConstant(constvn->getSize(),rightVal),1);
      data.opSetOutput(subop,newvn);
    }
    else
      data.opSetInput(op,basevn,0); // Otherwise, bypass the truncation entirely
    val = calc_mask(subvn->getSize());
    constvn = data.newConstant(basevn->getSize(),val);
    data.opSetOpcode(op,CPUI_INT_AND);
    data.opInsertInput(op,constvn,1);
    return 1;
  }
  else if (subop->code() == CPUI_INT_RIGHT) {
    PcodeOp *shiftop = subop;
    if (!shiftop->getIn(1)->isConstant()) return 0;
    Varnode *midvn = shiftop->getIn(0);
    if (!midvn->isWritten()) return 0;
    subop = midvn->getDef();
    if (subop->code() != CPUI_SUBPIECE) return 0;
    basevn = subop->getIn(0);
    if (basevn->isFree()) return 0;
    if (basevn->getSize() != op->getOut()->getSize()) return 0;	// Truncating then extending to same size
    if (midvn->loneDescend() != shiftop) return 0;
    if (subvn->loneDescend() != op) return 0;
    val = calc_mask(midvn->getSize()); // Mask based on truncated size
    uintb sa = shiftop->getIn(1)->getOffset(); // The shift shrinks the mask even further
    val >>= sa;
    sa += subop->getIn(1)->getOffset() * 8; // The total shift = truncation + small shift
    Varnode *newvn = data.newUnique(basevn->getSize(),(Datatype *)0);
    data.opSetInput(op,newvn,0);
    data.opSetInput(shiftop,basevn,0); // Shift the full value, instead of the truncated value
    data.opSetInput(shiftop,data.newConstant(shiftop->getIn(1)->getSize(),sa),1);	// by the combined amount
    data.opSetOutput(shiftop,newvn);
    constvn = data.newConstant(basevn->getSize(),val);
    data.opSetOpcode(op,CPUI_INT_AND); // Turn the ZEXT into an AND
    data.opInsertInput(op,constvn,1); // With the appropriate mask
    return 1;
  }
  return 0;
}

/// \class RuleSubCancel
/// \brief Simplify composition of SUBPIECE with INT_ZEXT, INT_SEXT, and INT_AND
///
/// The SUBPIECE may partially or wholly cancel out the extension or INT_AND:
///  - `sub(zext(V),0)  =>  zext(V)`
///  - `sub(zext(V),0)  =>  V`
///  - `sub(zext(V),0)  =>  sub(V)`
///  - `sub(V & 0xffff, 0)  =>  sub(V)`
///
/// This also supports the corner case:
///  - `sub(zext(V),c)  =>  0  when c is big enough`
void RuleSubCancel::getOpList(vector<uint4> &oplist) const

{
  oplist.push_back(CPUI_SUBPIECE);
}

int4 RuleSubCancel::applyOp(PcodeOp *op,Funcdata &data)

{
  Varnode *base,*thruvn;
  int4 offset,outsize,insize,farinsize;
  PcodeOp *extop;
  OpCode opc;

  base = op->getIn(0);
  if (!base->isWritten()) return 0;
  extop = base->getDef();
  opc = extop->code();
  if (opc != CPUI_INT_ZEXT && opc != CPUI_INT_SEXT && opc != CPUI_INT_AND)
    return 0;
  offset = op->getIn(1)->getOffset();
  outsize = op->getOut()->getSize();

  if (opc == CPUI_INT_AND) {
    Varnode *cvn = extop->getIn(1);
    if (offset == 0 && cvn->isConstant() && cvn->getOffset() == calc_mask(outsize)) {
      thruvn = extop->getIn(0);
      if (!thruvn->isFree()) {
	data.opSetInput(op,thruvn,0);
	return 1;
      }
    }
    return 0;
  }
  insize = base->getSize();
  farinsize = extop->getIn(0)->getSize();
				
  if (offset == 0) {		// If SUBPIECE is of least sig part
    thruvn = extop->getIn(0);	// Something still comes through
    if (thruvn->isFree()) {
      if (thruvn->isConstant() && (insize > sizeof(uintb)) && (outsize == farinsize)) {
	// If we have a constant that is too big to represent, and the elimination is total
	opc = CPUI_COPY;	// go ahead and do elimination
	thruvn = data.newConstant(thruvn->getSize(),thruvn->getOffset()); // with new constant varnode
      }
      else
	return 0; // If original is constant or undefined don't proceed
    }
    else if (outsize == farinsize)
      opc = CPUI_COPY;		// Total elimination of extension
    else if (outsize < farinsize)
      opc = CPUI_SUBPIECE;
  }
  else {
    if ((opc==CPUI_INT_ZEXT)&&(farinsize<=offset)) { // output contains nothing of original input
      opc = CPUI_COPY;		// Nothing but zero coming through
      thruvn = data.newConstant(outsize,0);
    }
    else			// Missing one case here
      return 0;
  }

  data.opSetOpcode(op,opc);	// SUBPIECE <- EXT replaced with one op
  data.opSetInput(op,thruvn,0);

  if (opc != CPUI_SUBPIECE)
    data.opRemoveInput(op,1);	// ZEXT, SEXT, or COPY has only 1 input
  return 1;
}

/// \class RuleShiftSub
/// \brief Simplify SUBPIECE applied to INT_LEFT: `sub( V << 8*k, c)  =>  sub(V,c-k)`
void RuleShiftSub::getOpList(vector<uint4> &oplist) const

{
  oplist.push_back(CPUI_SUBPIECE);
}

int4 RuleShiftSub::applyOp(PcodeOp *op,Funcdata &data)

{
  if (!op->getIn(0)->isWritten()) return 0;
  PcodeOp *shiftop = op->getIn(0)->getDef();
  if (shiftop->code() != CPUI_INT_LEFT) return 0;
  Varnode *sa = shiftop->getIn(1);
  if (!sa->isConstant()) return 0;
  int4 n = sa->getOffset();
  if ((n & 7) != 0) return 0;		// Must shift by a multiple of 8 bits
  int4 c = op->getIn(1)->getOffset();
  Varnode *vn = shiftop->getIn(0);
  if (vn->isFree()) return 0;
  int4 insize = vn->getSize();
  int4 outsize = op->getOut()->getSize();
  c -= n/8;
  if (c < 0 || c + outsize > insize)	// Check if this is a natural truncation
    return 0;
  data.opSetInput(op,vn,0);
  data.opSetInput(op,data.newConstant(op->getIn(1)->getSize(),c),1);
  return 1;
}

/// \class RuleHumptyDumpty
/// \brief Simplify break and rejoin:  `concat( sub(V,c), sub(V,0) )  =>  V`
///
/// There is also the variation:
///  - `concat( sub(V,c), sub(V,d) )  => sub(V,d)`
void RuleHumptyDumpty::getOpList(vector<uint4> &oplist) const

{
  oplist.push_back(CPUI_PIECE);
}

int4 RuleHumptyDumpty::applyOp(PcodeOp *op,Funcdata &data)

{
  uintb pos1,pos2;
  int4 size1,size2;
  Varnode *vn1,*vn2,*root;
  PcodeOp *sub1,*sub2;
  				// op is something "put together"
  vn1 = op->getIn(0);
  if (!vn1->isWritten()) return 0;
  sub1 = vn1->getDef();
  if (sub1->code() != CPUI_SUBPIECE) return 0; // from piece1
  vn2 = op->getIn(1);
  if (!vn2->isWritten()) return 0;
  sub2 = vn2->getDef();
  if (sub2->code() != CPUI_SUBPIECE) return 0; // from piece2

  root = sub1->getIn(0);
  if (root != sub2->getIn(0)) return 0; // pieces of the same whole

  pos1 = sub1->getIn(1)->getOffset();
  pos2 = sub2->getIn(1)->getOffset();
  size1 = vn1->getSize();
  size2 = vn2->getSize();

  if (pos1 != pos2 + size2) return 0; // Pieces do not match up

  if ((pos2==0)&&(size1+size2==root->getSize())) {	// Pieced together whole thing
    data.opRemoveInput(op,1);
    data.opSetInput(op,root,0);
    data.opSetOpcode(op,CPUI_COPY);
  }
  else {			// Pieced together a larger part of the whole
    data.opSetInput(op,root,0);
    data.opSetInput(op,data.newConstant(sub2->getIn(1)->getSize(),pos2),1);
    data.opSetOpcode(op,CPUI_SUBPIECE);
  }
  return 1;
}

/// \class RuleDumptyHump
/// \brief Simplify join and break apart: `sub( concat(V,W), c)  =>  sub(W,c)`
///
/// Depending on c, there are other variants:
///  - `sub( concat(V,W), 0)  =>  W`
///  - `sub( concat(V,W), c)  =>  V`
///  - `sub( concat(V,W), c)  =>  sub(V,c)`
void RuleDumptyHump::getOpList(vector<uint4> &oplist) const

{
  oplist.push_back(CPUI_SUBPIECE);
}

int4 RuleDumptyHump::applyOp(PcodeOp *op,Funcdata &data)

{				// If we append something to a varnode
				// And then take a subpiece that cuts off what
				// we just appended, treat whole thing as COPY
  Varnode *base,*vn,*vn1,*vn2;
  PcodeOp *pieceop;
  int4 offset,outsize;

  base = op->getIn(0);
  if (!base->isWritten()) return 0;
  pieceop = base->getDef();
  if (pieceop->code() != CPUI_PIECE) return 0;
  offset = op->getIn(1)->getOffset();
  outsize = op->getOut()->getSize();

  vn1 = pieceop->getIn(0);
  vn2 = pieceop->getIn(1);

  if (offset < vn2->getSize()) {	// Sub draws from vn2
    if (offset+outsize > vn2->getSize()) return 0;	// Also from vn1
    vn = vn2;
  }
  else {			// Sub draws from vn1
    vn = vn1;
    offset -= vn2->getSize();	// offset relative to vn1
  }

  if (vn->isFree() && (!vn->isConstant())) return 0;
  if ((offset==0)&&(outsize==vn->getSize())) {
    // Eliminate SUB and CONCAT altogether
    data.opSetOpcode(op,CPUI_COPY);
    data.opRemoveInput(op,1);
    data.opSetInput(op,vn,0);	// Skip over CONCAT
  }
  else {
    // Eliminate CONCAT and adjust SUB
    data.opSetInput(op,vn,0);	// Skip over CONCAT
    data.opSetInput(op,data.newConstant(4,offset),1);
  }
  return 1;
}

/// \class RuleHumptyOr
/// \brief Simplify masked pieces INT_ORed together:  `(V & ff00) | (V & 00ff)  =>  V`
///
/// This supports the more general form:
///  - `(V & W) | (V & X)  =>  V & (W|X)`
void RuleHumptyOr::getOpList(vector<uint4> &oplist) const

{
  oplist.push_back(CPUI_INT_OR);
}

int4 RuleHumptyOr::applyOp(PcodeOp *op,Funcdata &data)

{
  Varnode *vn1,*vn2;
  Varnode *a, *b, *c, *d;
  PcodeOp *and1,*and2;

  vn1 = op->getIn(0);
  if (!vn1->isWritten()) return 0;
  vn2 = op->getIn(1);
  if (!vn2->isWritten()) return 0;
  and1 = vn1->getDef();
  if (and1->code() != CPUI_INT_AND) return 0;
  and2 = vn2->getDef();
  if (and2->code() != CPUI_INT_AND) return 0;
  a = and1->getIn(0);
  b = and1->getIn(1);
  c = and2->getIn(0);
  d = and2->getIn(1);
  if (a == c) {
    c = d;		// non-matching are b and d
  }
  else if (a == d) {	// non-matching are b and c
  }
  else if (b == c) {	// non-matching are a and d
    b = a;
    a = c;
    c = d;
  }
  else if (b == d) {	// non-matching are a and c
    b = a;
    a = d;
  }
  else
    return 0;
  // Reaching here a, matches across both ANDs, b and c are the respective other params
  // We know a is not free, because there are at least two references to it
  if (b->isConstant() && c->isConstant()) {
    uintb totalbits = b->getOffset() | c->getOffset();
    if (totalbits == calc_mask(a->getSize())) {
      // Between the two sides, we get all bits of a. Convert to COPY
      data.opSetOpcode(op,CPUI_COPY);
      data.opRemoveInput(op,1);
      data.opSetInput(op,a,0);
    }
    else {
      // We get some bits, but not all.  Convert to an AND
      data.opSetOpcode(op,CPUI_INT_AND);
      data.opSetInput(op,a,0);
      Varnode *newconst = data.newConstant(a->getSize(),totalbits);
      data.opSetInput(op,newconst,1);
    }
  }
  else {
    if (!b->isHeritageKnown()) return 0;
    if (!c->isHeritageKnown()) return 0;
    uintb aMask = a->getNZMask();
    if ((b->getNZMask() & aMask)==0) return 0; // RuleAndDistribute would reverse us
    if ((c->getNZMask() & aMask)==0) return 0; // RuleAndDistribute would reverse us
    PcodeOp *newOrOp = data.newOp(2,op->getAddr());
    data.opSetOpcode(newOrOp,CPUI_INT_OR);
    Varnode *orVn = data.newUniqueOut(a->getSize(),newOrOp);
    data.opSetInput(newOrOp,b,0);
    data.opSetInput(newOrOp,c,1);
    data.opInsertBefore(newOrOp,op);
    data.opSetInput(op,a,0);
    data.opSetInput(op,orVn,1);
    data.opSetOpcode(op,CPUI_INT_AND);
  }
  return 1;
}

/// \class RuleSwitchSingle
/// \brief Convert BRANCHIND with only one computed destination to a BRANCH
void RuleSwitchSingle::getOpList(vector<uint4> &oplist) const

{
  oplist.push_back(CPUI_BRANCHIND);
}

int4 RuleSwitchSingle::applyOp(PcodeOp *op,Funcdata &data)

{
  BlockBasic *bb = op->getParent();
  if (bb->sizeOut() != 1) return 0;

  JumpTable *jt = data.findJumpTable(op);
  if (jt == (JumpTable *)0) return 0;
  if (jt->numEntries() == 0) return 0;
  if (!jt->isLabelled()) return 0; // Labels must be recovered (as this discovers multistage issues)
  Address addr = jt->getAddressByIndex(0);
  bool needwarning = false;
  bool allcasesmatch = false;
  if (jt->numEntries() != 1) {
    needwarning = true;
    allcasesmatch = true;
    for(int4 i=1;i<jt->numEntries();++i) {
      if (jt->getAddressByIndex(i) != addr) {
	allcasesmatch = false;
	break;
      }
    }
  }

  if (!op->getIn(0)->isConstant())
    needwarning = true;
  // If the switch variable is a constant this is final
  // confirmation that the switch has only one destination
  // otherwise this may indicate some other problem

  if (needwarning) {
    ostringstream s;
    s << "Switch with 1 destination removed at ";
    op->getAddr().printRaw(s);
    if (allcasesmatch) {
      s << " : " << dec << jt->numEntries() << " cases all go to same destination";
    }
    data.warningHeader(s.str());
  }
  
  // Convert the BRANCHIND to just a branch
  data.opSetOpcode(op,CPUI_BRANCH);
  // Stick in the coderef of the single jumptable entry
  data.opSetInput(op,data.newCodeRef(addr),0);
  data.removeJumpTable(jt);
  data.getStructure().clear();	// Get rid of any block switch structures
  return 1;
}

/// \class RuleCondNegate
/// \brief Flip conditions to match structuring cues
///
/// Structuring control-flow introduces a preferred meaning to individual
/// branch directions as \b true or \b false, but this may conflict with the
/// natural meaning of the boolean calculation feeding into a CBRANCH.
/// This Rule introduces a BOOL_NEGATE op as necessary to get the meanings to align.
void RuleCondNegate::getOpList(vector<uint4> &oplist) const

{
  oplist.push_back(CPUI_CBRANCH);
}

int4 RuleCondNegate::applyOp(PcodeOp *op,Funcdata &data)

{
  PcodeOp *newop;
  Varnode *vn,*outvn;

  if (!op->isBooleanFlip()) return 0;

  vn = op->getIn(1);
  newop = data.newOp(1,op->getAddr());
  data.opSetOpcode(newop,CPUI_BOOL_NEGATE);
  outvn = data.newUniqueOut(1,newop); // Flipped version of varnode
  data.opSetInput(newop,vn,0);
  data.opSetInput(op,outvn,1);
  data.opInsertBefore(newop,op);
  data.opFlipCondition(op);	// Flip meaning of condition
				// NOTE fallthru block is still same status
  return 1;
}

/// \class RuleBoolNegate
/// \brief Apply a set of identities involving BOOL_NEGATE
///
/// The identities include:
///  - `!!V  =>  V`
///  - `!(V == W)  =>  V != W`
///  - `!(V < W)   =>  W <= V`
///  - `!(V <= W)  =>  W < V`
///  - `!(V != W)  =>  V == W`
///
/// This supports signed and floating-point variants as well
void RuleBoolNegate::getOpList(vector<uint4> &oplist) const

{
  oplist.push_back(CPUI_BOOL_NEGATE);
}

int4 RuleBoolNegate::applyOp(PcodeOp *op,Funcdata &data)

{
  Varnode *vn;
  PcodeOp *flip_op;
  OpCode opc;
  bool flipyes;

  vn = op->getIn(0);
  if (!vn->isWritten()) return 0;
  flip_op = vn->getDef();

  list<PcodeOp *>::const_iterator iter;

				// ALL descendants must be negates
  for(iter=vn->beginDescend();iter!=vn->endDescend();++iter)
    if ((*iter)->code() != CPUI_BOOL_NEGATE) return 0;

  opc = get_booleanflip(flip_op->code(),flipyes);
  if (opc == CPUI_MAX) return 0;
  data.opSetOpcode(flip_op,opc); // Set the negated opcode
  if (flipyes)			// Do we need to reverse the two operands
    data.opSwapInput(flip_op,0,1);
  for(iter=vn->beginDescend();iter!=vn->endDescend();++iter)
    data.opSetOpcode(*iter,CPUI_COPY); // Remove all the negates
  return 1;
}

/// \class RuleLess2Zero
/// \brief Simplify INT_LESS applied to extremal constants
///
/// Forms include:
///  - `0 < V  =>  0 != V`
///  - `V < 0  =>  false`
///  - `ffff < V  =>  false`
///  - `V < ffff` =>  V != ffff`
void RuleLess2Zero::getOpList(vector<uint4> &oplist) const

{
  oplist.push_back(CPUI_INT_LESS);
}

int4 RuleLess2Zero::applyOp(PcodeOp *op,Funcdata &data)

{
  Varnode *lvn,*rvn;
  lvn = op->getIn(0);
  rvn = op->getIn(1);

  if (lvn->isConstant()) {
    if (lvn->getOffset() == 0) {
      data.opSetOpcode(op,CPUI_INT_NOTEQUAL); // All values except 0 are true   ->  NOT_EQUAL
      return 1;
    }
    else if (lvn->getOffset() == calc_mask(lvn->getSize())) {
      data.opSetOpcode(op,CPUI_COPY); // Always false
      data.opRemoveInput(op,1);
      data.opSetInput(op,data.newConstant(1,0),0);
      return 1;
    }
  }
  else if (rvn->isConstant()) {
    if (rvn->getOffset() == 0) {
      data.opSetOpcode(op,CPUI_COPY); // Always false
      data.opRemoveInput(op,1);
      data.opSetInput(op,data.newConstant(1,0),0);
      return 1;
    }
    else if (rvn->getOffset() == calc_mask(rvn->getSize())) { // All values except -1 are true -> NOT_EQUAL
      data.opSetOpcode(op,CPUI_INT_NOTEQUAL);
      return 1;
    }
  }
  return 0;
}

/// \class RuleLessEqual2Zero
/// \brief Simplify INT_LESSEQUAL applied to extremal constants
///
/// Forms include:
///  - `0 <= V  =>  true`
///  - `V <= 0  =>  V == 0`
///  - `ffff <= V  =>  ffff == V`
///  - `V <= ffff` =>  true`
void RuleLessEqual2Zero::getOpList(vector<uint4> &oplist) const

{
  oplist.push_back(CPUI_INT_LESSEQUAL);
}

int4 RuleLessEqual2Zero::applyOp(PcodeOp *op,Funcdata &data)

{
  Varnode *lvn,*rvn;
  lvn = op->getIn(0);
  rvn = op->getIn(1);

  if (lvn->isConstant()) {
    if (lvn->getOffset() == 0) {
      data.opSetOpcode(op,CPUI_COPY); // All values => true
      data.opRemoveInput(op,1);
      data.opSetInput(op,data.newConstant(1,1),0);
      return 1;
    }
    else if (lvn->getOffset() == calc_mask(lvn->getSize())) {
      data.opSetOpcode(op,CPUI_INT_EQUAL); // No value is true except -1
      return 1;
    }
  }
  else if (rvn->isConstant()) {
    if (rvn->getOffset() == 0) {
      data.opSetOpcode(op,CPUI_INT_EQUAL); // No value is true except 0
      return 1;
    }
    else if (rvn->getOffset() == calc_mask(rvn->getSize())) {
      data.opSetOpcode(op,CPUI_COPY); // All values => true
      data.opRemoveInput(op,1);
      data.opSetInput(op,data.newConstant(1,1),0);
      return 1;
    }
  }
  return 0;
}

/// \brief Get the piece containing the sign-bit
///
/// If the given PcodeOp pieces together 2 Varnodes only one of which is
/// determining the high bit, return that Varnode.
/// \param op is the given PcodeOp
/// \return the Varnode holding the high bit
Varnode *RuleSLess2Zero::getHiBit(PcodeOp *op)

{
  OpCode opc = op->code();
  if ((opc != CPUI_INT_ADD)&&(opc != CPUI_INT_OR)&&(opc != CPUI_INT_XOR))
    return (Varnode *)0;

  Varnode *vn1 = op->getIn(0);
  Varnode *vn2 = op->getIn(1);
  uintb mask = calc_mask(vn1->getSize());
  mask = (mask ^ (mask>>1));	// Only high-bit is set
  uintb nzmask1 = vn1->getNZMask();
  if ((nzmask1!=mask)&&((nzmask1 & mask)!=0)) // If high-bit is set AND some other bit
    return (Varnode *)0;
  uintb nzmask2 = vn2->getNZMask();
  if ((nzmask2!=mask)&&((nzmask2 & mask)!=0))
    return (Varnode *)0;

  if (nzmask1 == mask)
    return vn1;
  if (nzmask2 == mask)
    return vn2;
  return (Varnode *)0;
}

/// \class RuleSLess2Zero
/// \brief Simplify INT_SLESS applied to 0 or -1
///
/// Forms include:
///  - `0 s< V * -1  =>  V s< 0`
///  - `V * -1 s< 0  =>  0 s< V`
///  - `-1 s< SUB(V,hi) => -1 s< V`
///  - `SUB(V,hi) s< 0  => V s< 0`
///  - `-1 s< ~V     => V s< 0`
///  - `~V s< 0      => -1 s< V`
///  - `(V & 0xf000) s< 0   =>  V s< 0`
///  - `-1 s< (V & 0xf000)  =>  -1 s< V
///  - `CONCAT(V,W) s< 0    =>  V s< 0`
///  - `-1 s< CONCAT(V,W)   =>  -1 s> V`
///  - `-1 s< (bool << #8*sz-1)   => !bool`
///
/// There is a second set of forms where one side of the comparison is
/// built out of a high and low piece, where the high piece determines the
/// sign bit:
///  - `-1 s< (hi + lo)  =>  -1 s< hi`
///  - `(hi + lo) s< 0   =>  hi s< 0`
///
void RuleSLess2Zero::getOpList(vector<uint4> &oplist) const

{
  oplist.push_back(CPUI_INT_SLESS);
}

int4 RuleSLess2Zero::applyOp(PcodeOp *op,Funcdata &data)

{
  Varnode *lvn,*rvn,*coeff,*avn;
  PcodeOp *feedOp;
  OpCode feedOpCode;
  lvn = op->getIn(0);
  rvn = op->getIn(1);

  if (lvn->isConstant()) {
    if (!rvn->isWritten()) return 0;
    if (lvn->getOffset() == 0) {
      feedOp = rvn->getDef();
      feedOpCode = feedOp->code();
      if (feedOpCode == CPUI_INT_MULT) {
	coeff = feedOp->getIn(1);
	if (!coeff->isConstant()) return 0;
	if (coeff->getOffset() != calc_mask(coeff->getSize())) return 0;
	avn = feedOp->getIn(0);
	if (avn->isFree()) return 0;
	data.opSetInput(op,avn,0);
	data.opSetInput(op,lvn,1);
	return 1;
      }
    }
    else if (lvn->getOffset() == calc_mask(lvn->getSize())) {
      feedOp = rvn->getDef();
      feedOpCode = feedOp->code();
      Varnode *hibit = getHiBit(feedOp);
      if (hibit != (Varnode *) 0) { // Test for -1 s<  (hi ^ lo)
	if (hibit->isConstant())
	  data.opSetInput(op, data.newConstant(hibit->getSize(), hibit->getOffset()), 1);
	else
	  data.opSetInput(op, hibit, 1);
	data.opSetOpcode(op, CPUI_INT_EQUAL);
	data.opSetInput(op, data.newConstant(hibit->getSize(), 0), 0);
	return 1;
      }
      else if (feedOpCode == CPUI_SUBPIECE) {
	avn = feedOp->getIn(0);
	if (avn->isFree() || avn->getSize() > 8)	// Don't create comparison bigger than 8 bytes
	  return 0;
	if (rvn->getSize() + (int4) feedOp->getIn(1)->getOffset() == avn->getSize()) {
	  // We have -1 s< SUB( avn, #hi )
	  data.opSetInput(op, avn, 1);
	  data.opSetInput(op, data.newConstant(avn->getSize(), calc_mask(avn->getSize())), 0);
	  return 1;
	}
      }
      else if (feedOpCode == CPUI_INT_NEGATE) {
	// We have -1 s< ~avn
	avn = feedOp->getIn(0);
	if (avn->isFree())
	  return 0;
	data.opSetInput(op, avn, 0);
	data.opSetInput(op, data.newConstant(avn->getSize(), 0), 1);
	return 1;
      }
      else if (feedOpCode == CPUI_INT_AND) {
	avn = feedOp->getIn(0);
	if (avn->isFree() || rvn->loneDescend() == (PcodeOp *)0)
	  return 0;

	Varnode *maskVn = feedOp->getIn(1);
	if (maskVn->isConstant()) {
	  uintb mask = maskVn->getOffset();
	  mask >>= (8 * avn->getSize() - 1);	// Fetch sign-bit
	  if ((mask & 1) != 0) {
	    // We have -1 s< avn & 0x8...
	    data.opSetInput(op, avn, 1);
	    return 1;
	  }
	}
      }
      else if (feedOpCode == CPUI_PIECE) {
	// We have -1 s< CONCAT(V,W)
	avn = feedOp->getIn(0);		// Most significant piece
	if (avn->isFree())
	  return 0;
	data.opSetInput(op, avn, 1);
	data.opSetInput(op, data.newConstant(avn->getSize(),calc_mask(avn->getSize())), 0);
	return 1;
      }
      else if (feedOpCode == CPUI_INT_LEFT) {
	coeff = feedOp->getIn(1);
	if (!coeff->isConstant() || coeff->getOffset() != lvn->getSize() * 8 - 1)
	  return 0;
	avn = feedOp->getIn(0);
	if (!avn->isWritten() || !avn->getDef()->isBoolOutput())
	  return 0;
	// We have -1 s< (bool << #8*sz-1)
	data.opSetOpcode(op, CPUI_BOOL_NEGATE);
	data.opRemoveInput(op, 1);
	data.opSetInput(op, avn, 0);
	return 1;
      }
    }
  }
  else if (rvn->isConstant()) {
    if (!lvn->isWritten()) return 0;
    if (rvn->getOffset() == 0) {
      feedOp = lvn->getDef();
      feedOpCode = feedOp->code();
      if (feedOpCode == CPUI_INT_MULT) {
	coeff = feedOp->getIn(1);
	if (!coeff->isConstant()) return 0;
	if (coeff->getOffset() != calc_mask(coeff->getSize())) return 0;
	avn = feedOp->getIn(0);
	if (avn->isFree()) return 0;
	data.opSetInput(op,avn,1);
	data.opSetInput(op,rvn,0);
	return 1;
      }
      else {
	Varnode *hibit = getHiBit(feedOp);
	if (hibit != (Varnode *)0) { // Test for (hi ^ lo) s< 0
	  if (hibit->isConstant())
	    data.opSetInput(op,data.newConstant(hibit->getSize(),hibit->getOffset()),0);
	  else
	    data.opSetInput(op,hibit,0);
	  data.opSetOpcode(op,CPUI_INT_NOTEQUAL);
	  return 1;
	}
	else if (feedOpCode == CPUI_SUBPIECE) {
	  avn = feedOp->getIn(0);
	  if (avn->isFree() || avn->getSize() > 8)	// Don't create comparison greater than 8 bytes
	    return 0;
	  if (lvn->getSize() + (int4)feedOp->getIn(1)->getOffset() == avn->getSize()) {
	    // We have SUB( avn, #hi ) s< 0
	    data.opSetInput(op,avn,0);
	    data.opSetInput(op,data.newConstant(avn->getSize(),0),1);
	    return 1;
	  }
	}
	else if (feedOpCode == CPUI_INT_NEGATE) {
	  // We have ~avn s< 0
	  avn = feedOp->getIn(0);
	  if (avn->isFree()) return 0;
	  data.opSetInput(op,avn,1);
	  data.opSetInput(op,data.newConstant(avn->getSize(),calc_mask(avn->getSize())),0);
	  return 1;
	}
	else if (feedOpCode == CPUI_INT_AND) {
	  avn = feedOp->getIn(0);
	  if (avn->isFree() || lvn->loneDescend() == (PcodeOp *)0)
	    return 0;
	  Varnode *maskVn = feedOp->getIn(1);
	  if (maskVn->isConstant()) {
	    uintb mask = maskVn->getOffset();
	    mask >>= (8 * avn->getSize() - 1);	// Fetch sign-bit
	    if ((mask & 1) != 0) {
	      // We have avn & 0x8... s< 0
	      data.opSetInput(op, avn, 0);
	      return 1;
	    }
	  }
	}
	else if (feedOpCode == CPUI_PIECE) {
	  // We have CONCAT(V,W) s< 0
	  avn = feedOp->getIn(0);		// Most significant piece
	  if (avn->isFree())
	    return 0;
	  data.opSetInput(op, avn, 0);
	  data.opSetInput(op, data.newConstant(avn->getSize(), 0), 1);
	  return 1;
	}
      }
    }
  }
  return 0;
}

/// \class RuleEqual2Zero
/// \brief Simplify INT_EQUAL applied to 0: `0 == V + W * -1  =>  V == W  or  0 == V + c  =>  V == -c`
///
/// The Rule also applies to INT_NOTEQUAL comparisons.
void RuleEqual2Zero::getOpList(vector<uint4> &oplist) const

{
  uint4 list[] = { CPUI_INT_EQUAL, CPUI_INT_NOTEQUAL };
  oplist.insert(oplist.end(),list,list+2);
}

int4 RuleEqual2Zero::applyOp(PcodeOp *op,Funcdata &data)

{
  Varnode *vn,*vn2,*addvn;
  Varnode *posvn,*negvn,*unnegvn;
  PcodeOp *addop;
  
  vn = op->getIn(0);
  if ((vn->isConstant())&&(vn->getOffset() == 0))
    addvn = op->getIn(1);
  else {
    addvn = vn;
    vn = op->getIn(1);
    if ((!vn->isConstant())||(vn->getOffset() != 0))
      return 0;
  }
  for(list<PcodeOp *>::const_iterator iter=addvn->beginDescend();iter!=addvn->endDescend();++iter) {
    // make sure the sum is only used in comparisons
    PcodeOp *boolop = *iter;
    if (!boolop->isBoolOutput()) return 0;
  }
  //  if (addvn->lone_descendant() != op) return 0;
  addop = addvn->getDef();
  if (addop==(PcodeOp *)0) return 0;
  if (addop->code() != CPUI_INT_ADD) return 0;
  vn = addop->getIn(0);
  vn2 = addop->getIn(1);
  if (vn2->isConstant()) {
    Address val(vn2->getSpace(),uintb_negate(vn2->getOffset()-1,vn2->getSize()));
    unnegvn = data.newVarnode(vn2->getSize(),val);
    unnegvn->copySymbolIfValid(vn2);	// Propagate any markup
    posvn = vn;
  }
  else {
    if ((vn->isWritten())&&(vn->getDef()->code()==CPUI_INT_MULT)) {
      negvn = vn;
      posvn = vn2;
    }
    else if ((vn2->isWritten())&&(vn2->getDef()->code()==CPUI_INT_MULT)) {
      negvn = vn2;
      posvn = vn;
    }
    else
      return 0;
    uintb multiplier;
    if (!negvn->getDef()->getIn(1)->isConstant()) return 0;
    unnegvn = negvn->getDef()->getIn(0);
    multiplier = negvn->getDef()->getIn(1)->getOffset();
    if (multiplier != calc_mask(unnegvn->getSize())) return 0;
  }
  if (!posvn->isHeritageKnown()) return 0;
  if (!unnegvn->isHeritageKnown()) return 0;

  data.opSetInput(op,posvn,0);
  data.opSetInput(op,unnegvn,1);
  return 1;
}

/// \class RuleEqual2Constant
/// \brief Simplify INT_EQUAL applied to arithmetic expressions
///
/// Forms include:
///  - `V * -1 == c  =>  V == -c`
///  - `V + c == d  =>  V == (d-c)`
///  - `~V == c     =>  V == ~c`
void RuleEqual2Constant::getOpList(vector<uint4> &oplist) const

{
  uint4 list[] = { CPUI_INT_EQUAL, CPUI_INT_NOTEQUAL };
  oplist.insert(oplist.end(),list,list+2);
}

int4 RuleEqual2Constant::applyOp(PcodeOp *op,Funcdata &data)

{
  Varnode *cvn = op->getIn(1);
  if (!cvn->isConstant()) return 0;

  Varnode *lhs = op->getIn(0);
  if (!lhs->isWritten()) return 0;
  PcodeOp *leftop = lhs->getDef();
  Varnode *a;
  uintb newconst;
  OpCode opc = leftop->code();
  if (opc == CPUI_INT_ADD) {
    Varnode *otherconst = leftop->getIn(1);
    if (!otherconst->isConstant()) return 0;
    newconst = cvn->getOffset() - otherconst->getOffset();
    newconst &= calc_mask(cvn->getSize());
  }
  else if (opc == CPUI_INT_MULT) {
    Varnode *otherconst = leftop->getIn(1);
    if (!otherconst->isConstant()) return 0;
    // The only multiply we transform, is multiply by -1
    if (otherconst->getOffset() != calc_mask(otherconst->getSize())) return 0;
    newconst = cvn->getOffset();
    newconst = (-newconst) & calc_mask(otherconst->getSize());
  }
  else if (opc == CPUI_INT_NEGATE) {
    newconst = cvn->getOffset();
    newconst = (~newconst) & calc_mask(lhs->getSize());
  }
  else
    return 0;

  a = leftop->getIn(0);
  if (a->isFree()) return 0;

  // Make sure the transformed form of a is only used
  // in comparisons of similar form
  list<PcodeOp *>::const_iterator iter;
  for(iter=lhs->beginDescend();iter!=lhs->endDescend();++iter) {
    PcodeOp *dop = *iter;
    if (dop == op) continue;
    if ((dop->code()!=CPUI_INT_EQUAL)&&(dop->code()!=CPUI_INT_NOTEQUAL))
      return 0;
    if (!dop->getIn(1)->isConstant()) return 0;
  }

  data.opSetInput(op,a,0);
  data.opSetInput(op,data.newConstant(a->getSize(),newconst),1);
  return 1;
}

void AddTreeState::clear(void)

{
  multsum = 0;
  nonmultsum = 0;
  biggestNonMultCoeff = 0;
  if (pRelType != (const TypePointerRel *)0) {
    nonmultsum = ((TypePointerRel *)ct)->getPointerOffset();
    nonmultsum &= ptrmask;
  }
  multiple.clear();
  coeff.clear();
  nonmult.clear();
  correct = 0;
  offset = 0;
  valid = true;
  isDistributeUsed = false;
  isSubtype = false;
  distributeOp = (PcodeOp *)0;
}

/// For some forms of pointer (TypePointerRel), the pointer can be interpreted as having two versions
/// of the data-type being pointed to.  This method initializes analysis for the second version, assuming
/// analysis of the first version has failed.
/// \return \b true if there is a second version that can still be analyzed
bool AddTreeState::initAlternateForm(void)

{
  if (pRelType == (const TypePointerRel *)0)
    return false;

  pRelType = (const TypePointerRel *)0;
  baseType = ct->getPtrTo();
  if (baseType->isVariableLength())
    size = 0;		// Open-ended size being pointed to, there will be no "multiples" component
  else
    size = AddrSpace::byteToAddressInt(baseType->getAlignSize(),ct->getWordSize());
  int4 unitsize = AddrSpace::addressToByteInt(1,ct->getWordSize());
  isDegenerate = (baseType->getAlignSize() <= unitsize && baseType->getAlignSize() > 0);
  preventDistribution = false;
  clear();
  return true;
}

AddTreeState::AddTreeState(Funcdata &d,PcodeOp *op,int4 slot)
  : data(d)
{
  baseOp = op;
  baseSlot = slot;
  biggestNonMultCoeff = 0;
  ptr = op->getIn(slot);
  ct = (const TypePointer *)ptr->getTypeReadFacing(op);
  ptrsize = ptr->getSize();
  ptrmask = calc_mask(ptrsize);
  baseType = ct->getPtrTo();
  multsum = 0;		// Sums start out as zero
  nonmultsum = 0;
  pRelType = (const TypePointerRel *)0;
  if (ct->isFormalPointerRel()) {
    pRelType = (const TypePointerRel *)ct;
    baseType = pRelType->getParent();
    nonmultsum = pRelType->getPointerOffset();
    nonmultsum &= ptrmask;
  }
  if (baseType->isVariableLength())
    size = 0;		// Open-ended size being pointed to, there will be no "multiples" component
  else
    size = AddrSpace::byteToAddressInt(baseType->getAlignSize(),ct->getWordSize());
  correct = 0;
  offset = 0;
  valid = true;		// Valid until proven otherwise
  preventDistribution = false;
  isDistributeUsed = false;
  isSubtype = false;
  distributeOp = (PcodeOp *)0;
  int4 unitsize = AddrSpace::addressToByteInt(1,ct->getWordSize());
  isDegenerate = (baseType->getAlignSize() <= unitsize && baseType->getAlignSize() > 0);
}

/// \brief Given an offset into the base data-type and array hints find sub-component being referenced
///
/// An explicit offset should target a specific sub data-type,
/// but array indexing may confuse things.  This method passes
/// back the offset of the best matching component, searching among components
/// that are \e nearby the given offset, preferring a matching array element size
/// and a component start that is nearer to the offset.
/// \param off is the given offset into the data-type
/// \param arrayHint if non-zero indicates array access, where the value is the element size
/// \param newoff is used to pass back the actual offset of the selected component
/// \return \b true if a good component match was found
bool AddTreeState::hasMatchingSubType(int8 off,uint4 arrayHint,int8 *newoff) const

{
  if (arrayHint == 0)
    return (baseType->getSubType(off,newoff) != (Datatype *)0);

  int8 elSizeBefore;
  int8 offBefore;
  Datatype *typeBefore = baseType->nearestArrayedComponentBackward(off, &offBefore, &elSizeBefore);
  if (typeBefore != (Datatype *)0) {
    if (arrayHint == 1 || elSizeBefore == arrayHint) {
      int8 sizeAddr = AddrSpace::byteToAddressInt(typeBefore->getSize(),ct->getWordSize());
      if (offBefore >= 0 && offBefore < sizeAddr) {
	// If the offset is \e inside a component with a compatible array, return it.
	*newoff = offBefore;
	return true;
      }
    }
  }
  int8 elSizeAfter;
  int8 offAfter;
  Datatype *typeAfter = baseType->nearestArrayedComponentForward(off, &offAfter, &elSizeAfter);
  if (typeBefore == (Datatype *)0 && typeAfter == (Datatype *)0)
    return (baseType->getSubType(off,newoff) != (Datatype *)0);
  if (typeBefore == (Datatype *)0) {
    *newoff = offAfter;
    return true;
  }
  if (typeAfter == (Datatype *)0) {
    *newoff = offBefore;
    return true;
  }

  uint8 distBefore = offBefore;
  uint8 distAfter = -offAfter;
  if (arrayHint != 1) {
    if (elSizeBefore != arrayHint)
      distBefore += 0x1000;
    if (elSizeAfter != arrayHint)
      distAfter += 0x1000;
  }
  *newoff = (distAfter < distBefore) ? offAfter : offBefore;
  return true;
}

/// Examine a CPUI_INT_MULT element in the middle of the add tree. Determine if we treat
/// the output simply as a leaf, or if the multiply needs to be distributed to an
/// additive subtree.  If the Varnode is a leaf of the tree, return \b true if
/// it is considered a multiple of the base data-type size. If the Varnode is the
/// root of another additive sub-tree, return \b true if no sub-node is a multiple.
/// \param vn is the output Varnode of the operation
/// \param op is the CPUI_INT_MULT operation
/// \param treeCoeff is constant multiple being applied to the node
/// \return \b true if there are no multiples of the base data-type size discovered
bool AddTreeState::checkMultTerm(Varnode *vn,PcodeOp *op,uint8 treeCoeff)

{
  Varnode *vnconst = op->getIn(1);
  Varnode *vnterm = op->getIn(0);
  uint8 val;

  if (vnterm->isFree()) {
    valid = false;
    return false;
  }
  if (vnconst->isConstant()) {
    val = (vnconst->getOffset() * treeCoeff) & ptrmask;
    intb sval = sign_extend(val, vn->getSize() * 8 - 1);
    intb rem = (size == 0) ? sval : sval % size;
    if (rem != 0) {
      if ((val >= size) && (size != 0)) {
	valid = false; // Size is too big: pointer type must be wrong
	return false;
      }
      if (!preventDistribution) {
	if (vnterm->isWritten() && vnterm->getDef()->code() == CPUI_INT_ADD) {
	  if (distributeOp == (PcodeOp *)0)
	    distributeOp = op;
	  return spanAddTree(vnterm->getDef(), val);
	}
      }
      uint4 vncoeff = (sval < 0) ? (uint4)-sval : (uint4)sval;
      if (vncoeff > biggestNonMultCoeff)
	biggestNonMultCoeff = vncoeff;
      return true;
    }
    else {
      if (treeCoeff != 1)
	isDistributeUsed = true;
      multiple.push_back(vnterm);
      coeff.push_back(sval);
      return false;
    }
  }
  if (treeCoeff > biggestNonMultCoeff)
    biggestNonMultCoeff = treeCoeff;
  return true;
}

/// If the given Varnode is a constant or multiplicative term, update
/// totals. If the Varnode is additive, traverse its sub-terms.
/// \param vn is the given Varnode term
/// \param treeCoeff is a constant multiple applied to the entire sub-tree
/// \return \b true if the sub-tree rooted at the given Varnode contains no multiples
bool AddTreeState::checkTerm(Varnode *vn,uint8 treeCoeff)

{
  uint8 val;
  PcodeOp *def;

  if (vn == ptr) return false;
  if (vn->isConstant()) {
    val = vn->getOffset() * treeCoeff;
    intb sval = sign_extend(val,vn->getSize()*8-1);
    intb rem = (size == 0) ? sval : (sval % size);
    if (rem!=0) {		// constant is not multiple of size
      if (treeCoeff != 1) {
	// An offset "into" the base data-type makes little sense unless is has subcomponents
	if (baseType->getMetatype() == TYPE_ARRAY || baseType->getMetatype() == TYPE_STRUCT)
	  isDistributeUsed = true;
      }
      nonmultsum += val;
      nonmultsum &= ptrmask;
      return true;
    }
    if (treeCoeff != 1)
      isDistributeUsed = true;
    multsum += val;		// Add multiples of size into multsum
    multsum &= ptrmask;
    return false;
  }
  if (vn->isWritten()) {
    def = vn->getDef();
    if (def->code() == CPUI_INT_ADD) // Recurse
      return spanAddTree(def, treeCoeff);
    if (def->code() == CPUI_COPY) { // Not finished reducing yet
      valid = false;
      return false;
    }
    if (def->code() == CPUI_INT_MULT)	// Check for constant coeff indicating size
      return checkMultTerm(vn, def, treeCoeff);
  }
  else if (vn->isFree()) {
    valid = false;
    return false;
  }
  if (treeCoeff > biggestNonMultCoeff)
    biggestNonMultCoeff = treeCoeff;
  return true;
}

/// Recursively walk the sub-tree from the given root.
/// Terms that are a \e multiple of the base data-type size are accumulated either in
/// the the sum of constant multiples or the container of non-constant multiples.
/// Terms that are a \e non-multiple are accumulated either in the sum of constant
/// non-multiples or the container of non-constant non-multiples. The constant
/// non-multiples are counted twice, once in the sum, and once in the container.
/// This routine returns \b true if no node of the sub-tree is considered a multiple
/// of the base data-type size (or \b false if any node is considered a multiple).
/// \param op is the root of the sub-expression to traverse
/// \param treeCoeff is a constant multiple applied to the entire additive tree
/// \return \b true if the given sub-tree contains no multiple nodes
bool AddTreeState::spanAddTree(PcodeOp *op,uint8 treeCoeff)

{
  bool one_is_non,two_is_non;

  one_is_non = checkTerm(op->getIn(0),treeCoeff);
  if (!valid) return false;
  two_is_non = checkTerm(op->getIn(1),treeCoeff);
  if (!valid) return false;

  if (pRelType != (const TypePointerRel *)0) {
    if (multsum != 0 || nonmultsum >= size || !multiple.empty()) {
      valid = false;
      return false;
    }
  }
  if (one_is_non&&two_is_non) return true;
  if (one_is_non)
    nonmult.push_back(op->getIn(0));
  if (two_is_non)
    nonmult.push_back(op->getIn(1));
  return false;		// At least one of the sides contains multiples
}

/// Make final calcultions to determine if a pointer to a sub data-type of the base
/// data-type is being calculated, which will result in a CPUI_PTRSUB being generated.
void AddTreeState::calcSubtype(void)

{
  uint8 tmpoff = (multsum + nonmultsum) & ptrmask;
  if (size == 0 || tmpoff < size)
    offset = tmpoff;
  else {
    // For a sum that falls completely outside the data-type, there is presumably some
    // type of constant term added to an array index either at the current level or lower.
    // If we knew here whether an array of the baseType was possible we could make a slightly
    // better decision.
    intb stmpoff = sign_extend(tmpoff,ptrsize*8-1);
    stmpoff = stmpoff % size;
    if (stmpoff >= 0)
      // We assume the sum is big enough it represents an array index at this level
      offset = (uint8)stmpoff;
    else {
      // For a negative sum, if the baseType is a structure and there is array hints,
      // we assume the sum is an array index at a lower level
      if (baseType->getMetatype() == TYPE_STRUCT && biggestNonMultCoeff != 0 && multsum == 0)
	offset = tmpoff;
      else
	offset = (uint8)(stmpoff + size);
    }
  }
  correct = nonmultsum;				// Non-multiple constants are double counted, correct in final sum
  multsum = (tmpoff - offset) & ptrmask;	// Some extra multiples of size
  if (nonmult.empty()) {
    if ((multsum == 0) && multiple.empty()) {	// Is there anything at all
      valid = false;
      return;
    }
    isSubtype = false;		// There are no offsets INTO the pointer
  }
  else if (baseType->getMetatype() == TYPE_SPACEBASE) {
    int8 offsetbytes = AddrSpace::addressToByteInt(offset,ct->getWordSize()); // Convert to bytes
    int8 extra;
    // Get offset into mapped variable
    if (!hasMatchingSubType(offsetbytes, biggestNonMultCoeff, &extra)) {
      valid = false;		// Cannot find mapped variable but nonmult is non-empty
      return;
    }
    extra = AddrSpace::byteToAddress(extra, ct->getWordSize()); // Convert back to address units
    offset = (offset - extra) & ptrmask;
    correct = (correct - extra) & ptrmask;
    isSubtype = true;
  }
  else if (baseType->getMetatype() == TYPE_STRUCT) {
    intb soffset = sign_extend(offset,ptrsize*8-1);
    int8 offsetbytes = AddrSpace::addressToByteInt(soffset,ct->getWordSize()); // Convert to bytes
    int8 extra;
    // Get offset into field in structure
    if (!hasMatchingSubType(offsetbytes, biggestNonMultCoeff, &extra)) {
      if (offsetbytes < 0 || offsetbytes >= baseType->getSize()) {	// Compare as bytes! not address units
	valid = false; // Out of structure's bounds
	return;
      }
      extra = 0;	// No field, but pretend there is something there
    }
    extra = AddrSpace::byteToAddressInt(extra, ct->getWordSize()); // Convert back to address units
    offset = (offset - extra) & ptrmask;
    correct = (correct - extra) & ptrmask;
    if (pRelType != (TypePointerRel *)0 && offset == pRelType->getPointerOffset()) {
      // offset falls within basic ptrto
      if (!pRelType->evaluateThruParent(0)) {	// If we are not representing offset 0 through parent
	valid = false;				// Use basic (alternate) form
	return;
      }
    }
    isSubtype = true;
  }
  else if (baseType->getMetatype() == TYPE_ARRAY) {
    isSubtype = true;
    correct = (correct - offset) & ptrmask;
    offset = 0;
  }
  else {
    // No struct or array, but nonmult is non-empty
    valid = false;			// There is substructure we don't know about
  }
  if (pRelType != (const TypePointerRel *)0) {
    int4 ptrOff = ((TypePointerRel *)ct)->getPointerOffset();
    offset = (offset - ptrOff) & ptrmask;
    correct = (correct - ptrOff) & ptrmask;
  }
}

/// The data-type from the pointer input (of either a PTRSUB or PTRADD) is propagated to the
/// output of the PcodeOp.
/// \param op is the given PcodeOp
void AddTreeState::assignPropagatedType(PcodeOp *op)

{
  Varnode *vn = op->getIn(0);
  Datatype *inType = vn->getTypeReadFacing(op);
  Datatype *newType = op->getOpcode()->propagateType(inType, op, vn, op->getOut(), 0, -1);
  if (newType != (Datatype *)0)
    op->getOut()->updateType(newType, false, false);
}

/// Construct part of the tree that sums to a multiple of the base data-type size.
/// This value will be added to the base pointer as a CPUI_PTRADD. The final Varnode produced
/// by the sum is returned.  If there are no multiples, null is returned.
/// \return the output Varnode of the multiple tree or null
Varnode *AddTreeState::buildMultiples(void)

{
  Varnode *resNode;

  // Be sure to preserve sign in division below
  // Calc size-relative constant PTR addition
  intb smultsum = sign_extend(multsum,ptrsize*8-1);
  uintb constCoeff = (size==0) ? (uintb)0 : (smultsum / size) & ptrmask;
  if (constCoeff == 0)
    resNode = (Varnode *)0;
  else
    resNode= data.newConstant(ptrsize,constCoeff);
  for(int4 i=0;i<multiple.size();++i) {
    uintb finalCoeff = (size==0) ? (uintb)0 : (coeff[i] / size) & ptrmask;
    Varnode *vn = multiple[i];
    if (finalCoeff != 1) {
      PcodeOp *op = data.newOpBefore(baseOp,CPUI_INT_MULT,vn,data.newConstant(ptrsize,finalCoeff));
      vn = op->getOut();
    }
    if (resNode == (Varnode *)0)
      resNode = vn;
    else {
      PcodeOp *op = data.newOpBefore(baseOp,CPUI_INT_ADD, vn, resNode);
      resNode = op->getOut();
    }
  }
  return resNode;
}

/// Create a subtree summing all the elements that aren't multiples of the base data-type size.
/// Correct for any double counting of non-multiple constants.
/// Return the final Varnode holding the sum or null if there are no terms.
/// \return the final Varnode or null
Varnode *AddTreeState::buildExtra(void)

{
  Varnode *resNode = (Varnode *)0;
  for(int4 i=0;i<nonmult.size();++i) {
    Varnode *vn = nonmult[i];
    if (vn->isConstant()) {
      correct -= vn->getOffset();
      continue;
    }
    if (resNode == (Varnode *)0)
      resNode = vn;
    else {
      PcodeOp *op = data.newOpBefore(baseOp,CPUI_INT_ADD,vn,resNode);
      resNode = op->getOut();
    }
  }
  correct &= ptrmask;
  if (correct != 0) {
    Varnode *vn = data.newConstant(ptrsize,uintb_negate(correct-1,ptrsize));
    if (resNode == (Varnode *)0)
      resNode = vn;
    else {
      PcodeOp *op = data.newOpBefore(baseOp,CPUI_INT_ADD,vn,resNode);
      resNode = op->getOut();
    }
  }
  return resNode;
}

/// The base data-type being pointed to is unit sized (or smaller).  Everything is a multiple, so an ADD
/// is always converted into a PTRADD.
/// \return \b true if the degenerate transform was applied
bool AddTreeState::buildDegenerate(void)

{
  if (baseType->getAlignSize() < ct->getWordSize())
    // If the size is really less than scale, there is
    // probably some sort of padding going on
    return false;	// Don't transform at all
  if (baseOp->getOut()->getTypeDefFacing()->getMetatype() != TYPE_PTR)	// Make sure pointer propagates thru INT_ADD
    return false;
  vector<Varnode *> newparams;
  int4 slot = baseOp->getSlot(ptr);
  newparams.push_back( ptr );
  newparams.push_back( baseOp->getIn(1-slot) );
  newparams.push_back( data.newConstant(ct->getSize(),1));
  data.opSetAllInput(baseOp,newparams);
  data.opSetOpcode(baseOp,CPUI_PTRADD);
  return true;
}

/// \return \b true if a transform was applied
bool AddTreeState::apply(void)

{
  if (isDegenerate)
    return buildDegenerate();
  spanAddTree(baseOp,1);
  if (!valid) return false;		// Were there any show stoppers
  if (distributeOp != (PcodeOp *)0 && !isDistributeUsed) {
    clear();
    preventDistribution = true;
    spanAddTree(baseOp,1);
  }
  calcSubtype();
  if (!valid) return false;
  while(valid && distributeOp != (PcodeOp *)0) {
    if (!data.distributeIntMultAdd(distributeOp)) {
      valid = false;
      break;
    }
    // Collapse any z = (x * #c) * #d  expressions produced by the distribute
    data.collapseIntMultMult(distributeOp->getIn(0));
    data.collapseIntMultMult(distributeOp->getIn(1));
    clear();
    spanAddTree(baseOp,1);
    if (distributeOp != (PcodeOp *)0 && !isDistributeUsed) {
      clear();
      preventDistribution = true;
      spanAddTree(baseOp,1);
    }
    calcSubtype();
  }
  if (!valid) {
    // Distribution transforms were made
    ostringstream s;
    s << "Problems distributing in pointer arithmetic at ";
    baseOp->getAddr().printRaw(s);
    data.warningHeader(s.str());
    return true;
  }
  buildTree();
  return true;
}

/// The original ADD tree has been successfully split into \e multiple and
/// \e non-multiple pieces.  Rewrite the tree as a pointer expression, putting
/// any \e multiple pieces into a PTRADD operation, creating a PTRSUB if a sub
/// data-type offset has been calculated, and preserving and remaining terms.
void AddTreeState::buildTree(void)

{
  Varnode *multNode = buildMultiples();
  Varnode *extraNode = buildExtra();
  PcodeOp *newop = (PcodeOp *)0;

  // Create PTRADD portion of operation
  if (multNode != (Varnode *)0) {
    newop = data.newOpBefore(baseOp,CPUI_PTRADD,ptr,multNode,data.newConstant(ptrsize,size));
    if (ptr->getType()->needsResolution())
      data.inheritResolution(ptr->getType(),newop, 0, baseOp, baseSlot);
    if (data.isTypeRecoveryExceeded())
      assignPropagatedType(newop);
    multNode = newop->getOut();
  }
  else
    multNode = ptr;		// Zero multiple terms

  // Create PTRSUB portion of operation
  if (isSubtype) {
    newop = data.newOpBefore(baseOp,CPUI_PTRSUB,multNode,data.newConstant(ptrsize,offset));
    if (multNode->getType()->needsResolution())
      data.inheritResolution(multNode->getType(),newop, 0, baseOp, baseSlot);
    if (data.isTypeRecoveryExceeded())
      assignPropagatedType(newop);
    if (size != 0)
      newop->setStopTypePropagation();
    multNode = newop->getOut();
  }

  // Add back in any remaining terms
  if (extraNode != (Varnode *)0)
    newop = data.newOpBefore(baseOp,CPUI_INT_ADD,multNode,extraNode);

  if (newop == (PcodeOp *)0) {
    // This should never happen
    data.warning("ptrarith problems",baseOp->getAddr());
    return;
  }
  data.opSetOutput(newop,baseOp->getOut());
  data.opDestroy(baseOp);
}

/// \brief Test for other pointers in the ADD tree above the given op that might be a preferred base
///
/// This tests the condition of RulePushPtr on the node immediately above the given putative base pointer
/// \param op is the given op
/// \param slot is the input slot of the putative base pointer
/// \return \b true if the indicated slot holds the preferred pointer
bool RulePtrArith::verifyPreferredPointer(PcodeOp *op,int4 slot)

{
  Varnode *vn = op->getIn(slot);
  if (!vn->isWritten()) return true;
  PcodeOp *preOp = vn->getDef();
  if (preOp->code() != CPUI_INT_ADD) return true;
  int preslot = 0;
  if (preOp->getIn(preslot)->getTypeReadFacing(preOp)->getMetatype() != TYPE_PTR) {
    preslot = 1;
    if (preOp->getIn(preslot)->getTypeReadFacing(preOp)->getMetatype() != TYPE_PTR)
      return true;
  }
  return (1 != evaluatePointerExpression(preOp, preslot));	// Does earlier varnode look like the base pointer
}

/// \brief Determine if the expression rooted at the given INT_ADD operation is ready for conversion
///
/// Converting an expression of INT_ADDs into PTRSUBs and PTRADDs requires that the base pointer
/// be at the root of the expression tree.  This method evaluates whether given root has the base
/// pointer at the bottom.  If not, a \e push transform needs to be performed before RulePtrArith can apply.
/// This method returns a command code:
///    -  0 if no action should be taken, the expression is not fully linked or should not be converted
///    -  1 if a \e push action should be taken, prior to conversion
///    -  2 if the pointer arithmetic conversion can proceed
/// \param op is the given INT_ADD
/// \param slot is the index of the pointer
/// \return the command code
int4 RulePtrArith::evaluatePointerExpression(PcodeOp *op,int4 slot)

{
  int4 res = 1;		// Assume we are going to push
  int4 count = 0;	// Count descendants
  Varnode *ptrBase = op->getIn(slot);
  if (ptrBase->isFree() && !ptrBase->isConstant())
    return 0;
  if (op->getIn(1 - slot)->getTypeReadFacing(op)->getMetatype() == TYPE_PTR)
    res = 2;
  Varnode *outVn = op->getOut();
  list<PcodeOp *>::const_iterator iter;
  for(iter=outVn->beginDescend();iter!=outVn->endDescend();++iter) {
    PcodeOp *decOp = *iter;
    count += 1;
    OpCode opc = decOp->code();
    if (opc == CPUI_INT_ADD) {
      Varnode *otherVn = decOp->getIn(1 - decOp->getSlot(outVn));
      if (otherVn->isFree() && !otherVn->isConstant())
	return 0;	// No action if the data-flow isn't fully linked
      if (otherVn->getTypeReadFacing(decOp)->getMetatype() == TYPE_PTR)
	res = 2;	// Do not push in the presence of other pointers
    }
    else if ((opc == CPUI_LOAD || opc == CPUI_STORE) && decOp->getIn(1) == outVn) {	// If use is as pointer for LOAD or STORE
      if (ptrBase->isSpacebase() && (ptrBase->isInput()||(ptrBase->isConstant())) &&
          (op->getIn(1-slot)->isConstant()))
	return 0;
      res = 2;
    }
    else {	// Any other op besides ADD, do not push
      res = 2;
    }
  }
  if (count == 0)
    return 0;
  if (count > 1) {
    if (outVn->isSpacebase())
      return 0;		// For the RESULT to be a spacebase pointer it must have only 1 descendent
//    res = 2;		// Uncommenting this line will not let pointers get pushed to multiple descendants
  }
  return res;
}

/// \class RulePtrArith
/// \brief Transform pointer arithmetic
///
/// Rule for converting integer arithmetic to pointer arithmetic.
/// A string of INT_ADDs is converted into PTRADDs and PTRSUBs.
///
/// Basic algorithm:
/// Starting with a varnode of known pointer type (with known size):
///  - Generate list of terms added to pointer
///  - Find all terms that are multiples of pointer size
///  - Find all terms that are smaller than pointer size
///  - Find sum of constants smaller than pointer size
///  - Multiples get converted to PTRADD
///  - Constant gets converted to nearest subfield offset
///  - Everything else is just added back on
///
/// We need to be wary of most things being in the units of the
/// space being pointed at. Type calculations are always in bytes
/// so we need to convert between space units and bytes.
void RulePtrArith::getOpList(vector<uint4> &oplist) const

{
  oplist.push_back(CPUI_INT_ADD);
}

int4 RulePtrArith::applyOp(PcodeOp *op,Funcdata &data)

{
  int4 slot;
  const Datatype *ct = (const Datatype *)0; // Unnecessary initialization

  if (!data.hasTypeRecoveryStarted()) return 0;

  for(slot=0;slot<op->numInput();++slot) { // Search for pointer type
    ct = op->getIn(slot)->getTypeReadFacing(op);
    if (ct->getMetatype() == TYPE_PTR) break;
  }
  if (slot == op->numInput()) return 0;
  if (evaluatePointerExpression(op, slot) != 2) return 0;
  if (!verifyPreferredPointer(op, slot)) return 0;

  AddTreeState state(data,op,slot);
  if (state.apply()) return 1;
  if (state.initAlternateForm()) {
    if (state.apply()) return 1;
  }
  return 0;
}

/// \class RuleStructOffset0
/// \brief Convert a LOAD or STORE to the first element of a structure to a PTRSUB.
///
/// Data-type propagation may indicate we have a pointer to a structure, but
/// we really need a pointer to the first element of the structure. We can tell
/// this is happening if we load or store too little data from the pointer, interpreting
/// it as a pointer to the structure.  This Rule then applies a PTRSUB(,0) to the pointer
/// to drill down to the first component.
void RuleStructOffset0::getOpList(vector<uint4> &oplist) const

{
  uint4 list[]={ CPUI_LOAD, CPUI_STORE };
  oplist.insert(oplist.end(),list,list+2);
}
  
int4 RuleStructOffset0::applyOp(PcodeOp *op,Funcdata &data)

{
  int4 movesize;			// Number of bytes being moved by load or store

  if (!data.hasTypeRecoveryStarted()) return 0;
  if (op->code()==CPUI_LOAD) {
    movesize = op->getOut()->getSize();
  }
  else if (op->code()==CPUI_STORE) {
    movesize = op->getIn(2)->getSize();
  }
  else
    return 0;

  Varnode *ptrVn = op->getIn(1);
  Datatype *ct = ptrVn->getTypeReadFacing(op);
  if (ct->getMetatype() != TYPE_PTR) return 0;
  Datatype *baseType = ((TypePointer *)ct)->getPtrTo();
  int8 offset = 0;
  if (ct->isFormalPointerRel() && ((TypePointerRel *)ct)->evaluateThruParent(0)) {
    TypePointerRel *ptRel = (TypePointerRel *)ct;
    baseType = ptRel->getParent();
    if (baseType->getMetatype() != TYPE_STRUCT)
      return 0;
    int8 iOff = ptRel->getPointerOffset();
    iOff = AddrSpace::addressToByteInt(iOff, ptRel->getWordSize());
    if (iOff >= baseType->getSize())
      return 0;
    offset = iOff;
  }
  if (baseType->getMetatype() == TYPE_STRUCT) {
    if (baseType->getSize() < movesize)
      return 0;				// Moving something bigger than entire structure
    Datatype *subType = baseType->getSubType(offset,&offset); // Get field at pointer's offset
    if (subType==(Datatype *)0) return 0;
    if (subType->getSize() < movesize) return 0;	// Subtype is too small to handle LOAD/STORE
//    if (baseType->getSize() == movesize) {
      // If we reach here, move is same size as the structure, which is the same size as
      // the first element.
//    }
  }
  else if (baseType->getMetatype() == TYPE_ARRAY) {
    if (baseType->getSize() < movesize)
      return 0;				// Moving something bigger than entire array
    if (baseType->getSize() == movesize) {	// Moving something the size of entire array
      if (((TypeArray *)baseType)->numElements() != 1)
	return 0;
      // If we reach here, moving something size of single element. Assume this is normal access.
    }
  }
  else
    return 0;

  PcodeOp *newop = data.newOpBefore(op,CPUI_PTRSUB,ptrVn,data.newConstant(ptrVn->getSize(),0));
  if (ptrVn->getType()->needsResolution())
    data.inheritResolution(ptrVn->getType(),newop, 0, op, 1);
  newop->setStopTypePropagation();
  data.opSetInput(op,newop->getOut(),1);
  return 1;
}

/// \brief Build a duplicate of the given Varnode as an output of a PcodeOp, preserving the storage address if possible
///
/// If the Varnode is already a \e unique or is \e addrtied
/// \param vn is the given Varnode
/// \param op is the PcodeOp to which the duplicate should be an output
/// \param data is the function to add the duplicate to
/// \return the duplicate Varnode
Varnode *RulePushPtr::buildVarnodeOut(Varnode *vn,PcodeOp *op,Funcdata &data)

{
  if (vn->isAddrTied() || vn->getSpace()->getType() == IPTR_INTERNAL)
    return data.newUniqueOut(vn->getSize(), op);
  return data.newVarnodeOut(vn->getSize(), vn->getAddr(), op);
}

/// \brief Generate list of PcodeOps that need to be duplicated as part of pushing the pointer
///
/// If the pointer INT_ADD is duplicated as part of the push, some of the operations building
/// the offset to the pointer may also need to be duplicated.  Identify these and add them
/// to the result list.
/// \param reslist is the result list to be populated
/// \param vn is the offset Varnode being added to the pointer
void RulePushPtr::collectDuplicateNeeds(vector<PcodeOp *> &reslist,Varnode *vn)

{
  for(;;) {
    if (!vn->isWritten()) return;
    if (vn->isAutoLive()) return;
    if (vn->loneDescend() == (PcodeOp *)0) return;	// Already has multiple descendants
    PcodeOp *op = vn->getDef();
    OpCode opc = op->code();
    if (opc == CPUI_INT_ZEXT || opc == CPUI_INT_SEXT || opc == CPUI_INT_2COMP)
      reslist.push_back(op);
    else if (opc == CPUI_INT_MULT) {
      if (op->getIn(1)->isConstant())
	reslist.push_back(op);
    }
    else
      return;
    vn = op->getIn(0);
  }
}

/// \brief Duplicate the given PcodeOp so that the outputs have only 1 descendant
///
/// Run through the descendants of the PcodeOp output and create a duplicate
/// of the PcodeOp right before the descendant.  We assume the PcodeOp either has
/// a single input, or has 2 inputs where the second is a constant.
/// The (original) PcodeOp is destroyed.
/// \param op is the given PcodeOp to duplicate
/// \param data is function to build duplicates in
void RulePushPtr::duplicateNeed(PcodeOp *op,Funcdata &data)

{
  Varnode *outVn = op->getOut();
  Varnode *inVn = op->getIn(0);
  int num = op->numInput();
  OpCode opc = op->code();
  list<PcodeOp *>::const_iterator iter = outVn->beginDescend();
  do {
    PcodeOp *decOp = *iter;
    int4 slot = decOp->getSlot(outVn);
    PcodeOp *newOp = data.newOp(num, op->getAddr());	// Duplicate op associated with original address
    Varnode *newOut = buildVarnodeOut(outVn, newOp, data);	// Result contained in original storage
    newOut->updateType(outVn->getType(),false,false);
    data.opSetOpcode(newOp, opc);
    data.opSetInput(newOp, inVn, 0);
    if (num > 1)
      data.opSetInput(newOp, op->getIn(1), 1);
    data.opSetInput(decOp, newOut, slot);
    data.opInsertBefore(newOp, decOp);
    iter = outVn->beginDescend();
  } while(iter != outVn->endDescend());
  data.opDestroy(op);
}

/// \class RulePushPtr
/// \brief Push a Varnode with known pointer data-type to the bottom of its additive expression
///
/// This is part of the normalizing process for pointer expressions. The pointer should be added last
/// onto the expression calculating the offset into its data-type.
void RulePushPtr::getOpList(vector<uint4> &oplist) const

{
  oplist.push_back(CPUI_INT_ADD);
}

int4 RulePushPtr::applyOp(PcodeOp *op,Funcdata &data)

{
  int4 slot;
  Varnode *vni = (Varnode *)0;

  if (!data.hasTypeRecoveryStarted()) return 0;
  for(slot=0;slot<op->numInput();++slot) { // Search for pointer type
    vni = op->getIn(slot);
    if (vni->getTypeReadFacing(op)->getMetatype() == TYPE_PTR) break;
  }
  if (slot == op->numInput()) return 0;

  if (RulePtrArith::evaluatePointerExpression(op, slot) != 1) return 0;
  Varnode *vn = op->getOut();
  Varnode *vnadd2 = op->getIn(1-slot);
  vector<PcodeOp *> duplicateList;
  if (vn->loneDescend() == (PcodeOp *)0)
    collectDuplicateNeeds(duplicateList, vnadd2);

  for(;;) {
    list<PcodeOp *>::const_iterator iter = vn->beginDescend();
    if (iter == vn->endDescend()) break;
    PcodeOp *decop = *iter;
    int4 j = decop->getSlot(vn);

    Varnode *vnadd1 = decop->getIn(1-j);
    Varnode *newout;

    // Create new INT_ADD for the intermediate result that didn't exist in original code.
    // We don't associate it with the address of the original INT_ADD
    // We don't preserve the Varnode address of the original INT_ADD
    PcodeOp *newop = data.newOp(2,decop->getAddr());		// Use the later address
    data.opSetOpcode(newop,CPUI_INT_ADD);
    newout = data.newUniqueOut(vnadd1->getSize(),newop);	// Use a temporary storage address

    data.opSetInput(decop,vni,0);
    data.opSetInput(decop,newout,1);

    data.opSetInput(newop,vnadd1,0);
    data.opSetInput(newop,vnadd2,1);

    data.opInsertBefore(newop,decop);
  }
  if (!vn->isAutoLive())
    data.opDestroy(op);
  for(int4 i=0;i<duplicateList.size();++i)
    duplicateNeed(duplicateList[i], data);

  return 1;
}

/// \class RulePtraddUndo
/// \brief Remove PTRADD operations with mismatched data-type information
///
/// It is possible for Varnodes to be assigned incorrect types in the
/// middle of simplification. This leads to incorrect PTRADD conversions.
/// Once the correct type is found, the PTRADD must be converted back to an INT_ADD.
void RulePtraddUndo::getOpList(vector<uint4> &oplist) const

{
  oplist.push_back(CPUI_PTRADD);
}

int4 RulePtraddUndo::applyOp(PcodeOp *op,Funcdata &data)

{
  Varnode *basevn;
  TypePointer *tp;

  if (!data.hasTypeRecoveryStarted()) return 0;
  int4 size = (int4)op->getIn(2)->getOffset(); // Size the PTRADD thinks we are pointing
  basevn = op->getIn(0);
  tp = (TypePointer *)basevn->getTypeReadFacing(op);
  if (tp->getMetatype() == TYPE_PTR)								// Make sure we are still a pointer
    if (tp->getPtrTo()->getAlignSize()==AddrSpace::addressToByteInt(size,tp->getWordSize())) {	// of the correct size
      Varnode *indVn = op->getIn(1);
      if ((!indVn->isConstant()) || (indVn->getOffset() != 0))					// and that index isn't zero
	return 0;
    }

  data.opUndoPtradd(op,false);
  return 1;
}

const int4 RulePtrsubUndo::DEPTH_LIMIT = 8;

/// \class RulePtrsubUndo
/// \brief Remove PTRSUB operations with mismatched data-type information
///
/// Incorrect data-types may be assigned to Varnodes in the middle of simplification. This causes
/// incorrect PTRSUBs, which are discovered later. This rule converts the PTRSUB back to an INT_ADD
/// when the mistake is discovered.
void RulePtrsubUndo::getOpList(vector<uint4> &oplist) const

{
  oplist.push_back(CPUI_PTRSUB);
}

/// \brief Recursively search for additive constants and multiplicative constants
///
/// Walking backward from the given Varnode, search for constants being added in and return
/// the sum of all the constants. Additionally pass back the biggest constant coefficient, for any term
/// formed with INT_MULT.
/// \param vn is the given root Varnode of the additive tree
/// \param multiplier will hold the biggest constant coefficient
/// \param maxLevel is the maximum depth to search in the tree
/// \return the sum of all constants in the additive expression
int8 RulePtrsubUndo::getConstOffsetBack(Varnode *vn,int8 &multiplier,int4 maxLevel)

{
  multiplier = 1;
  int8 submultiplier;
  if (vn->isConstant())
    return vn->getOffset();
  if (!vn->isWritten())
    return 0;
  maxLevel -= 1;
  if (maxLevel < 0)
    return 0;
  PcodeOp *op = vn->getDef();
  OpCode opc = op->code();
  int8 retval = 0;
  if (opc == CPUI_INT_ADD) {
    retval += getConstOffsetBack(op->getIn(0),submultiplier,maxLevel);
    if (submultiplier > multiplier)
      multiplier = submultiplier;
    retval += getConstOffsetBack(op->getIn(1), submultiplier, maxLevel);
    if (submultiplier > multiplier)
      multiplier = submultiplier;
  }
  else if (opc == CPUI_INT_MULT) {
    Varnode *cvn = op->getIn(1);
    if (!cvn->isConstant()) return 0;
    multiplier = cvn->getOffset();
    getConstOffsetBack(op->getIn(0), submultiplier, maxLevel);
    multiplier *= submultiplier;		// Only contribute to the multiplier
  }
  return retval;
}

/// \brief Collect constants and the biggest multiplier in the given PTRSUB expression.
///
/// Walking the additive expression (INT_ADD, PTRADD, and other PTRSUBs) and calculate any additional
/// constant value being added to the PTRSUB.  Additionally pass back the biggest constant coefficient of any
/// multiplicative term in the expression.
/// \param op is the given PTRSUB
/// \param multiplier will hold the biggest multiplicative coefficient
int8 RulePtrsubUndo::getExtraOffset(PcodeOp *op,int8 &multiplier)

{
  int8 extra = 0;
  multiplier = 1;
  int8 submultiplier;
  Varnode *outvn = op->getOut();
  op = outvn->loneDescend();
  while(op != (PcodeOp *)0) {
    OpCode opc = op->code();
    if (opc == CPUI_INT_ADD) {
      int4 slot = op->getSlot(outvn);
      extra += getConstOffsetBack(op->getIn(1-slot),submultiplier,DEPTH_LIMIT);	// Get any constants from other input
      if (submultiplier > multiplier)
	multiplier = submultiplier;
    }
    else if (opc == CPUI_PTRSUB) {
      extra += op->getIn(1)->getOffset();
    }
    else if (opc == CPUI_PTRADD) {
      if (op->getIn(0) != outvn) break;
      int8 ptraddmult = op->getIn(2)->getOffset();
      Varnode *invn = op->getIn(1);
      if (invn->isConstant())					// Only contribute to the extra
	extra += ptraddmult * (int8)invn->getOffset();		// if the index is constant
      getConstOffsetBack(invn,submultiplier,DEPTH_LIMIT);	// otherwise just contribute to multiplier
      submultiplier *= ptraddmult;
      if (submultiplier > multiplier)
	multiplier = submultiplier;
    }
    else {
      break;
    }
    outvn = op->getOut();
    op = outvn->loneDescend();
  }
  extra = sign_extend(extra, 8*outvn->getSize()-1);
  extra &= calc_mask(outvn->getSize());
  return extra;
}

/// \brief Remove any constants in the additive expression rooted at the given PcodeOp
///
/// Walking recursively through the expression, any INT_ADD with a constant input is converted to
/// a COPY.  The INT_ADD must only contribute to the root expression.
/// \param op is the given root PcodeOp
/// \param slot is the input slot to walk back from
/// \param maxLevel is the maximum depth to recurse
/// \param data is the function containing the expression
/// \return the sum of all constants that are removed
int8 RulePtrsubUndo::removeLocalAddRecurse(PcodeOp *op,int4 slot,int4 maxLevel,Funcdata &data)

{
  Varnode *vn = op->getIn(slot);
  if (!vn->isWritten())
    return 0;
  if (vn->loneDescend() != op)
    return 0;				// Varnode must not be used anywhere else
  maxLevel -= 1;
  if (maxLevel < 0)
    return 0;
  op = vn->getDef();
  int8 retval = 0;
  if (op->code() == CPUI_INT_ADD) {
    if (op->getIn(1)->isConstant()) {
      retval += (int8)op->getIn(1)->getOffset();
      data.opRemoveInput(op, 1);
      data.opSetOpcode(op, CPUI_COPY);
    }
    else {
      retval += removeLocalAddRecurse(op, 0, maxLevel, data);
      retval += removeLocalAddRecurse(op, 1, maxLevel, data);
    }
  }
  return retval;
}

/// \brief Remove constants in the additive expression involving the given Varnode
///
/// Any additional PTRADD, PTRSUB, or INT_ADD that uses the Varnode and adds a constant is converted
/// to a COPY.  Additionally any other INT_ADD involved in the expression that adds a constant is
/// also converted to COPY.
/// \param vn is the given Varnode
/// \param data is the function containing the expression
/// \return the sum of all constants that are removed
int8 RulePtrsubUndo::removeLocalAdds(Varnode *vn,Funcdata &data)

{
  int8 extra = 0;
  PcodeOp *op = vn->loneDescend();
  while(op != (PcodeOp *)0) {
    OpCode opc = op->code();
    if (opc == CPUI_INT_ADD) {
      int4 slot = op->getSlot(vn);
      if (slot == 0 && op->getIn(1)->isConstant()) {
	extra += (int8)op->getIn(1)->getOffset();
	data.opRemoveInput(op, 1);
	data.opSetOpcode(op, CPUI_COPY);
      }
      else {
	extra += removeLocalAddRecurse(op,1-slot,DEPTH_LIMIT, data);	// Get any constants from other input
      }
    }
    else if (opc == CPUI_PTRSUB) {
      extra += op->getIn(1)->getOffset();
      op->clearStopTypePropagation();
      data.opRemoveInput(op, 1);
      data.opSetOpcode(op, CPUI_COPY);
    }
    else if (opc == CPUI_PTRADD) {
      if (op->getIn(0) != vn) break;
      int8 ptraddmult = op->getIn(2)->getOffset();
      Varnode *invn = op->getIn(1);
      if (invn->isConstant()) {
	extra += ptraddmult * (int8)invn->getOffset();
	data.opRemoveInput(op,2);
	data.opRemoveInput(op,1);
	data.opSetOpcode(op, CPUI_COPY);
      }
    }
    else {
      break;
    }
    vn = op->getOut();
    op = vn->loneDescend();
  }
  return extra;
}

int4 RulePtrsubUndo::applyOp(PcodeOp *op,Funcdata &data)

{
  if (!data.hasTypeRecoveryStarted()) return 0;

  Varnode *basevn = op->getIn(0);
  Varnode *cvn = op->getIn(1);
  int8 val = cvn->getOffset();
  int8 multiplier;
  int8 extra = getExtraOffset(op,multiplier);
  if (basevn->getTypeReadFacing(op)->isPtrsubMatching(val,extra,multiplier))
    return 0;

  data.opSetOpcode(op,CPUI_INT_ADD);
  op->clearStopTypePropagation();
  extra = removeLocalAdds(op->getOut(),data);
  if (extra != 0) {
    val = val + extra;		// Lump extra into additive offset
    data.opSetInput(op,data.newConstant(cvn->getSize(), val & calc_mask(cvn->getSize())),1);
  }
  return 1;
}
  
// Clean up rules

/// \class RuleMultNegOne
/// \brief Cleanup: Convert INT_2COMP from INT_MULT:  `V * -1  =>  -V`
void RuleMultNegOne::getOpList(vector<uint4> &oplist) const

{
  oplist.push_back(CPUI_INT_MULT);
}

int4 RuleMultNegOne::applyOp(PcodeOp *op,Funcdata &data)

{				// a * -1 -> -a
  Varnode *constvn = op->getIn(1);
 
  if (!constvn->isConstant()) return 0;
  if (constvn->getOffset() != calc_mask(constvn->getSize())) return 0;

  data.opSetOpcode(op,CPUI_INT_2COMP);
  data.opRemoveInput(op,1);
  return 1;
}

/// \class RuleAddUnsigned
/// \brief Cleanup:  Convert INT_ADD of constants to INT_SUB:  `V + 0xff...  =>  V - 0x00...`
void RuleAddUnsigned::getOpList(vector<uint4> &oplist) const

{
  oplist.push_back(CPUI_INT_ADD);
}

int4 RuleAddUnsigned::applyOp(PcodeOp *op,Funcdata &data)

{
  Varnode *constvn = op->getIn(1);

  if (!constvn->isConstant()) return 0;
  Datatype *dt = constvn->getTypeReadFacing(op);
  if (dt->getMetatype() != TYPE_UINT) return 0;
  if (dt->isCharPrint()) return 0;	// Only change integer forms
  if (dt->isEnumType()) return 0;
  uintb val = constvn->getOffset();
  uintb mask = calc_mask(constvn->getSize());
  int4 sa = constvn->getSize() * 6;	// 1/4 less than full bitsize
  uintb quarter = (mask>>sa) << sa;
  if ((val & quarter) != quarter) return 0;	// The first quarter of bits must all be 1's
  if (constvn->getSymbolEntry() != (SymbolEntry *)0) {
    EquateSymbol *sym = dynamic_cast<EquateSymbol *>(constvn->getSymbolEntry()->getSymbol());
    if (sym != (EquateSymbol *)0) {
      if (sym->isNameLocked())
	return 0;		// Dont transform a named equate
    }
  }
  data.opSetOpcode(op,CPUI_INT_SUB);
  Varnode *cvn = data.newConstant(constvn->getSize(), (-val) & mask);
  cvn->copySymbol(constvn);
  data.opSetInput(op,cvn,1);
  return 1;
}

/// \class Rule2Comp2Sub
/// \brief Cleanup: Convert INT_ADD back to INT_SUB: `V + -W  ==> V - W`
void Rule2Comp2Sub::getOpList(vector<uint4> &oplist) const

{
  oplist.push_back(CPUI_INT_2COMP);
}

int4 Rule2Comp2Sub::applyOp(PcodeOp *op,Funcdata &data)

{
  PcodeOp *addop = op->getOut()->loneDescend();
  if (addop == (PcodeOp *)0) return 0;
  if (addop->code() != CPUI_INT_ADD) return 0;
  if (addop->getIn(0) == op->getOut())
    data.opSetInput(addop,addop->getIn(1),0);
  data.opSetInput(addop,op->getIn(0),1);
  data.opSetOpcode(addop,CPUI_INT_SUB);
  data.opDestroy(op);		// Completely remove 2COMP
  return 1;
}

/// \class RuleSubRight
/// \brief Cleanup: Convert truncation to cast: `sub(V,c)  =>  sub(V>>c*8,0)`
///
/// Before attempting the transform, check if the SUBPIECE is really extracting a field
/// from a structure. If so, mark the op as requiring special printing and return.
/// If the lone descendant of the SUBPIECE is a INT_RIGHT or INT_SRIGHT,
/// we lump that into the shift as well.
void RuleSubRight::getOpList(vector<uint4> &oplist) const

{
  oplist.push_back(CPUI_SUBPIECE);
}

int4 RuleSubRight::applyOp(PcodeOp *op,Funcdata &data)

{
  if (op->doesSpecialPrinting())
    return 0;
  if (op->getIn(0)->getTypeReadFacing(op)->isPieceStructured()) {
    data.opMarkSpecialPrint(op);	// Print this as a field extraction
    return 0;
  }

  int4 c = op->getIn(1)->getOffset();
  if (c==0) return 0;		// SUBPIECE is not least sig
  Varnode *a = op->getIn(0);
  Varnode *outvn = op->getOut();
  if (outvn->isAddrTied() && a->isAddrTied()) {
    if (outvn->overlap(*a) == c) // This SUBPIECE should get converted to a marker by ActionCopyMarker
      return 0;			// So don't convert it
  }
  OpCode opc = CPUI_INT_RIGHT; // Default shift type
  int4 d = c*8;			// Convert to bit shift
  // Search for lone right shift descendant
  PcodeOp *lone = outvn->loneDescend();
  if (lone!=(PcodeOp *)0) {
    OpCode opc2 = lone->code();
    if ((opc2==CPUI_INT_RIGHT)||(opc2==CPUI_INT_SRIGHT)) {
      if (lone->getIn(1)->isConstant()) { // Shift by constant
	if (outvn->getSize() + c == a->getSize()) {
	  // If SUB is "hi" lump the SUB and shift together
	  d += lone->getIn(1)->getOffset();
	  if (d >= a->getSize() * 8) {
	    if (opc2 == CPUI_INT_RIGHT)
	      return 0;		// Result should have been 0
	    d = a->getSize() * 8 - 1;	// sign extraction
	  }
	  data.opUnlink(op);
	  op = lone;
	  data.opSetOpcode(op,CPUI_SUBPIECE);
	  opc = opc2;
	}
      }
    }
  }
  // Create shift BEFORE the SUBPIECE happens
  Datatype *ct;
  if (opc == CPUI_INT_RIGHT)
    ct = data.getArch()->types->getBase(a->getSize(),TYPE_UINT);
  else
    ct = data.getArch()->types->getBase(a->getSize(),TYPE_INT);
  PcodeOp *shiftop = data.newOp(2,op->getAddr());
  data.opSetOpcode(shiftop,opc);
  Varnode *newout = data.newUnique(a->getSize(),ct);
  data.opSetOutput(shiftop,newout);
  data.opSetInput(shiftop,a,0);
  data.opSetInput(shiftop,data.newConstant(4,d),1);
  data.opInsertBefore(shiftop,op);
   
  // Change SUBPIECE into a least sig SUBPIECE
  data.opSetInput(op,newout,0);
  data.opSetInput(op,data.newConstant(4,0),1);
  return 1;
}

/// \brief Try to push constant pointer further
///
/// Given a PTRSUB has been collapsed to a constant COPY of a string address,
/// try to collapse descendant any PTRADD.
/// \param data is the function being analyzed
/// \param outtype is the data-type associated with the constant
/// \param op is the putative descendant PTRADD
/// \param slot is the input slot receiving the collapsed PTRSUB
/// \param val is the constant pointer value
/// \return \b true if the descendant was collapsed
bool RulePtrsubCharConstant::pushConstFurther(Funcdata &data,TypePointer *outtype,PcodeOp *op,int4 slot,uintb val)

{
  if (op->code() != CPUI_PTRADD) return false;		// Must be a PTRADD
  if (slot != 0) return false;
  Varnode *vn = op->getIn(1);
  if (!vn->isConstant()) return false;			// that is adding a constant
  uintb addval = vn->getOffset();
  addval *= op->getIn(2)->getOffset();
  val += addval;
  Varnode *newconst = data.newConstant(vn->getSize(),val);
  newconst->updateType(outtype,false,false);		// Put the pointer datatype on new constant
  data.opRemoveInput(op,2);
  data.opRemoveInput(op,1);
  data.opSetOpcode(op,CPUI_COPY);
  data.opSetInput(op,newconst,0);
  return true;
}

/// \class RulePtrsubCharConstant
/// \brief Cleanup: Set-up to print string constants
///
/// If a SUBPIECE refers to a global symbol, the output of the SUBPIECE is a (char *),
/// and the address is read-only, then get rid of the SUBPIECE in favor
/// of printing a constant string.
void RulePtrsubCharConstant::getOpList(vector<uint4> &oplist) const

{
  oplist.push_back(CPUI_PTRSUB);
}

int4 RulePtrsubCharConstant::applyOp(PcodeOp *op,Funcdata &data)

{
  Varnode *sb = op->getIn(0);
  Datatype *sbType = sb->getTypeReadFacing(op);
  if (sbType->getMetatype() != TYPE_PTR) return 0;
  TypeSpacebase *sbtype = (TypeSpacebase *)((TypePointer *)sbType)->getPtrTo();
  if (sbtype->getMetatype() != TYPE_SPACEBASE) return 0;
  Varnode *vn1 = op->getIn(1);
  if (!vn1->isConstant()) return 0;
  Varnode *outvn = op->getOut();
  TypePointer *outtype = (TypePointer *)outvn->getTypeDefFacing();
  if (outtype->getMetatype() != TYPE_PTR) return 0;
  Datatype *basetype = outtype->getPtrTo();
  if (!basetype->isCharPrint()) return 0;
  Address symaddr = sbtype->getAddress(vn1->getOffset(),vn1->getSize(),op->getAddr());
  Scope *scope = sbtype->getMap();
  if (!scope->isReadOnly(symaddr,1,op->getAddr()))
    return 0;
  // Check if data at the address looks like a string
  if (!data.getArch()->stringManager->isString(symaddr, basetype))
    return 0;

  // If we reach here, the PTRSUB should be converted to a (COPY of a) pointer constant.
  bool removeCopy = false;
  if (!outvn->isAddrForce()) {
    removeCopy = true;		// Assume we can remove, unless we can't propagate to all descendants
    list<PcodeOp *>::const_iterator iter,enditer;
    iter = outvn->beginDescend();
    enditer = outvn->endDescend();
    while(iter != enditer) {
      PcodeOp *subop = *iter;	// Give each descendant of op a chance to further propagate the constant
      ++iter;
      if (!pushConstFurther(data,outtype,subop,subop->getSlot(outvn),vn1->getOffset()))
	removeCopy = false;	// If the descendant does NOT propagate const, do NOT remove op
    }
  }
  if (removeCopy) {
    data.opDestroy(op);
  }
  else {	// Convert the original PTRSUB to a COPY of the constant
    Varnode *newvn = data.newConstant(outvn->getSize(),vn1->getOffset());
    newvn->updateType(outtype,false,false);
    data.opRemoveInput(op,1);
    data.opSetInput(op,newvn,0);
    data.opSetOpcode(op,CPUI_COPY);
  }
  return 1;
}

/// \class RuleExtensionPush
/// \brief Duplicate CPUI_INT_ZEXT and CPUI_INT_SEXT operations if the result is used in multiple pointer calculations
///
/// By making the extension operation part of each pointer calculation (where it is usually an implied cast),
/// we can frequently eliminate an explicit variable that would just hold the extension.
void RuleExtensionPush::getOpList(vector<uint4> &oplist) const

{
  oplist.push_back(CPUI_INT_ZEXT);
  oplist.push_back(CPUI_INT_SEXT);
}

int4 RuleExtensionPush::applyOp(PcodeOp *op,Funcdata &data)

{
  Varnode *inVn = op->getIn(0);
  if (inVn->isConstant()) return 0;
  if (inVn->isAddrForce()) return 0;
  if (inVn->isAddrTied()) return 0;
  Varnode *outVn = op->getOut();
  if (outVn->isTypeLock() || outVn->isNameLock()) return 0;
  if (outVn->isAddrForce() || outVn->isAddrTied()) return 0;
  list<PcodeOp *>::const_iterator iter;
  int4 addcount = 0;		// Number of INT_ADD descendants
  int4 ptrcount = 0;		// Number of PTRADD descendants
  for(iter=outVn->beginDescend();iter!=outVn->endDescend();++iter) {
    PcodeOp *decOp = *iter;
    OpCode opc = decOp->code();
    if (opc == CPUI_PTRADD) {
      // This extension will likely be hidden
      ptrcount += 1;
    }
    else if (opc == CPUI_INT_ADD) {
      PcodeOp *subOp = decOp->getOut()->loneDescend();
      if (subOp == (PcodeOp *)0 || subOp->code() != CPUI_PTRADD)
	return 0;
      addcount += 1;
    }
    else {
      return 0;
    }
  }
  if ((addcount + ptrcount) <= 1) return 0;
  if (addcount > 0) {
    if (op->getIn(0)->loneDescend() != (PcodeOp *)0) return 0;
  }
  RulePushPtr::duplicateNeed(op, data);		// Duplicate the extension to all result descendants
  return 1;
}

/// \brief Find the base structure or array data-type that the given Varnode is part of
///
/// If the Varnode's data-type is already a structure or array, return that data-type.
/// If the Varnode is part of a known symbol, use that data-type.
/// The starting byte offset of the given Varnode within the structure or array is passed back.
/// \param vn is the given Varnode
/// \param baseOffset is used to pass back the starting offset
/// \return the structure or array data-type, or null otherwise
Datatype *RulePieceStructure::determineDatatype(Varnode *vn,int4 &baseOffset)

{
  Datatype *ct = vn->getStructuredType();
  if (ct == (Datatype *)0)
    return ct;

  if (ct->getSize() != vn->getSize()) {			// vn is a partial
    SymbolEntry *entry = vn->getSymbolEntry();
    baseOffset = vn->getAddr().overlap(0,entry->getAddr(),ct->getSize());
    if (baseOffset < 0)
      return (Datatype*)0;
    baseOffset += entry->getOffset();
    // Find concrete sub-type that matches the size of the Varnode
    Datatype *subType = ct;
    int8 subOffset = baseOffset;
    while(subType != (Datatype *)0 && subType->getSize() > vn->getSize()) {
      subType = subType->getSubType(subOffset, &subOffset);
    }
    if (subType != (Datatype *)0 && subType->getSize() == vn->getSize() && subOffset == 0) {
      // If there is a concrete sub-type
      if (!subType->isPieceStructured())	// and the concrete sub-type is not a structured type itself
	return (Datatype *)0;	// don't split out CONCAT forming the sub-type
    }
  }
  else {
    baseOffset = 0;
  }
  return ct;
}

/// \brief For a structured data-type, determine if the given range spans multiple elements
///
/// Return true unless the range falls within a single non-structured element.
/// \param ct is the structured data-type
/// \param offset is the start of the given range
/// \param size is the number of bytes in the range
/// \return \b true if the range spans multiple elements
bool RulePieceStructure::spanningRange(Datatype *ct,int4 offset,int4 size)

{
  if (offset + size > ct->getSize()) return false;
  int8 newOff = offset;
  for(;;) {
    ct = ct->getSubType(newOff, &newOff);
    if (ct == (Datatype *)0) return true;	// Don't know what it spans, assume multiple
    if (newOff + size > ct->getSize()) return true;	// Spans more than 1
    if (!ct->isPieceStructured()) break;
  }
  return false;
}

/// \brief Convert an INT_ZEXT operation to a PIECE with a zero constant as the first parameter
///
/// The caller provides a parent data-type and an offset into it corresponding to the \e output of the INT_ZEXT.
/// The op is converted to a PIECE with a 0 Varnode, which will be assigned a data-type based on
/// the parent data-type and a computed offset.
/// \param zext is the INT_ZEXT operation
/// \param ct is the parent data-type
/// \param offset is the byte offset of the \e output within the parent data-type
/// \param data is the function containing the operation
/// \return true if the INT_ZEXT was successfully converted
bool RulePieceStructure::convertZextToPiece(PcodeOp *zext,Datatype *ct,int4 offset,Funcdata &data)

{
  Varnode *outvn = zext->getOut();
  Varnode *invn = zext->getIn(0);
  if (invn->isConstant()) return false;
  int4 sz = outvn->getSize() - invn->getSize();
  if (sz > sizeof(uintb)) return false;
  offset += outvn->getSpace()->isBigEndian() ? 0 : invn->getSize();
  int8 newOff = offset;
  while(ct != (Datatype *)0 && ct->getSize() > sz) {
    ct = ct->getSubType(newOff, &newOff);
  }
  Varnode *zerovn = data.newConstant(sz, 0);
  if (ct != (Datatype *)0 && ct->getSize() == sz)
    zerovn->updateType(ct, false, false);
  data.opSetOpcode(zext, CPUI_PIECE);
  data.opInsertInput(zext, zerovn, 0);
  if (invn->getType()->needsResolution())
    data.inheritResolution(invn->getType(), zext, 1, zext, 0);	// Transfer invn's resolution to slot 1
  return true;
}

/// \brief Search for leaves in the CONCAT tree defined by an INT_ZEXT operation and convert them to PIECE
///
/// The CONCAT tree can be extended through an INT_ZEXT, if the extensions output crosses multiple fields of
/// the parent data-type.  We check this and replace the INT_ZEXT with PIECE if appropriate.
/// \param stack is the node container for the CONCAT tree
/// \param structuredType is the parent data-type for the tree
/// \param data is the function containing the tree
/// \return \b true if any INT_ZEXT replacement was performed
bool RulePieceStructure::findReplaceZext(vector<PieceNode> &stack,Datatype *structuredType,Funcdata &data)

{
  bool change = false;
  for(int4 i=0;i<stack.size();++i) {
    PieceNode &node(stack[i]);
    if (!node.isLeaf()) continue;
    Varnode *vn = node.getVarnode();
    if (!vn->isWritten()) continue;
    PcodeOp *op = vn->getDef();
    if (op->code() != CPUI_INT_ZEXT) continue;
    if (!spanningRange(structuredType,node.getTypeOffset(),vn->getSize())) continue;
    if (convertZextToPiece(op,structuredType,node.getTypeOffset(),data))
      change = true;
  }
  return change;
}

/// \brief Return \b true if the two given \b root and \b leaf should be part of different symbols
///
/// A leaf in a CONCAT tree can be in a separate from the root if it is a parameter or a separate root.
/// \param root is the root of the CONCAT tree
/// \param leaf is the given leaf Varnode
/// \return \b true if the two Varnodes should be in different symbols
bool RulePieceStructure::separateSymbol(Varnode *root,Varnode *leaf)

{
  if (root->getSymbolEntry() != leaf->getSymbolEntry()) return true;	// Forced to be different symbols
  if (root->isAddrTied()) return false;
  if (!leaf->isWritten()) return true;	// Assume to be different symbols
  if (leaf->isProtoPartial()) return true;	// Already in another tree
  PcodeOp *op = leaf->getDef();
  if (op->isMarker()) return true;	// Leaf is not defined locally
  if (op->code() != CPUI_PIECE) return false;
  if (leaf->getType()->isPieceStructured()) return true;	// Would be a separate root

  return false;
}

/// \class RulePieceStructure
/// \brief Concatenating structure pieces gets printed as explicit write statements
///
/// Set properties so that a CONCAT expression like `v = CONCAT(CONCAT(v1,v2),CONCAT(v3,v4))` gets
/// rendered as a sequence of separate write statements. `v.field1 = v1; v.field2 = v2; v.field3 = v3; v.field4 = v4;`
void RulePieceStructure::getOpList(vector<uint4> &oplist) const

{
  oplist.push_back(CPUI_PIECE);
  oplist.push_back(CPUI_INT_ZEXT);
}

int4 RulePieceStructure::applyOp(PcodeOp *op,Funcdata &data)

{
  if (op->isPartialRoot()) return 0;		// Check if CONCAT tree already been visited
  Varnode *outvn = op->getOut();
  int4 baseOffset;
  Datatype *ct = determineDatatype(outvn, baseOffset);
  if (ct == (Datatype *)0) return 0;

  if (op->code() == CPUI_INT_ZEXT) {
    if (convertZextToPiece(op,outvn->getType(),0,data))
      return 1;
    return 0;
  }
  // Check if outvn is really the root of the tree
  PcodeOp *zext = outvn->loneDescend();
  if (zext != (PcodeOp*)0) {
    if (zext->code() == CPUI_PIECE)
      return 0;		// More PIECEs below us, not a root
    if (zext->code() == CPUI_INT_ZEXT) {
      // Extension of a structured data-type,  convert extension to PIECE first
      if (convertZextToPiece(zext,zext->getOut()->getType(),0,data))
	return 1;
      return 0;
    }
  }

  vector<PieceNode> stack;
  for(;;) {
    PieceNode::gatherPieces(stack, outvn, op, baseOffset, baseOffset);
    if (!findReplaceZext(stack, ct, data))	// Check for INT_ZEXT leaves that need to be converted to PIECEs
      break;
    stack.clear();	// If we found some, regenerate the tree
  }

  op->setPartialRoot();
  bool anyAddrTied = outvn->isAddrTied();
  Address baseAddr = outvn->getAddr() - baseOffset;
  for(int4 i=0;i<stack.size();++i) {
    PieceNode &node(stack[i]);
    Varnode *vn = node.getVarnode();
    Address addr = baseAddr + node.getTypeOffset();
    addr.renormalize(vn->getSize());		// Allow for possible join address
    if (vn->getAddr() == addr) {
      if (!node.isLeaf() || !separateSymbol(outvn, vn)) {
	// Varnode already has correct address and will be part of the same symbol as root
	// so we don't need to change the storage or insert a COPY
	if (!vn->isAddrTied() && !vn->isProtoPartial()) {
	  vn->setProtoPartial();
	}
	anyAddrTied = anyAddrTied || vn->isAddrTied();
	continue;
      }
    }
    if (node.isLeaf()) {
      PcodeOp *copyOp = data.newOp(1,node.getOp()->getAddr());
      Varnode *newVn = data.newVarnodeOut(vn->getSize(), addr, copyOp);
      anyAddrTied = anyAddrTied || newVn->isAddrTied();	// Its possible newVn is addrtied, even if vn isn't
      Datatype *newType = data.getArch()->types->getExactPiece(ct, node.getTypeOffset(), vn->getSize());
      if (newType == (Datatype *)0)
	newType = vn->getType();
      newVn->updateType(newType, false, false);
      data.opSetOpcode(copyOp, CPUI_COPY);
      data.opSetInput(copyOp, vn, 0);
      data.opSetInput(node.getOp(),newVn,node.getSlot());
      data.opInsertBefore(copyOp, node.getOp());
      if (vn->getType()->needsResolution()) {
	// Inherit PIECE's read resolution for COPY's read
	data.inheritResolution(vn->getType(), copyOp, 0, node.getOp(), node.getSlot());
      }
      if (newType->needsResolution()) {
	newType->resolveInFlow(copyOp, -1);	// If the piece represents part of a union, resolve it
      }
      if (!newVn->isAddrTied())
	newVn->setProtoPartial();
    }
    else {
      // Reaching here we know vn is NOT addrtied and has a lone descendant
      // We completely replace the Varnode with one having the correct storage
      PcodeOp *defOp = vn->getDef();
      PcodeOp *loneOp = vn->loneDescend();
      int4 slot = loneOp->getSlot(vn);
      Varnode *newVn = data.newVarnode(vn->getSize(), addr, vn->getType());
      data.opSetOutput(defOp, newVn);
      data.opSetInput(loneOp, newVn, slot);
      data.deleteVarnode(vn);
      if (!newVn->isAddrTied())
	newVn->setProtoPartial();
    }
  }
  if (!anyAddrTied)
    data.getMerge().registerProtoPartialRoot(outvn);
  return 1;
}

/// \class RuleSplitCopy
/// \brief Split COPY ops based on TypePartialStruct
///
/// If more than one logical component of a structure or array is copied at once,
/// rewrite the COPY operator as multiple COPYs.
void RuleSplitCopy::getOpList(vector<uint4> &oplist) const

{
  oplist.push_back(CPUI_COPY);
}

int4 RuleSplitCopy::applyOp(PcodeOp *op,Funcdata &data)

{
  Datatype *inType = op->getIn(0)->getTypeReadFacing(op);
  Datatype *outType = op->getOut()->getTypeDefFacing();
  type_metatype metain = inType->getMetatype();
  type_metatype metaout = outType->getMetatype();
  if (metain != TYPE_PARTIALSTRUCT && metaout != TYPE_PARTIALSTRUCT &&
      metain != TYPE_ARRAY && metaout != TYPE_ARRAY &&
      metain != TYPE_STRUCT && metaout != TYPE_STRUCT)
    return false;
  SplitDatatype splitter(data);
  if (splitter.splitCopy(op, inType, outType))
    return 1;
  return 0;
}

/// \class RuleSplitLoad
/// \brief Split LOAD ops based on TypePartialStruct
///
/// If more than one logical component of a structure or array is loaded at once,
/// rewrite the LOAD operator as multiple LOADs.
void RuleSplitLoad::getOpList(vector<uint4> &oplist) const

{
  oplist.push_back(CPUI_LOAD);
}

int4 RuleSplitLoad::applyOp(PcodeOp *op,Funcdata &data)

{
  Datatype *inType = SplitDatatype::getValueDatatype(op, op->getOut()->getSize(), data.getArch()->types);
  if (inType == (Datatype *)0)
    return 0;
  type_metatype metain = inType->getMetatype();
  if (metain != TYPE_STRUCT && metain != TYPE_ARRAY && metain != TYPE_PARTIALSTRUCT)
    return 0;
  SplitDatatype splitter(data);
  if (splitter.splitLoad(op, inType))
    return 1;
  return 0;
}

/// \class RuleSplitStore
/// \brief Split STORE ops based on TypePartialStruct
///
/// If more than one logical component of a structure or array is stored at once,
/// rewrite the STORE operator as multiple STOREs.
void RuleSplitStore::getOpList(vector<uint4> &oplist) const

{
  oplist.push_back(CPUI_STORE);
}

int4 RuleSplitStore::applyOp(PcodeOp *op,Funcdata &data)

{
  Datatype *outType = SplitDatatype::getValueDatatype(op, op->getIn(2)->getSize(), data.getArch()->types);
  if (outType == (Datatype *)0)
    return 0;
  type_metatype metain = outType->getMetatype();
  if (metain != TYPE_STRUCT && metain != TYPE_ARRAY && metain != TYPE_PARTIALSTRUCT)
    return 0;
  SplitDatatype splitter(data);
  if (splitter.splitStore(op, outType))
    return 1;
  return 0;
}

/// \class RuleSubNormal
/// \brief Pull-back SUBPIECE through INT_RIGHT and INT_SRIGHT
///
/// The form looks like:
///  - `sub( V>>n ,c )  =>  sub( V, c+k/8 ) >> (n-k)  where k = (n/8)*8`  or
///  - `sub( V>>n, c )  =>  ext( sub( V, c+k/8 ) )  if n is big`
void RuleSubNormal::getOpList(vector<uint4> &oplist) const

{
  oplist.push_back(CPUI_SUBPIECE);
}

int4 RuleSubNormal::applyOp(PcodeOp *op,Funcdata &data)

{
  Varnode *shiftout = op->getIn(0);
  if (!shiftout->isWritten()) return 0;
  PcodeOp *shiftop = shiftout->getDef();
  OpCode opc = shiftop->code();
  if ((opc!=CPUI_INT_RIGHT)&&(opc!=CPUI_INT_SRIGHT))
    return 0;
  if (!shiftop->getIn(1)->isConstant()) return 0;
  Varnode *a = shiftop->getIn(0);
  if (a->isFree()) return 0;
  Varnode *outvn = op->getOut();
  if (outvn->isPrecisHi() || outvn->isPrecisLo()) return 0;
  int4 n = shiftop->getIn(1)->getOffset();
  int4 c = op->getIn(1)->getOffset();
  int4 k = (n/8);
  int4 insize = a->getSize();
  int4 outsize = outvn->getSize();

  // Total shift + outsize must be greater equal to size of input
  if ((n+8*c+8*outsize < 8*insize)&&(n != k*8)) return 0;
  
  // If totalcut + remain > original input
  if (k+c+outsize > insize) {
    int4 truncSize = insize - c - k;
    if (n == k*8 && truncSize > 0 && popcount(truncSize)==1) {
      // We need an additional extension
      c += k;
      PcodeOp *newop = data.newOp(2,op->getAddr());
      opc = (opc == CPUI_INT_SRIGHT) ? CPUI_INT_SEXT : CPUI_INT_ZEXT;
      data.opSetOpcode(newop,CPUI_SUBPIECE);
      data.newUniqueOut(truncSize,newop);
      data.opSetInput(newop,a,0);
      data.opSetInput(newop,data.newConstant(4,c),1);
      data.opInsertBefore(newop,op);
      
      data.opSetInput(op,newop->getOut(),0);
      data.opRemoveInput(op,1);
      data.opSetOpcode(op,opc);
      return 1;
    }
    else
      k = insize-c-outsize; // Or we can shrink the cut
  }

  // if n == k*8, then a shift is unnecessary
  c += k;
  n -= k*8;
  if (n==0) {			// Extra shift is unnecessary
    data.opSetInput(op,a,0);
    data.opSetInput(op,data.newConstant(4,c),1);
    return 1;
  }
  else if (n >= outsize * 8) {
    n = outsize * 8;		// Can only shift so far
    if (opc == CPUI_INT_SRIGHT)
      n -= 1;
  }

  PcodeOp *newop = data.newOp(2,op->getAddr());
  data.opSetOpcode(newop,CPUI_SUBPIECE);
  data.newUniqueOut(outsize,newop);
  data.opSetInput(newop,a,0);
  data.opSetInput(newop,data.newConstant(4,c),1);
  data.opInsertBefore(newop,op);

  data.opSetInput(op,newop->getOut(),0);
  data.opSetInput(op,data.newConstant(4,n),1);
  data.opSetOpcode(op,opc);
  return 1;
}

/// \class RulePositiveDiv
/// \brief Signed division of positive values is unsigned division
///
/// If the sign bit of both the numerator and denominator of a signed division (or remainder)
/// are zero, then convert to the unsigned form of the operation.
void RulePositiveDiv::getOpList(vector<uint4> &oplist) const

{
  oplist.push_back(CPUI_INT_SDIV);
  oplist.push_back(CPUI_INT_SREM);
}

int4 RulePositiveDiv::applyOp(PcodeOp *op,Funcdata &data)

{
  int4 sa = op->getOut()->getSize();
  if (sa > sizeof(uintb)) return 0;
  sa = sa * 8 - 1;
  if (((op->getIn(0)->getNZMask() >> sa) & 1) != 0)
    return 0;		// Input 0 may be negative
  if (((op->getIn(1)->getNZMask() >> sa) & 1) != 0)
    return 0;		// Input 1 may be negative
  OpCode opc = (op->code() == CPUI_INT_SDIV) ? CPUI_INT_DIV : CPUI_INT_REM;
  data.opSetOpcode(op, opc);
  return 1;
}

/// \class RuleDivTermAdd
/// \brief Simplify expressions associated with optimized division expressions
///
/// The form looks like:
///   - `sub(ext(V)*c,b)>>d + V  ->  sub( (ext(V)*(c+2^n))>>n,0)`
///
/// where n = d + b*8, and the left-shift signedness (if it exists)
/// matches the extension signedness.
void RuleDivTermAdd::getOpList(vector<uint4> &oplist) const

{
  oplist.push_back(CPUI_SUBPIECE);
  oplist.push_back(CPUI_INT_RIGHT); // added
  oplist.push_back(CPUI_INT_SRIGHT); // added
}

int4 RuleDivTermAdd::applyOp(PcodeOp *op,Funcdata &data)

{
  int4 n;
  OpCode shiftopc;
  PcodeOp *subop = findSubshift(op,n,shiftopc);
  if (subop == (PcodeOp *)0) return 0;
  if (n > 127) return 0;	// Up to 128-bits
  
  Varnode *multvn = subop->getIn(0);
  if (!multvn->isWritten()) return 0;
  PcodeOp *multop = multvn->getDef();
  if (multop->code() != CPUI_INT_MULT) return 0;
  uint8 multConst[2];
  if (!multop->getIn(1)->isConstantExtended(multConst))
    return 0;
  
  Varnode *extvn = multop->getIn(0);
  if (!extvn->isWritten()) return 0;
  PcodeOp *extop = extvn->getDef();
  OpCode opc = extop->code();
  if (opc == CPUI_INT_ZEXT) {
    if (op->code()==CPUI_INT_SRIGHT) return 0;
  }
  else if (opc == CPUI_INT_SEXT) {
    if (op->code()==CPUI_INT_RIGHT) return 0;
  }

  uint8 power[2];
  set_u128(power, 1);
  leftshift128(power,power,n);		// power = 2^n
  add128(multConst,power,multConst);	// multConst += 2^n
  Varnode *x = extop->getIn(0);

  list<PcodeOp *>::const_iterator iter;
  for(iter=op->getOut()->beginDescend();iter!=op->getOut()->endDescend();++iter) {
    PcodeOp *addop = *iter;
    if (addop->code() != CPUI_INT_ADD) continue;
    if ((addop->getIn(0)!=x)&&(addop->getIn(1)!=x))
      continue;

    // Construct the new constant
    Varnode *newConstVn = data.newExtendedConstant(extvn->getSize(), multConst, op);

    // Construct the new multiply
    PcodeOp *newmultop = data.newOp(2,op->getAddr());
    data.opSetOpcode(newmultop,CPUI_INT_MULT);
    Varnode *newmultvn = data.newUniqueOut(extvn->getSize(),newmultop);
    data.opSetInput(newmultop,extvn,0);
    data.opSetInput(newmultop,newConstVn,1);
    data.opInsertBefore(newmultop,op);

    PcodeOp *newshiftop = data.newOp(2,op->getAddr());
    if (shiftopc == CPUI_MAX)
      shiftopc = CPUI_INT_RIGHT;
    data.opSetOpcode(newshiftop,shiftopc);
    Varnode *newshiftvn = data.newUniqueOut(extvn->getSize(),newshiftop);
    data.opSetInput(newshiftop,newmultvn,0);
    data.opSetInput(newshiftop,data.newConstant(4,n),1);
    data.opInsertBefore(newshiftop,op);

    data.opSetOpcode(addop,CPUI_SUBPIECE);
    data.opSetInput(addop,newshiftvn,0);
    data.opSetInput(addop,data.newConstant(4,0),1);
    return 1;
  }
  return 0;
}

/// \brief Check for shift form of expression
///
/// Look for the two forms:
///  - `sub(V,c)`   or
///  - `sub(V,c) >> n`
///
/// Pass back whether a shift was involved and the total truncation in bits:  `n+c*8`
/// \param op is the root of the expression
/// \param n is the reference that will hold the total truncation
/// \param shiftopc will hold the shift OpCode if used, CPUI_MAX otherwise
/// \return the SUBPIECE op if present or NULL otherwise
PcodeOp *RuleDivTermAdd::findSubshift(PcodeOp *op,int4 &n,OpCode &shiftopc)

{ // SUB( .,#c) or SUB(.,#c)>>n  return baseop and n+c*8
  // make SUB is high
  PcodeOp *subop;
  shiftopc = op->code();
  if (shiftopc != CPUI_SUBPIECE) { // Must be right shift
    Varnode *vn = op->getIn(0);
    if (!vn->isWritten()) return (PcodeOp *)0;
    subop = vn->getDef();
    if (subop->code() != CPUI_SUBPIECE) return (PcodeOp *)0;
    if (!op->getIn(1)->isConstant()) return (PcodeOp *)0;
    n = op->getIn(1)->getOffset();
  }
  else {
    shiftopc = CPUI_MAX;	// Indicate there was no shift
    subop = op;
    n = 0;
  }
  int4 c = subop->getIn(1)->getOffset();
  if (subop->getOut()->getSize() + c != subop->getIn(0)->getSize())
    return (PcodeOp *)0;	// SUB is not high
  n += 8*c;

  return subop;
}

/// \class RuleDivTermAdd2
/// \brief Simplify another expression associated with optimized division
///
/// With `W = sub( zext(V)*c, d)` the rule is:
///   - `W+((V-W)>>1)   =>   `sub( (zext(V)*(c+2^n))>>(n+1), 0)`
///
/// where n = d*8. All extensions and right-shifts must be unsigned
/// n must be equal to the size of SUBPIECE's truncation.
void RuleDivTermAdd2::getOpList(vector<uint4> &oplist) const

{
  oplist.push_back(CPUI_INT_RIGHT);
}

int4 RuleDivTermAdd2::applyOp(PcodeOp *op,Funcdata &data)

{
  if (!op->getIn(1)->isConstant()) return 0;
  if (op->getIn(1)->getOffset() != 1) return 0;
  if (!op->getIn(0)->isWritten()) return 0;
  PcodeOp *subop = op->getIn(0)->getDef();
  if (subop->code() != CPUI_INT_ADD) return 0;
  Varnode *x = (Varnode *)0;
  Varnode *compvn;
  PcodeOp *compop;
  int4 i;
  for(i=0;i<2;++i) {
    compvn = subop->getIn(i);
    if (compvn->isWritten()) {
      compop = compvn->getDef();
      if (compop->code() == CPUI_INT_MULT) {
	Varnode *invn = compop->getIn(1);
	if (invn->isConstant()) {
	  if (invn->getOffset() == calc_mask(invn->getSize())) {
	    x = subop->getIn(1-i);
	    break;
	  }
	}
      }
    }
  }
  if (i==2) return 0;
  Varnode *z = compvn->getDef()->getIn(0);
  if (!z->isWritten()) return 0;
  PcodeOp *subpieceop = z->getDef();
  if (subpieceop->code() != CPUI_SUBPIECE) return 0;
  int4 n = subpieceop->getIn(1)->getOffset() *8;
  if (n!= 8*(subpieceop->getIn(0)->getSize() - z->getSize())) return 0;
  Varnode *multvn = subpieceop->getIn(0);
  if (!multvn->isWritten()) return 0;
  PcodeOp *multop = multvn->getDef();
  if (multop->code() != CPUI_INT_MULT) return 0;
  uint8 multConst[2];
  if (!multop->getIn(1)->isConstantExtended(multConst)) return 0;
  Varnode *zextvn = multop->getIn(0);
  if (!zextvn->isWritten()) return 0;
  PcodeOp *zextop = zextvn->getDef();
  if (zextop->code() != CPUI_INT_ZEXT) return 0;
  if (zextop->getIn(0) != x) return 0;

  list<PcodeOp *>::const_iterator iter;
  for(iter=op->getOut()->beginDescend();iter!=op->getOut()->endDescend();++iter) {
    PcodeOp *addop = *iter;
    if (addop->code() != CPUI_INT_ADD) continue;
    if ((addop->getIn(0)!=z)&&(addop->getIn(1)!=z)) continue;

    uint8 pow[2];
    set_u128(pow, 1);
    leftshift128(pow,pow,n);		// Calculate 2^n
    add128(multConst, pow, multConst);	// multConst = multConst + 2^n
    PcodeOp *newmultop = data.newOp(2,op->getAddr());
    data.opSetOpcode(newmultop,CPUI_INT_MULT);
    Varnode *newmultvn = data.newUniqueOut(zextvn->getSize(),newmultop);
    data.opSetInput(newmultop,zextvn,0);
    Varnode *newConstVn = data.newExtendedConstant(zextvn->getSize(), multConst, op);
    data.opSetInput(newmultop,newConstVn,1);
    data.opInsertBefore(newmultop,op);

    PcodeOp *newshiftop = data.newOp(2,op->getAddr());
    data.opSetOpcode(newshiftop,CPUI_INT_RIGHT);
    Varnode *newshiftvn = data.newUniqueOut(zextvn->getSize(),newshiftop);
    data.opSetInput(newshiftop,newmultvn,0);
    data.opSetInput(newshiftop,data.newConstant(4,n+1),1);
    data.opInsertBefore(newshiftop,op);

    data.opSetOpcode(addop,CPUI_SUBPIECE);
    data.opSetInput(addop,newshiftvn,0);
    data.opSetInput(addop,data.newConstant(4,0),1);
    return 1;
  }
  return 0;
}

/// \brief Check for INT_(S)RIGHT and/or SUBPIECE followed by INT_MULT
///
/// Look for the forms:
///  - `sub(ext(X) * y,c)`       or
///  - `sub(ext(X) * y,c) >> n`  or
///  - `(ext(X) * y) >> n`
///
/// Looks for truncation/multiplication consistent with an optimized division. The
/// truncation can come as either a SUBPIECE operation and/or right shifts.
/// The numerand and the amount it has been extended is discovered. The extension
/// can be, but doesn't have to be, an explicit INT_ZEXT or INT_SEXT. If the form
/// doesn't match NULL is returned. If the Varnode holding the extended numerand
/// matches the final operand size, it is returned, otherwise the unextended numerand
/// is returned. The total truncation, the multiplicative constant, the numerand
/// size, and the extension type are all passed back.
/// \param op is the root of the expression
/// \param n is the reference that will hold the total number of bits of truncation
/// \param y will hold the multiplicative constant
/// \param xsize will hold the number of (non-zero) bits in the numerand
/// \param extopc holds whether the extension is INT_ZEXT or INT_SEXT
/// \return the extended numerand if possible, or the unextended numerand, or NULL
Varnode *RuleDivOpt::findForm(PcodeOp *op,int4 &n,uint8 *y,int4 &xsize,OpCode &extopc)

{
  PcodeOp *curOp = op;
  OpCode shiftopc = curOp->code();
  if (shiftopc == CPUI_INT_RIGHT || shiftopc == CPUI_INT_SRIGHT) {
    Varnode *vn = curOp->getIn(0);
    if (!vn->isWritten()) return (Varnode *)0;
    Varnode *cvn = curOp->getIn(1);
    if (!cvn->isConstant()) return (Varnode *)0;
    n = cvn->getOffset();
    curOp = vn->getDef();
  }
  else {
    n = 0;	// No initial shift
    if (shiftopc != CPUI_SUBPIECE) return (Varnode *)0;	// In this case SUBPIECE is not optional
    shiftopc = CPUI_MAX;
  }
  if (curOp->code() == CPUI_SUBPIECE) {		// Optional SUBPIECE
    int4 c = curOp->getIn(1)->getOffset();
    Varnode *inVn = curOp->getIn(0);
    if (!inVn->isWritten()) return (Varnode *)0;
    if (curOp->getOut()->getSize() + c != inVn->getSize())
      return (Varnode *)0;			// Must keep high bits
    n += 8*c;
    curOp = inVn->getDef();
  }
  if (curOp->code() != CPUI_INT_MULT) return (Varnode *)0;	// There MUST be an INT_MULT
  Varnode *inVn = curOp->getIn(0);
  if (!inVn->isWritten()) return (Varnode *)0;
  if (inVn->isConstantExtended(y)) {
    inVn = curOp->getIn(1);
    if (!inVn->isWritten()) return (Varnode *)0;
  }
  else if (!curOp->getIn(1)->isConstantExtended(y))
    return (Varnode *)0;	// There MUST be a constant

  Varnode *resVn;
  PcodeOp *extOp = inVn->getDef();
  extopc = extOp->code();
  if (extopc != CPUI_INT_SEXT) {
    uintb nzMask;
    if (extopc == CPUI_INT_ZEXT)
      nzMask = extOp->getIn(0)->getNZMask();
    else
      nzMask = inVn->getNZMask();
    xsize = 8*sizeof(uintb) - count_leading_zeros(nzMask);
    if (xsize == 0) return (Varnode *)0;
    if (xsize > 4*inVn->getSize()) return (Varnode *)0;
  }
  else
    xsize = extOp->getIn(0)->getSize() * 8;

  if (extopc == CPUI_INT_ZEXT || extopc == CPUI_INT_SEXT) {
    Varnode *extVn = extOp->getIn(0);
    if (extVn->isFree()) return (Varnode *)0;
    if (inVn->getSize() == op->getOut()->getSize())
      resVn = inVn;
    else
      resVn = extVn;
  }
  else {
    extopc = CPUI_INT_ZEXT;	// Treat as unsigned extension
    resVn = inVn;
  }
  // Check for signed mismatch
  if (((extopc == CPUI_INT_ZEXT)&&(shiftopc==CPUI_INT_SRIGHT))||
      ((extopc == CPUI_INT_SEXT)&&(shiftopc==CPUI_INT_RIGHT))) {
    if (8*op->getOut()->getSize() - n != xsize)
      return (Varnode *)0;
    // op's signedness does not matter because all the extension
    // bits are truncated
  }
  return resVn;
}

/// Given the multiplicative encoding \b y and the \b n, the power of 2,
/// Compute:
/// \code
///       divisor = 2^n / (y-1)
/// \endcode
///
/// Do some additional checks on the parameters as an optimized encoding
/// of a divisor.
/// \param n is the power of 2
/// \param y is the (up to 128-bit) multiplicative coefficient
/// \param xsize is the maximum power of 2
/// \return the divisor or 0 if the checks fail
uintb RuleDivOpt::calcDivisor(uintb n,uint8 *y,int4 xsize)

{
  if (n > 127 || xsize > 64) return 0;		// Not enough precision
  uint8 power[2];
  uint8 q[2];
  uint8 r[2];
  set_u128(power, 1);
  if (ulessequal128(y, power))		// Boundary cases, y <= 1, are wrong form
    return 0;

  subtract128(y, power, y);			// y = y - 1
  leftshift128(power, power, n);		// power = 2^n

  udiv128(power, y, q, r);
  if (0 != q[1])
    return 0;			// Result is bigger than 64-bits
  if (uless128(y,q)) return 0;	// if y < q
  uint8 diff = 0;
  if (!uless128(r,q)) {		// if r >= q
    // Its possible y is 1 too big giving us a q that is smaller by 1 than the correct value
    q[0] += 1;			// Adjust to bigger q
    subtract128(r,y,r);		// and remainder for the smaller y
    add128(r, q, r);
    if (!uless128(r,q)) return 0;
    diff = q[0];		// Using y that is off by one adds extra error, affecting allowable maxx
  }
  // The optimization of division to multiplication
  // by the reciprocal holds true, if the maximum value
  // of x times q-r is less than 2^n
  uint8 maxx = (xsize == 64) ? 0 : ((uint8)1) << xsize;
  maxx -= 1;			// Maximum possible x value
  uint8 tmp[2];
  uint8 denom[2];
  diff += q[0] - r[0];
  set_u128(denom,diff);
  udiv128(power,denom, tmp, r);
  if (0 != tmp[1])
    return (uintb)q[0];		// tmp is bigger than 2^64 > maxx
  if (tmp[0]<=maxx) return 0;
  return (uintb)q[0];
}

/// \brief Replace sign-bit extractions from the first given Varnode with the second Varnode
///
/// Look for either:
///  - `V >> 0x1f`
///  - `V s>> 0x1f`
///
/// Allow for the value to be COPYed around.
/// \param firstVn is the first given Varnode
/// \param replaceVn is the Varnode to replace it with in each extraction
/// \param data is the function holding the Varnodes
void RuleDivOpt::moveSignBitExtraction(Varnode *firstVn,Varnode *replaceVn,Funcdata &data)

{
  vector<Varnode *> testList;
  testList.push_back(firstVn);
  if (firstVn->isWritten()) {
    PcodeOp *op = firstVn->getDef();
    if (op->code() == CPUI_INT_SRIGHT) {
      // Same sign bit could be extracted from previous shifted version
      testList.push_back(op->getIn(0));
    }
  }
  for(int4 i=0;i<testList.size();++i) {
    Varnode *vn = testList[i];
    list<PcodeOp *>::const_iterator iter = vn->beginDescend();
    while(iter!=vn->endDescend()) {
      PcodeOp *op = *iter;
      ++iter;		// Increment before modifying the op
      OpCode opc = op->code();
      if (opc == CPUI_INT_RIGHT || opc == CPUI_INT_SRIGHT) {
	Varnode *constVn = op->getIn(1);
	if (constVn->isWritten()) {
	  PcodeOp *constOp = constVn->getDef();
	  if (constOp->code() == CPUI_COPY)
	    constVn = constOp->getIn(0);
	  else if (constOp->code() == CPUI_INT_AND) {
	    constVn = constOp->getIn(0);
	    Varnode *otherVn = constOp->getIn(1);
	    if (!otherVn->isConstant()) continue;
	    if (constVn->getOffset() != (constVn->getOffset() & otherVn->getOffset())) continue;
	  }
	}
	if (constVn->isConstant()) {
	  int4 sa = firstVn->getSize() * 8 - 1;
	  if (sa == (int4)constVn->getOffset()) {
	    data.opSetInput(op,replaceVn,0);
	  }
	}
      }
      else if (opc == CPUI_COPY) {
	testList.push_back(op->getOut());
      }
    }
  }
}

/// A form ending in a SUBPIECE, may be contained in a working form ending at
/// the SUBPIECE followed by INT_SRIGHT.  The containing form would supersede.
/// \param op is the root of the form to check
/// \return \b true if it is (possibly) contained in a superseding form
bool RuleDivOpt::checkFormOverlap(PcodeOp *op)

{
  if (op->code() != CPUI_SUBPIECE) return false;
  Varnode *vn = op->getOut();
  list<PcodeOp *>::const_iterator iter;
  for(iter=vn->beginDescend();iter!=vn->endDescend();++iter) {
    PcodeOp *superOp = *iter;
    OpCode opc = superOp->code();
    if (opc != CPUI_INT_RIGHT && opc != CPUI_INT_SRIGHT) continue;
    Varnode *cvn = superOp->getIn(1);
    if (!cvn->isConstant()) return true;	// Might be a form where constant has propagated yet
    int4 n,xsize;
    uint8 y[2];
    OpCode extopc;
    Varnode *inVn = findForm(superOp, n, y, xsize, extopc);
    if (inVn != (Varnode *)0) return true;
  }
  return false;
}

/// \class RuleDivOpt
/// \brief Convert INT_MULT and shift forms into INT_DIV or INT_SDIV
///
/// The unsigned and signed variants are:
///   - `sub( (zext(V)*c), d) >> e   =>  V / (2^n/(c-1)) where n = d*8 + e`
///   - `sub( (sext(V)*c), d) s>> e =>  V s/ (2^n/(c-1)) where n = d*8 + e`
void RuleDivOpt::getOpList(vector<uint4> &oplist) const

{
  oplist.push_back(CPUI_SUBPIECE);
  oplist.push_back(CPUI_INT_RIGHT);
  oplist.push_back(CPUI_INT_SRIGHT);
}

int4 RuleDivOpt::applyOp(PcodeOp *op,Funcdata &data)

{
  int4 n,xsize;
  uint8 y[2];
  OpCode extOpc;
  Varnode *inVn = findForm(op,n,y,xsize,extOpc);
  if (inVn == (Varnode *)0) return 0;
  if (checkFormOverlap(op)) return 0;
  if (extOpc == CPUI_INT_SEXT)
    xsize -= 1;		// one less bit for signed, because of signbit
  uintb divisor = calcDivisor(n,y,xsize);
  if (divisor == 0) return 0;
  int4 outSize = op->getOut()->getSize();

  if (inVn->getSize() < outSize) {	// Do we need an extension to get to final size
    PcodeOp *inExt = data.newOp(1,op->getAddr());
    data.opSetOpcode(inExt,extOpc);
    Varnode *extOut = data.newUniqueOut(outSize,inExt);
    data.opSetInput(inExt,inVn,0);
    inVn = extOut;
    data.opInsertBefore(inExt,op);
  }
  else if (inVn->getSize() > outSize) {	// Do we need a truncation to get to final size
    PcodeOp *newop = data.newOp(2,op->getAddr());	// Create new op to hold the INT_DIV or INT_SDIV:INT_ADD
    data.opSetOpcode(newop, CPUI_INT_ADD);		// This gets changed immediately, but need it for opInsert
    Varnode *resVn = data.newUniqueOut(inVn->getSize(), newop);
    data.opInsertBefore(newop, op);
    data.opSetOpcode(op, CPUI_SUBPIECE);	// Original op becomes a truncation
    data.opSetInput(op,resVn,0);
    data.opSetInput(op,data.newConstant(4, 0),1);
    op = newop;					// Main transform now changes newop
    outSize = inVn->getSize();
  }
  if (extOpc == CPUI_INT_ZEXT) { // Unsigned division
    data.opSetInput(op,inVn,0);
    data.opSetInput(op,data.newConstant(outSize,divisor),1);
    data.opSetOpcode(op,CPUI_INT_DIV);
  }
  else {			// Sign division
    moveSignBitExtraction(op->getOut(), inVn, data);
    PcodeOp *divop = data.newOp(2,op->getAddr());
    data.opSetOpcode(divop,CPUI_INT_SDIV);
    Varnode *newout = data.newUniqueOut(outSize,divop);
    data.opSetInput(divop,inVn,0);
    data.opSetInput(divop,data.newConstant(outSize,divisor),1);
    data.opInsertBefore(divop,op);
    // Build the sign value correction
    PcodeOp *sgnop = data.newOp(2,op->getAddr());
    data.opSetOpcode(sgnop,CPUI_INT_SRIGHT);
    Varnode *sgnvn = data.newUniqueOut(outSize,sgnop);
    data.opSetInput(sgnop,inVn,0);
    data.opSetInput(sgnop,data.newConstant(outSize,outSize*8-1),1);
    data.opInsertBefore(sgnop,op);
    // Add the correction into the division op
    data.opSetInput(op,newout,0);
    data.opSetInput(op,sgnvn,1);
    data.opSetOpcode(op,CPUI_INT_ADD);
  }
  return 1;
}

/// \class RuleSignDiv2
/// \brief Convert INT_SRIGHT form into INT_SDIV:  `(V + -1*(V s>> 31)) s>> 1  =>  V s/ 2`
void RuleSignDiv2::getOpList(vector<uint4> &oplist) const

{
  oplist.push_back(CPUI_INT_SRIGHT);
}

int4 RuleSignDiv2::applyOp(PcodeOp *op,Funcdata &data)

{
  Varnode *addout,*multout,*shiftout,*a;
  PcodeOp *addop,*multop,*shiftop;

  if (!op->getIn(1)->isConstant()) return 0;
  if (op->getIn(1)->getOffset() != 1) return 0;
  addout = op->getIn(0);
  if (!addout->isWritten()) return 0;
  addop = addout->getDef();
  if (addop->code() != CPUI_INT_ADD) return 0;
  int4 i;
  a = (Varnode *)0;
  for(i=0;i<2;++i) {
    multout = addop->getIn(i);
    if (!multout->isWritten()) continue;
    multop = multout->getDef();
    if (multop->code() != CPUI_INT_MULT)
      continue;
    if (!multop->getIn(1)->isConstant()) continue;
    if (multop->getIn(1)->getOffset() != 
	calc_mask(multop->getIn(1)->getSize()))
      continue;
    shiftout = multop->getIn(0);
    if (!shiftout->isWritten()) continue;
    shiftop = shiftout->getDef();
    if (shiftop->code() != CPUI_INT_SRIGHT)
      continue;
    if (!shiftop->getIn(1)->isConstant()) continue;
    int4 n = shiftop->getIn(1)->getOffset();
    a = shiftop->getIn(0);
    if (a != addop->getIn(1-i)) continue;
    if (n != 8*a->getSize() - 1) continue;
    if (a->isFree()) continue;
    break;
  }
  if (i==2) return 0;

  data.opSetInput(op,a,0);
  data.opSetInput(op,data.newConstant(a->getSize(),2),1);
  data.opSetOpcode(op,CPUI_INT_SDIV);
  return 1;
}

/// \class RuleDivChain
/// \brief Collapse two consecutive divisions:  `(x / c1) / c2  =>  x / (c1*c2)`
void RuleDivChain::getOpList(vector<uint4> &oplist) const

{
  oplist.push_back(CPUI_INT_DIV);
  oplist.push_back(CPUI_INT_SDIV);
}

int4 RuleDivChain::applyOp(PcodeOp *op,Funcdata &data)

{
  OpCode opc2 = op->code();
  Varnode *constVn2 = op->getIn(1);
  if (!constVn2->isConstant()) return 0;
  Varnode *vn = op->getIn(0);
  if (!vn->isWritten()) return 0;
  PcodeOp *divOp = vn->getDef();
  OpCode opc1 = divOp->code();
  if (opc1 != opc2 && (opc2 != CPUI_INT_DIV || opc1 != CPUI_INT_RIGHT))
    return 0;
  Varnode *constVn1 = divOp->getIn(1);
  if (!constVn1->isConstant()) return 0;
  // If the intermediate result is being used elsewhere, don't apply
  // Its likely collapsing the divisions will interfere with the modulo rules
  if (vn->loneDescend() == (PcodeOp *)0) return 0;
  uintb val1;
  if (opc1 == opc2) {
    val1 = constVn1->getOffset();
  }
  else {	// Unsigned case with INT_RIGHT
    int4 sa = constVn1->getOffset();
    val1 = 1;
    val1 <<= sa;
  }
  Varnode *baseVn = divOp->getIn(0);
  if (baseVn->isFree()) return 0;
  int4 sz = vn->getSize();
  uintb val2 = constVn2->getOffset();
  uintb resval = (val1 * val2) & calc_mask(sz);
  if (resval == 0) return 0;
  if (signbit_negative(val1, sz))
    val1 = (~val1 + 1) & calc_mask(sz);
  if (signbit_negative(val2, sz))
    val2 = (~val2 + 1) & calc_mask(sz);
  int4 bitcount = mostsigbit_set(val1) + mostsigbit_set(val2) + 2;
  if (opc2 == CPUI_INT_DIV && bitcount > sz * 8 ) return 0;	// Unsigned overflow
  if (opc2 == CPUI_INT_SDIV && bitcount > sz * 8 - 2) return 0;	// Signed overflow
  data.opSetInput(op, baseVn, 0);
  data.opSetInput(op,data.newConstant(sz, resval), 1);
  return 1;
}

/// \class RuleSignForm
/// \brief Normalize sign extraction:  `sub(sext(V),c)  =>  V s>> 31`
void RuleSignForm::getOpList(vector<uint4> &oplist) const

{
  oplist.push_back(CPUI_SUBPIECE);
}

int4 RuleSignForm::applyOp(PcodeOp *op,Funcdata &data)

{
  Varnode *sextout,*a;
  PcodeOp *sextop;

  sextout = op->getIn(0);
  if (!sextout->isWritten()) return 0;
  sextop = sextout->getDef();
  if (sextop->code() != CPUI_INT_SEXT)
    return 0;
  a = sextop->getIn(0);
  int4 c = op->getIn(1)->getOffset();
  if (c < a->getSize()) return 0;
  if (a->isFree()) return 0;

  data.opSetInput(op,a,0);
  int4 n = 8*a->getSize()-1;
  data.opSetInput(op,data.newConstant(4,n),1);
  data.opSetOpcode(op,CPUI_INT_SRIGHT);
  return 1;
}

/// \class RuleSignForm2
/// \brief Normalize sign extraction:  `sub(sext(V) * small,c) s>> 31  =>  V s>> 31`
///
/// V and small must be small enough so that there is no overflow in the INT_MULT.
/// The SUBPIECE must be extracting the high part of the INT_MULT.
void RuleSignForm2::getOpList(vector<uint4> &oplist) const

{
  oplist.push_back(CPUI_INT_SRIGHT);
}

int4 RuleSignForm2::applyOp(PcodeOp *op,Funcdata &data)

{
  Varnode *constVn = op->getIn(1);
  if (!constVn->isConstant()) return 0;
  Varnode *inVn = op->getIn(0);
  int4 sizeout = inVn->getSize();
  if ((int4)constVn->getOffset() != sizeout*8 -1) return 0;
  if (!inVn->isWritten()) return 0;
  PcodeOp *subOp = inVn->getDef();
  if (subOp->code() != CPUI_SUBPIECE) return 0;
  int4 c = subOp->getIn(1)->getOffset();
  Varnode *multOut = subOp->getIn(0);
  int4 multSize = multOut->getSize();
  if (c + sizeout != multSize) return 0;	// Must be extracting high part
  if (!multOut->isWritten()) return 0;
  PcodeOp *multOp = multOut->getDef();
  if (multOp->code() != CPUI_INT_MULT) return 0;
  int4 slot;
  PcodeOp *sextOp;
  for(slot=0;slot<2;++slot) {			// Search for the INT_SEXT
    Varnode *vn = multOp->getIn(slot);
    if (!vn->isWritten()) continue;
    sextOp = vn->getDef();
    if (sextOp->code() == CPUI_INT_SEXT) break;
  }
  if (slot > 1) return 0;
  Varnode *a = sextOp->getIn(0);
  if (a->isFree() || a->getSize() != sizeout) return 0;
  Varnode *otherVn = multOp->getIn(1-slot);
  // otherVn must be a positive integer and small enough so the INT_MULT can't overflow into the sign-bit
  if (otherVn->isConstant()) {
    if (otherVn->getOffset() > calc_mask(sizeout)) return 0;
    if (2 * sizeout > multSize) return 0;
  }
  else if (otherVn->isWritten()) {
    PcodeOp *zextOp = otherVn->getDef();
    if (zextOp->code() != CPUI_INT_ZEXT) return 0;
    if (zextOp->getIn(0)->getSize() + sizeout > multSize) return 0;
  }
  else
    return 0;
  data.opSetInput(op, a, 0);
  return 0;
}

/// \class RuleSignNearMult
/// \brief Simplify division form: `(V + (V s>> 0x1f)>>(32-n)) & (-1<<n)  =>  (V s/ 2^n) * 2^n`
void RuleSignNearMult::getOpList(vector<uint4> &oplist) const

{
  oplist.push_back(CPUI_INT_AND);
}

int4 RuleSignNearMult::applyOp(PcodeOp *op,Funcdata &data)

{
  if (!op->getIn(1)->isConstant()) return 0;
  if (!op->getIn(0)->isWritten()) return 0;
  PcodeOp *addop = op->getIn(0)->getDef();
  if (addop->code() != CPUI_INT_ADD) return 0;
  Varnode *shiftvn;
  PcodeOp *unshiftop = (PcodeOp *)0;
  int4 i;
  for(i=0;i<2;++i) {
    shiftvn = addop->getIn(i);
    if (!shiftvn->isWritten()) continue;
    unshiftop = shiftvn->getDef();
    if (unshiftop->code() == CPUI_INT_RIGHT) {
      if (!unshiftop->getIn(1)->isConstant()) continue;
      break;
    }
  }
  if (i==2) return 0;
  Varnode *x = addop->getIn(1-i);
  if (x->isFree()) return 0;
  int4 n = unshiftop->getIn(1)->getOffset();
  if (n<=0) return 0;
  n = shiftvn->getSize()*8 - n;
  if (n<=0) return 0;
  uintb mask = calc_mask(shiftvn->getSize());
  mask = (mask<<n)&mask;
  if (mask != op->getIn(1)->getOffset()) return 0;
  Varnode *sgnvn = unshiftop->getIn(0);
  if (!sgnvn->isWritten()) return 0;
  PcodeOp *sshiftop = sgnvn->getDef();
  if (sshiftop->code() != CPUI_INT_SRIGHT) return 0;
  if (!sshiftop->getIn(1)->isConstant()) return 0;
  if (sshiftop->getIn(0) != x) return 0;
  int4 val = sshiftop->getIn(1)->getOffset();
  if (val != 8*x->getSize()-1) return 0;

  uintb pow = 1;
  pow <<= n;
  PcodeOp *newdiv = data.newOp(2,op->getAddr());
  data.opSetOpcode(newdiv,CPUI_INT_SDIV);
  Varnode *divvn = data.newUniqueOut(x->getSize(),newdiv);
  data.opSetInput(newdiv,x,0);
  data.opSetInput(newdiv,data.newConstant(x->getSize(),pow),1);
  data.opInsertBefore(newdiv,op);

  data.opSetOpcode(op,CPUI_INT_MULT);
  data.opSetInput(op,divvn,0);
  data.opSetInput(op,data.newConstant(x->getSize(),pow),1);
  return 1;
}

/// \class RuleModOpt
/// \brief Simplify expressions that optimize INT_REM and INT_SREM
void RuleModOpt::getOpList(vector<uint4> &oplist) const

{
  oplist.push_back(CPUI_INT_DIV);
  oplist.push_back(CPUI_INT_SDIV);
}

int4 RuleModOpt::applyOp(PcodeOp *op,Funcdata &data)

{
  PcodeOp *multop,*addop;
  Varnode *div,*x,*outvn,*outvn2,*div2;
  list<PcodeOp *>::const_iterator iter1,iter2;

  x = op->getIn(0);
  div = op->getIn(1);
  outvn = op->getOut();
  for(iter1=outvn->beginDescend();iter1!=outvn->endDescend();++iter1) {
    multop = *iter1;
    if (multop->code() != CPUI_INT_MULT) continue;
    div2 = multop->getIn(1);
    if (div2 == outvn)
      div2 = multop->getIn(0);
    // Check that div is 2's complement of div2
    if (div2->isConstant()) {
      if (!div->isConstant()) continue;
      uintb mask = calc_mask(div2->getSize());
      if ((((div2->getOffset() ^ mask)+1)&mask) != div->getOffset())
	continue;
    }
    else {
      if (!div2->isWritten()) continue;
      if (div2->getDef()->code() != CPUI_INT_2COMP) continue;
      if (div2->getDef()->getIn(0) != div) continue;
    }
    outvn2 = multop->getOut();
    for(iter2=outvn2->beginDescend();iter2!=outvn2->endDescend();++iter2) {
      addop = *iter2;
      if (addop->code() != CPUI_INT_ADD) continue;
      Varnode *lvn;
      lvn = addop->getIn(0);
      if (lvn == outvn2)
	lvn = addop->getIn(1);
      if (lvn != x) continue;
      data.opSetInput(addop,x,0);
      if (div->isConstant())
	data.opSetInput(addop,data.newConstant(div->getSize(),div->getOffset()),1);
      else
	data.opSetInput(addop,div,1);
      if (op->code() == CPUI_INT_DIV) // Remainder of proper signedness
	data.opSetOpcode(addop,CPUI_INT_REM);
      else
	data.opSetOpcode(addop,CPUI_INT_SREM);
      return 1;
    }
  }
  return 0;
}

/// \class RuleSignMod2nOpt
/// \brief Convert INT_SREM forms:  `(V + (sign >> (64-n)) & (2^n-1)) - (sign >> (64-n)  =>  V s% 2^n`
///
/// Note: `sign = V s>> 63`  The INT_AND may be performed on a truncated result and then reextended.
void RuleSignMod2nOpt::getOpList(vector<uint4> &oplist) const

{
  oplist.push_back(CPUI_INT_RIGHT);
}

int4 RuleSignMod2nOpt::applyOp(PcodeOp *op,Funcdata &data)

{
  if (!op->getIn(1)->isConstant()) return 0;
  int4 shiftAmt = op->getIn(1)->getOffset();
  Varnode *a = checkSignExtraction(op->getIn(0));
  if (a == (Varnode *)0 || a->isFree()) return 0;
  Varnode *correctVn = op->getOut();
  int4 n = a->getSize() * 8 - shiftAmt;
  uintb mask = 1;
  mask = (mask << n) - 1;
  list<PcodeOp *>::const_iterator iter;
  for(iter=correctVn->beginDescend();iter!=correctVn->endDescend();++iter) {
    PcodeOp *multop = *iter;
    if (multop->code() != CPUI_INT_MULT) continue;
    Varnode *negone = multop->getIn(1);
    if (!negone->isConstant()) continue;
    if (negone->getOffset() != calc_mask(correctVn->getSize())) continue;
    PcodeOp *baseOp = multop->getOut()->loneDescend();
    if (baseOp == (PcodeOp *)0) continue;
    if (baseOp->code() != CPUI_INT_ADD) continue;
    int4 slot = 1 - baseOp->getSlot(multop->getOut());
    Varnode *andOut = baseOp->getIn(slot);
    if (!andOut->isWritten()) continue;
    PcodeOp *andOp = andOut->getDef();
    int4 truncSize = -1;
    if (andOp->code() == CPUI_INT_ZEXT) {	// Look for intervening extension after INT_AND
      andOut = andOp->getIn(0);
      if (!andOut->isWritten()) continue;
      andOp = andOut->getDef();
      if (andOp->code() != CPUI_INT_AND) continue;
      truncSize = andOut->getSize();		// If so we have a truncated form
    }
    else if (andOp->code() != CPUI_INT_AND)
      continue;

    Varnode *constVn = andOp->getIn(1);
    if (!constVn->isConstant()) continue;
    if (constVn->getOffset() != mask) continue;
    Varnode *addOut = andOp->getIn(0);
    if (!addOut->isWritten()) continue;
    PcodeOp *addOp = addOut->getDef();
    if (addOp->code() != CPUI_INT_ADD) continue;
    // Search for "a" as one of the inputs to addOp
    int4 aSlot;
    for(aSlot=0;aSlot < 2;++aSlot) {
      Varnode *vn = addOp->getIn(aSlot);
      if (truncSize >= 0) {
	if (!vn->isWritten()) continue;
	PcodeOp *subOp = vn->getDef();
	if (subOp->code() != CPUI_SUBPIECE) continue;
	if (subOp->getIn(1)->getOffset() != 0) continue;
	vn = subOp->getIn(0);
      }
      if (a == vn) break;
    }
    if (aSlot > 1) continue;
    // Verify that the other input to addOp is an INT_RIGHT by shiftAmt
    Varnode *extVn = addOp->getIn(1-aSlot);
    if (!extVn->isWritten()) continue;
    PcodeOp *shiftOp = extVn->getDef();
    if (shiftOp->code() != CPUI_INT_RIGHT) continue;
    constVn = shiftOp->getIn(1);
    if (!constVn->isConstant()) continue;
    int4 shiftval = constVn->getOffset();
    if (truncSize >= 0)
      shiftval += (a->getSize() - truncSize) * 8;
    if (shiftval != shiftAmt) continue;
    // Verify that the input to INT_RIGHT is a sign extraction of "a"
    extVn = checkSignExtraction(shiftOp->getIn(0));
    if (extVn == (Varnode *)0) continue;
    if (truncSize >= 0) {
      if (!extVn->isWritten()) continue;
      PcodeOp *subOp = extVn->getDef();
      if (subOp->code() != CPUI_SUBPIECE) continue;
      if ((int4)subOp->getIn(1)->getOffset() != truncSize) continue;
      extVn = subOp->getIn(0);
    }
    if (a != extVn) continue;

    data.opSetOpcode(baseOp, CPUI_INT_SREM);
    data.opSetInput(baseOp, a, 0);
    data.opSetInput(baseOp, data.newConstant(a->getSize(), mask+1), 1);
    return 1;
  }
  return 0;
}

/// \brief Verify that the given Varnode is a sign extraction of the form `V s>> 63`
///
/// If not, null is returned.  Otherwise the Varnode whose sign is extracted is returned.
/// \param outVn is the given Varnode
/// \return the Varnode being extracted or null
Varnode *RuleSignMod2nOpt::checkSignExtraction(Varnode *outVn)

{
  if (!outVn->isWritten()) return 0;
  PcodeOp *signOp = outVn->getDef();
  if (signOp->code() != CPUI_INT_SRIGHT)
    return (Varnode *)0;
  Varnode *constVn = signOp->getIn(1);
  if (!constVn->isConstant())
    return (Varnode *)0;
  int4 val = constVn->getOffset();
  Varnode *resVn = signOp->getIn(0);
  int4 insize = resVn->getSize();
  if (val != insize*8 - 1)
    return (Varnode *)0;
  return resVn;
}

/// \class RuleSignMod2Opt
/// \brief Convert INT_SREM form:  `(V - sign)&1 + sign  =>  V s% 2`
///
/// Note: `sign = V s>> 63`  The INT_AND may be performed on a truncated result and then reextended.
/// This is a specialized form of RuleSignMod2nOpt.
void RuleSignMod2Opt::getOpList(vector<uint4> &oplist) const

{
  oplist.push_back(CPUI_INT_AND);
}

int4 RuleSignMod2Opt::applyOp(PcodeOp *op,Funcdata &data)

{
  Varnode *constVn = op->getIn(1);
  if (!constVn->isConstant()) return 0;
  if (constVn->getOffset() != 1) return 0;
  Varnode *addOut = op->getIn(0);
  if (!addOut->isWritten()) return 0;
  PcodeOp *addOp = addOut->getDef();
  if (addOp->code() != CPUI_INT_ADD) return 0;
  int4 multSlot;
  PcodeOp *multOp;
  bool trunc = false;
  for(multSlot = 0;multSlot < 2;++multSlot) {
    Varnode *vn = addOp->getIn(multSlot);
    if (!vn->isWritten()) continue;
    multOp = vn->getDef();
    if (multOp->code() != CPUI_INT_MULT) continue;
    constVn = multOp->getIn(1);
    if (!constVn->isConstant()) continue;
    if (constVn->getOffset() == calc_mask(constVn->getSize())) break;	// Check for INT_MULT by -1
  }
  if (multSlot > 1) return 0;
  Varnode *base = RuleSignMod2nOpt::checkSignExtraction(multOp->getIn(0));
  if (base == (Varnode *)0) return 0;
  Varnode *otherBase = addOp->getIn(1-multSlot);
  if (base != otherBase) {
    if (!base->isWritten() || !otherBase->isWritten()) return 0;
    PcodeOp *subOp = base->getDef();
    if (subOp->code() != CPUI_SUBPIECE) return 0;
    int4 truncAmt = subOp->getIn(1)->getOffset();
    if (truncAmt + base->getSize() != subOp->getIn(0)->getSize()) return 0;	// Must truncate all but high part
    base = subOp->getIn(0);
    subOp = otherBase->getDef();
    if (subOp->code() != CPUI_SUBPIECE) return 0;
    if (subOp->getIn(1)->getOffset() != 0) return 0;
    otherBase = subOp->getIn(0);
    if (otherBase != base) return 0;
    trunc = true;
  }
  if (base->isFree()) return 0;
  Varnode *andOut = op->getOut();
  if (trunc) {
    PcodeOp *extOp = andOut->loneDescend();
    if (extOp == (PcodeOp *)0 || extOp->code() != CPUI_INT_ZEXT) return 0;
    andOut = extOp->getOut();
  }
  list<PcodeOp *>::const_iterator iter;
  for(iter=andOut->beginDescend();iter!=andOut->endDescend();++iter) {
    PcodeOp *rootOp = *iter;
    if (rootOp->code() != CPUI_INT_ADD) continue;
    int4 slot = rootOp->getSlot(andOut);
    otherBase = RuleSignMod2nOpt::checkSignExtraction(rootOp->getIn(1-slot));
    if (otherBase != base) continue;
    data.opSetOpcode(rootOp, CPUI_INT_SREM);
    data.opSetInput(rootOp,base,0);
    data.opSetInput(rootOp,data.newConstant(base->getSize(), 2),1);
    return 1;
  }
  return 0;
}

/// \class RuleSignMod2nOpt2
/// \brief Convert INT_SREM form:  `V - (Vadj & ~(2^n-1)) =>  V s% 2^n`
///
/// Note: `Vadj = (V<0) ? V + 2^n-1 : V`
void RuleSignMod2nOpt2::getOpList(vector<uint4> &oplist) const

{
  oplist.push_back(CPUI_INT_MULT);
}

int4 RuleSignMod2nOpt2::applyOp(PcodeOp *op,Funcdata &data)

{
  Varnode *constVn = op->getIn(1);
  if (!constVn->isConstant()) return 0;
  uintb mask = calc_mask(constVn->getSize());
  if (constVn->getOffset() != mask) return 0;	// Must be INT_MULT by -1
  Varnode *andOut = op->getIn(0);
  if (!andOut->isWritten()) return 0;
  PcodeOp *andOp = andOut->getDef();
  if (andOp->code() != CPUI_INT_AND) return 0;
  constVn = andOp->getIn(1);
  if (!constVn->isConstant()) return 0;
  uintb npow = (~constVn->getOffset() + 1) & mask;
  if (popcount(npow) != 1) return 0;		// constVn must be of form 11111..000..
  if (npow == 1) return 0;
  Varnode *adjVn = andOp->getIn(0);
  if (!adjVn->isWritten()) return 0;
  PcodeOp *adjOp = adjVn->getDef();
  Varnode *base;
  if (adjOp->code() == CPUI_INT_ADD) {
    if (npow != 2) return 0;		// Special mod 2 form
    base = checkSignExtForm(adjOp);
  }
  else if (adjOp->code() == CPUI_MULTIEQUAL) {
    base = checkMultiequalForm(adjOp, npow);
  }
  else
    return 0;
  if (base == (Varnode *)0) return 0;
  if (base->isFree()) return 0;
  Varnode *multOut = op->getOut();
  list<PcodeOp *>::const_iterator iter;
  for(iter=multOut->beginDescend();iter!=multOut->endDescend();++iter) {
    PcodeOp *rootOp = *iter;
    if (rootOp->code() != CPUI_INT_ADD) continue;
    int4 slot = rootOp->getSlot(multOut);
    if (rootOp->getIn(1-slot) != base) continue;
    if (slot == 0)
      data.opSetInput(rootOp,base,0);
    data.opSetInput(rootOp, data.newConstant(base->getSize(),npow), 1);
    data.opSetOpcode(rootOp, CPUI_INT_SREM);
    return 1;
  }
  return 0;
}

/// \brief Verify a form of `V - (V s>> 0x3f)`
///
/// \param op is the possible root INT_ADD of the form
/// \return the Varnode V in the form, or null if the form doesn't match
Varnode *RuleSignMod2nOpt2::checkSignExtForm(PcodeOp *op)

{
  int4 slot;
  for(slot=0;slot<2;++slot) {
    Varnode *minusVn = op->getIn(slot);
    if (!minusVn->isWritten()) continue;
    PcodeOp *multOp = minusVn->getDef();
    if (multOp->code() != CPUI_INT_MULT) continue;
    Varnode *constVn = multOp->getIn(1);
    if (!constVn->isConstant()) continue;
    if (constVn->getOffset() != calc_mask(constVn->getSize())) continue;
    Varnode *base = op->getIn(1-slot);
    Varnode *signExt = multOp->getIn(0);
    if (!signExt->isWritten()) continue;
    PcodeOp *shiftOp = signExt->getDef();
    if (shiftOp->code() != CPUI_INT_SRIGHT) continue;
    if (shiftOp->getIn(0) != base) continue;
    constVn = shiftOp->getIn(1);
    if (!constVn->isConstant()) continue;
    if ((int4)constVn->getOffset() != 8*base->getSize() - 1) continue;
    return base;
  }
  return (Varnode *)0;
}

/// \brief Verify an \e if block like `V = (V s< 0) ? V + 2^n-1 : V`
///
/// \param op is the MULTIEQUAL
/// \param npow is the constant 2^n
/// \return the Varnode V in the form, or null if the form doesn't match
Varnode *RuleSignMod2nOpt2::checkMultiequalForm(PcodeOp *op,uintb npow)

{
  if (op->numInput() != 2) return (Varnode *)0;
  npow -= 1;		// 2^n - 1
  int4 slot;
  Varnode *base;
  for(slot=0;slot<op->numInput();++slot) {
    Varnode *addOut = op->getIn(slot);
    if (!addOut->isWritten()) continue;
    PcodeOp *addOp = addOut->getDef();
    if (addOp->code() != CPUI_INT_ADD) continue;
    Varnode *constVn = addOp->getIn(1);
    if (!constVn->isConstant()) continue;
    if (constVn->getOffset() != npow) continue;
    base = addOp->getIn(0);
    Varnode *otherBase = op->getIn(1-slot);
    if (otherBase == base)
      break;
  }
  if (slot > 1) return (Varnode *)0;
  BlockBasic *bl = op->getParent();
  int4 innerSlot = 0;
  BlockBasic *inner = (BlockBasic*)bl->getIn(innerSlot);
  if (inner->sizeOut() != 1 || inner->sizeIn() != 1) {
    innerSlot = 1;
    inner = (BlockBasic*)bl->getIn(innerSlot);
    if (inner->sizeOut() != 1 || inner->sizeIn() != 1)
      return (Varnode *)0;
  }
  BlockBasic *decision = (BlockBasic*)inner->getIn(0);
  if (bl->getIn(1 - innerSlot) != decision) return (Varnode *)0;
  PcodeOp *cbranch = decision->lastOp();
  if (cbranch == (PcodeOp*)0 || cbranch->code() != CPUI_CBRANCH) return (Varnode *)0;
  Varnode *boolVn = cbranch->getIn(1);
  if (!boolVn->isWritten()) return (Varnode *)0;
  PcodeOp *lessOp = boolVn->getDef();
  if (lessOp->code() != CPUI_INT_SLESS) return (Varnode *)0;
  if (!lessOp->getIn(1)->isConstant()) return (Varnode *)0;
  if (lessOp->getIn(1)->getOffset() != 0) return (Varnode *)0;
  FlowBlock *negBlock = cbranch->isBooleanFlip() ? decision->getFalseOut() : decision->getTrueOut();
  int4 negSlot = (negBlock == inner) ? innerSlot : (1-innerSlot);
  if (negSlot != slot) return (Varnode *)0;
  return base;
}

/// \class RuleSegment
/// \brief Propagate constants through a SEGMENTOP
void RuleSegment::getOpList(vector<uint4> &oplist) const

{
  oplist.push_back(CPUI_SEGMENTOP);
}

int4 RuleSegment::applyOp(PcodeOp *op,Funcdata &data)

{
  SegmentOp *segdef = data.getArch()->userops.getSegmentOp(op->getIn(0)->getSpaceFromConst()->getIndex());
  if (segdef == (SegmentOp *)0)
    throw LowlevelError("Segment operand missing definition");

  Varnode *vn1 = op->getIn(1);
  Varnode *vn2 = op->getIn(2);

  if (vn1->isConstant() && vn2->isConstant()) {
    vector<uintb> bindlist;
    bindlist.push_back(vn1->getOffset());
    bindlist.push_back(vn2->getOffset());
    uintb val = segdef->execute(bindlist);
    data.opRemoveInput(op,2);
    data.opRemoveInput(op,1);
    data.opSetInput(op,data.newConstant(op->getOut()->getSize(),val),0);
    data.opSetOpcode(op,CPUI_COPY);
    return 1;
  }
  else if (segdef->hasFarPointerSupport()) {
    // If the hi and lo pieces come from a contigouous source
    if (!contiguous_test(vn1,vn2)) return 0;
    Varnode *whole = findContiguousWhole(data,vn1,vn2);
    if (whole == (Varnode *)0) return 0;
    if (whole->isFree()) return 0;
    // Use the contiguous source as the whole pointer
    data.opRemoveInput(op,2);
    data.opRemoveInput(op,1);
    data.opSetInput(op,whole,0);
    data.opSetOpcode(op,CPUI_COPY);
    return 1;
  }
  return 0;
}

/// \class RuleSubvarAnd
/// \brief Perform SubVariableFlow analysis triggered by INT_AND
void RuleSubvarAnd::getOpList(vector<uint4> &oplist) const

{
  oplist.push_back(CPUI_INT_AND);
}

int4 RuleSubvarAnd::applyOp(PcodeOp *op,Funcdata &data)

{
  if (!op->getIn(1)->isConstant()) return 0;
  Varnode *vn = op->getIn(0);
  Varnode *outvn = op->getOut();
  //  if (vn->getSize() != 1) return 0; // Only for bitsize variables
  if (outvn->getConsume() != op->getIn(1)->getOffset()) return 0;
  if ((outvn->getConsume() & 1)==0) return 0;
  uintb cmask;
  if (outvn->getConsume() == (uintb)1)
    cmask = (uintb)1;
  else {
    cmask = calc_mask(vn->getSize());
    cmask >>=8;
    while(cmask != 0) {
      if (cmask == outvn->getConsume()) break;
      cmask >>=8;
    }
  }
  if (cmask == 0) return 0;
  //  if (vn->getConsume() == 0) return 0;
  //  if ((vn->getConsume() & 0xff)==0xff) return 0;
  //  if (op->getIn(1)->getOffset() != (uintb)1) return 0;
  if (op->getOut()->hasNoDescend()) return 0;
  SubvariableFlow subflow(&data,vn,cmask,false,false,false);
  if (!subflow.doTrace()) return 0;
  subflow.doReplacement();
  return 1;
}

/// \class RuleSubvarSubpiece
/// \brief Perform SubVariableFlow analysis triggered by SUBPIECE
void RuleSubvarSubpiece::getOpList(vector<uint4> &oplist) const

{
  oplist.push_back(CPUI_SUBPIECE);
}

int4 RuleSubvarSubpiece::applyOp(PcodeOp *op,Funcdata &data)

{
  Varnode *vn = op->getIn(0);
  Varnode *outvn = op->getOut();
  int4 flowsize = outvn->getSize();
  uintb mask = calc_mask( flowsize );
  mask <<= 8*((int4)op->getIn(1)->getOffset());
  bool aggressive = outvn->isPtrFlow();
  if (!aggressive) {
    if ((vn->getConsume() & mask) != vn->getConsume()) return 0;
    if (op->getOut()->hasNoDescend()) return 0;
  }
  bool big = false;
  if (flowsize >= 8 && vn->isInput()) {
    // Vector register inputs getting truncated to what actually gets used
    // happens occasionally.  We let SubvariableFlow deal with this special case
    // to avoid overlapping inputs
    // TODO: ActionLaneDivide should be handling this
    if (vn->loneDescend() == op)
      big = true;
  }
  SubvariableFlow subflow(&data,vn,mask,aggressive,false,big);
  if (!subflow.doTrace()) return 0;
  subflow.doReplacement();
  return 1;
}

/// \class RuleSplitFlow
/// \brief Try to detect and split artificially joined Varnodes
///
/// Look for SUBPIECE coming from a PIECE that has come through INDIRECTs and/or MULTIEQUAL
/// Then: check if the input to SUBPIECE can be viewed as two independent pieces
/// If so:  split the pieces into independent data-flows
void RuleSplitFlow::getOpList(vector<uint4> &oplist) const

{
  oplist.push_back(CPUI_SUBPIECE);
}

int4 RuleSplitFlow::applyOp(PcodeOp *op,Funcdata &data)

{
  int4 loSize = (int4)op->getIn(1)->getOffset();
  if (loSize == 0)			// Make sure SUBPIECE doesn't take least significant part
    return 0;
  Varnode *vn = op->getIn(0);
  if (!vn->isWritten())
    return 0;
  if (vn->isPrecisLo() || vn->isPrecisHi())
    return 0;
  if (op->getOut()->getSize() + loSize != vn->getSize())
    return 0;				// Make sure SUBPIECE is taking most significant part
  PcodeOp *concatOp = (PcodeOp *)0;
  PcodeOp *multiOp = vn->getDef();
  while(multiOp->code() == CPUI_INDIRECT) {	// PIECE may come through INDIRECT
    Varnode *tmpvn = multiOp->getIn(0);
    if (!tmpvn->isWritten()) return 0;
    multiOp = tmpvn->getDef();
  }
  if (multiOp->code() == CPUI_PIECE) {
    if (vn->getDef() != multiOp)
      concatOp = multiOp;
  }
  else if (multiOp->code() == CPUI_MULTIEQUAL) {	// Otherwise PIECE comes through MULTIEQUAL
    for(int4 i=0;i<multiOp->numInput();++i) {
      Varnode *invn = multiOp->getIn(i);
      if (!invn->isWritten()) continue;
      PcodeOp *tmpOp = invn->getDef();
      if (tmpOp->code() == CPUI_PIECE) {
	concatOp = tmpOp;
	break;
      }
    }
  }
  if (concatOp == (PcodeOp *)0)			// Didn't find the concatenate
    return 0;
  if (concatOp->getIn(1)->getSize() != loSize)
    return 0;
  SplitFlow splitFlow(&data,vn,loSize);
  if (!splitFlow.doTrace()) return 0;
  splitFlow.apply();
  return 1;
}

/// \class RulePtrFlow
/// \brief Mark Varnode and PcodeOp objects that are carrying or operating on pointers
///
/// This is used on architectures where the data-flow for pointer values needs to be
/// truncated.  This marks the places where the truncation needs to happen.  Then
/// the SubvariableFlow actions do the actual truncation.
RulePtrFlow::RulePtrFlow(const string &g,Architecture *conf)
  : Rule( g, 0, "ptrflow")
{
  glb = conf;
  hasTruncations = glb->getDefaultDataSpace()->isTruncated();
}

void RulePtrFlow::getOpList(vector<uint4> &oplist) const

{
  if (!hasTruncations) return;	// Only stick ourselves into pool if aggresiveness is turned on
  oplist.push_back(CPUI_STORE);
  oplist.push_back(CPUI_LOAD);
  oplist.push_back(CPUI_COPY);
  oplist.push_back(CPUI_MULTIEQUAL);
  oplist.push_back(CPUI_INDIRECT);
  oplist.push_back(CPUI_INT_ADD);
  oplist.push_back(CPUI_CALLIND);
  oplist.push_back(CPUI_BRANCHIND);
  oplist.push_back(CPUI_PTRSUB);
  oplist.push_back(CPUI_PTRADD);
}

/// Set \e ptrflow property on PcodeOp only if it is propagating
///
/// \param op is the PcodeOp
/// \return \b true if ptrflow property is newly set
bool RulePtrFlow::trialSetPtrFlow(PcodeOp *op)

{
  switch(op->code()) {
  case CPUI_COPY:
  case CPUI_MULTIEQUAL:
  case CPUI_INT_ADD:
  case CPUI_INDIRECT:
  case CPUI_PTRSUB:
  case CPUI_PTRADD:
    if (!op->isPtrFlow()) {
      op->setPtrFlow();
      return true;
    }
    break;
  default:
    break;
  }
  return false;
}

/// \brief Propagate \e ptrflow property to given Varnode and the defining PcodeOp
///
/// \param vn is the given Varnode
/// \return \b true if a change was made
bool RulePtrFlow::propagateFlowToDef(Varnode *vn)

{
  bool madeChange = false;
  if (!vn->isPtrFlow()) {
    vn->setPtrFlow();
    madeChange = true;
  }
  if (!vn->isWritten()) return madeChange;
  PcodeOp *op = vn->getDef();
  if (trialSetPtrFlow(op))
    madeChange = true;
  return madeChange;
}

/// \brief Propagate \e ptrflow property to given Varnode and to descendant PcodeOps
///
/// \param vn is the given Varnode
/// \return \b true if a change was made
bool RulePtrFlow::propagateFlowToReads(Varnode *vn)

{
  list<PcodeOp *>::const_iterator iter;
  bool madeChange = false;
  if (!vn->isPtrFlow()) {
    vn->setPtrFlow();
    madeChange = true;
  }
  for(iter=vn->beginDescend();iter!=vn->endDescend();++iter) {
    PcodeOp *op = *iter;
    if (trialSetPtrFlow(op))
      madeChange = true;
  }
  return madeChange;
}

/// \brief Truncate pointer Varnode being read by given PcodeOp
///
/// Insert a SUBPIECE operation truncating the value to the size necessary
/// for a pointer into the given address space. Update the PcodeOp input.
/// \param spc is the given address space
/// \param op is the given PcodeOp reading the pointer
/// \param vn is the pointer Varnode
/// \param slot is the input slot reading the pointer
/// \param data is the function being analyzed
/// \return the new truncated Varnode
Varnode *RulePtrFlow::truncatePointer(AddrSpace *spc,PcodeOp *op,Varnode *vn,int4 slot,Funcdata &data)

{
  Varnode *newvn;
  PcodeOp *truncop = data.newOp(2,op->getAddr());
  data.opSetOpcode(truncop,CPUI_SUBPIECE);
  data.opSetInput(truncop,data.newConstant(vn->getSize(),0),1);
  if (vn->getSpace()->getType() == IPTR_INTERNAL) {
    newvn = data.newUniqueOut(spc->getAddrSize(),truncop);
  }
  else {
    Address addr = vn->getAddr();
    if (addr.isBigEndian())
      addr = addr + (vn->getSize() - spc->getAddrSize());
    addr.renormalize(spc->getAddrSize());
    newvn = data.newVarnodeOut(spc->getAddrSize(),addr,truncop);
  }
  data.opSetInput(op,newvn,slot);
  data.opSetInput(truncop,vn,0);
  data.opInsertBefore(truncop,op);
  return newvn;
}

int4 RulePtrFlow::applyOp(PcodeOp *op,Funcdata &data)

{ // Push pointer-ness 
  Varnode *vn;
  AddrSpace *spc;
  int4 madeChange = 0;

  switch(op->code()) {
  case CPUI_LOAD:
  case CPUI_STORE:
    vn = op->getIn(1);
    spc = op->getIn(0)->getSpaceFromConst();
    if (vn->getSize() > spc->getAddrSize()) {
      vn = truncatePointer(spc,op,vn,1,data);
      madeChange = 1;
    }
    if (propagateFlowToDef(vn))
      madeChange = 1;
    break;
  case CPUI_CALLIND:
  case CPUI_BRANCHIND:
    vn = op->getIn(0);
    spc = data.getArch()->getDefaultCodeSpace();
    if (vn->getSize() > spc->getAddrSize()) {
      vn = truncatePointer(spc,op,vn,0,data);
      madeChange = 1;
    }
    if (propagateFlowToDef(vn))
      madeChange = 1;
    break;
  case CPUI_NEW:
    vn = op->getOut();
    if (propagateFlowToReads(vn))
      madeChange = 1;
    break;
  case CPUI_INDIRECT:
    if (!op->isPtrFlow()) return 0;
    vn = op->getOut();
    if (propagateFlowToReads(vn))
      madeChange = 1;
    vn = op->getIn(0);
    if (propagateFlowToDef(vn))
      madeChange = 1;
    break;
  case CPUI_COPY:
  case CPUI_PTRSUB:
  case CPUI_PTRADD:
    if (!op->isPtrFlow()) return 0;
    vn = op->getOut();
    if (propagateFlowToReads(vn))
      madeChange = 1;
    vn = op->getIn(0);
    if (propagateFlowToDef(vn))
      madeChange = 1;
    break;
  case CPUI_MULTIEQUAL:
  case CPUI_INT_ADD:
    if (!op->isPtrFlow()) return 0;
    vn = op->getOut();
    if (propagateFlowToReads(vn))
      madeChange = 1;
    for(int4 i=0;i<op->numInput();++i) {
      vn = op->getIn(i);
      if (propagateFlowToDef(vn))
	madeChange = 1;
    }
    break;
  default:
    break;
  }
  return madeChange;
}

/// \class RuleSubvarCompZero
/// \brief Perform SubvariableFlow analysis triggered by testing of a single bit
///
/// Given a comparison (INT_EQUAL or INT_NOTEEQUAL_ to a constant,
/// check that input has only 1 bit that can possibly be non-zero
/// and that the constant is testing this.  This then triggers
/// the full SubvariableFlow analysis.
void RuleSubvarCompZero::getOpList(vector<uint4> &oplist) const

{
  oplist.push_back(CPUI_INT_NOTEQUAL);
  oplist.push_back(CPUI_INT_EQUAL);
}

int4 RuleSubvarCompZero::applyOp(PcodeOp *op,Funcdata &data)

{
  if (!op->getIn(1)->isConstant()) return 0;
  Varnode *vn = op->getIn(0);
  uintb mask = vn->getNZMask();
  int4 bitnum = leastsigbit_set(mask);
  if (bitnum == -1) return 0;
  if ((mask >> bitnum) != 1) return 0; // Check if only one bit active

  // Check if the active bit is getting tested
  if ((op->getIn(1)->getOffset()!=mask)&&
      (op->getIn(1)->getOffset()!=0))
    return 0;

  if (op->getOut()->hasNoDescend()) return 0;
  // We do a basic check that the stream from which it looks like
  // the bit is getting pulled is not fully consumed
  if (vn->isWritten()) {
    PcodeOp *andop = vn->getDef();
    if (andop->numInput()==0) return 0;
    Varnode *vn0 = andop->getIn(0);
    switch(andop->code()) {
    case CPUI_INT_AND:
    case CPUI_INT_OR:
    case CPUI_INT_RIGHT:
      {
	if (vn0->isConstant()) return 0;
	uintb mask0 = vn0->getConsume() & vn0->getNZMask();
	uintb wholemask = calc_mask(vn0->getSize()) & mask0;
	// We really need a popcnt here
	// We want: if the number of bits that are both consumed
	// and not known to be zero are "big" then don't continue
	// because it doesn't look like a few bits getting manipulated
	// within a status register
	if ((wholemask & 0xff)==0xff) return 0;
	if ((wholemask & 0xff00)==0xff00) return 0;
      }
      break;
    default:
      break;
    }
  }
  
  SubvariableFlow subflow(&data,vn,mask,false,false,false);
  if (!subflow.doTrace()) {
    return 0;
  }
  subflow.doReplacement();
  return 1;
}

/// \class RuleSubvarShift
/// \brief Perform SubvariableFlow analysis triggered by INT_RIGHT
///
/// If the INT_RIGHT input has only 1 bit that can possibly be non-zero
/// and it is getting shifted into the least significant bit position,
/// trigger the full SubvariableFlow analysis.
void RuleSubvarShift::getOpList(vector<uint4> &oplist) const

{
  oplist.push_back(CPUI_INT_RIGHT);
}

int4 RuleSubvarShift::applyOp(PcodeOp *op,Funcdata &data)

{
  Varnode *vn = op->getIn(0);
  if (vn->getSize() != 1) return 0;
  if (!op->getIn(1)->isConstant()) return 0;
  int4 sa = (int4)op->getIn(1)->getOffset();
  uintb mask = vn->getNZMask();
  if ((mask >> sa) != (uintb)1) return 0; // Pulling out a single bit
  mask = (mask >> sa) << sa;
  if (op->getOut()->hasNoDescend()) return 0;

  SubvariableFlow subflow(&data,vn,mask,false,false,false);
  if (!subflow.doTrace()) return 0;
  subflow.doReplacement();
  return 1;
}

/// \class RuleSubvarZext
/// \brief Perform SubvariableFlow analysis triggered by INT_ZEXT
void RuleSubvarZext::getOpList(vector<uint4> &oplist) const

{
  oplist.push_back(CPUI_INT_ZEXT);
}

int4 RuleSubvarZext::applyOp(PcodeOp *op,Funcdata &data)

{
  Varnode *vn = op->getOut();
  Varnode *invn = op->getIn(0);
  uintb mask = calc_mask(invn->getSize());

  SubvariableFlow subflow(&data,vn,mask,invn->isPtrFlow(),false,false);
  if (!subflow.doTrace()) return 0;
  subflow.doReplacement();
  return 1;
}

/// \class RuleSubvarSext
/// \brief Perform SubvariableFlow analysis triggered by INT_SEXT
void RuleSubvarSext::getOpList(vector<uint4> &oplist) const

{
  oplist.push_back(CPUI_INT_SEXT);
}

int4 RuleSubvarSext::applyOp(PcodeOp *op,Funcdata &data)

{
  Varnode *vn = op->getOut();
  Varnode *invn = op->getIn(0);
  uintb mask = calc_mask(invn->getSize());

  SubvariableFlow subflow(&data,vn,mask,isaggressive,true,false);
  if (!subflow.doTrace()) return 0;
  subflow.doReplacement();
  return 1;
}

void RuleSubvarSext::reset(Funcdata &data)

{
  isaggressive = data.getArch()->aggressive_ext_trim;
}

/// \class RuleSubfloatConvert
/// \brief Perform SubfloatFlow analysis triggered by FLOAT_FLOAT2FLOAT
void RuleSubfloatConvert::getOpList(vector<uint4> &oplist) const

{
  oplist.push_back(CPUI_FLOAT_FLOAT2FLOAT);
}

int4 RuleSubfloatConvert::applyOp(PcodeOp *op,Funcdata &data)

{
  Varnode *invn = op->getIn(0);
  Varnode *outvn = op->getOut();
  int4 insize = invn->getSize();
  int4 outsize = outvn->getSize();
  if (outsize > insize) {
    SubfloatFlow subflow(&data,outvn,insize);
    if (!subflow.doTrace()) return 0;
    subflow.apply();
  }
  else {
    SubfloatFlow subflow(&data,invn,outsize);
    if (!subflow.doTrace()) return 0;
    subflow.apply();
  }
  return 1;
}

/// \class RuleNegateNegate
/// \brief Simplify INT_NEGATE chains:  `~~V  =>  V`
void RuleNegateNegate::getOpList(vector<uint4> &oplist) const

{
  oplist.push_back(CPUI_INT_NEGATE);
}

int4 RuleNegateNegate::applyOp(PcodeOp *op,Funcdata &data)

{
  Varnode *vn1 = op->getIn(0);
  if (!vn1->isWritten()) return 0;
  PcodeOp *neg2 = vn1->getDef();
  if (neg2->code() != CPUI_INT_NEGATE)
    return 0;
  Varnode *vn2 = neg2->getIn(0);
  if (vn2->isFree()) return 0;
  data.opSetInput(op,vn2,0);
  data.opSetOpcode(op,CPUI_COPY);
  return 1;
}

/// Check if given Varnode is a boolean value and break down its construction.
/// Varnode is assumed to be an input to a MULTIEQUAL
/// \param vn is the given root Varnode
/// \return \b true if it is a boolean expression
bool RuleConditionalMove::BoolExpress::initialize(Varnode *vn)

{
  if (!vn->isWritten()) return false;
  op = vn->getDef();
  opc = op->code();
  switch(opc) {
  case CPUI_COPY:
    in0 = op->getIn(0);
    if (in0->isConstant()) {
      optype = 0;
      val = in0->getOffset();
      return ((val & ~((uintb)1)) == 0);
    }
    return false;
  case CPUI_INT_EQUAL:
  case CPUI_INT_NOTEQUAL:
  case CPUI_INT_SLESS:
  case CPUI_INT_SLESSEQUAL:
  case CPUI_INT_LESS:
  case CPUI_INT_LESSEQUAL:
  case CPUI_INT_CARRY:
  case CPUI_INT_SCARRY:
  case CPUI_INT_SBORROW:
  case CPUI_BOOL_XOR:
  case CPUI_BOOL_AND:
  case CPUI_BOOL_OR:
  case CPUI_FLOAT_EQUAL:
  case CPUI_FLOAT_NOTEQUAL:
  case CPUI_FLOAT_LESS:
  case CPUI_FLOAT_LESSEQUAL:
    in0 = op->getIn(0);
    in1 = op->getIn(1);
    optype = 2;
    break;
  case CPUI_BOOL_NEGATE:
  case CPUI_FLOAT_NAN:
    in0 = op->getIn(0);
    optype = 1;
    break;
  default:
    return false;
  }
  return true;
}

/// Evaluate if \b this expression can be easily propagated past a merge point.
/// Also can the Varnode be used past the merge, or does its value need to be reconstructed.
/// \param root is the split point
/// \param branch is the block on which the expression exists and after which is the merge
/// \return \b true if the expression can be propagated
bool RuleConditionalMove::BoolExpress::evaluatePropagation(FlowBlock *root,FlowBlock *branch)

{
  mustreconstruct = false;
  if (optype==0) return true;	// Constants can always be propagated
  if (root == branch) return true; // Can always propagate if there is no branch
  if (op->getParent() != branch) return true; // Can propagate if value formed before branch
  mustreconstruct = true;	// Final op is performed in branch, so it must be reconstructed
  if (in0->isFree() && !in0->isConstant()) return false;
  if (in0->isWritten() && (in0->getDef()->getParent()==branch)) return false;
  if (optype == 2) {
    if (in1->isFree() && !in1->isConstant()) return false;
    if (in1->isWritten() && (in1->getDef()->getParent()==branch)) return false;
  }
  return true;
}

/// Produce the boolean Varnode to use after the merge.
/// Either reuse the existing Varnode or reconstruct it,
/// making sure the expression does not depend on data in the branch.
/// \param insertop is point at which any reconstruction should be inserted
/// \param data is the function being analyzed
/// \return the Varnode representing the boolean expression
Varnode *RuleConditionalMove::BoolExpress::constructBool(PcodeOp *insertop,Funcdata &data)

{
  Varnode *resvn;
  if (mustreconstruct) {
    PcodeOp *newop = data.newOp(optype,op->getAddr());	// Keep the original address
    data.opSetOpcode(newop, opc );
    resvn = data.newUniqueOut(1,newop);
    if (in0->isConstant())
      in0 = data.newConstant(in0->getSize(),in0->getOffset());
    data.opSetInput(newop,in0,0);
    if (optype == 2) {		// Binary op
      if (in1->isConstant())
	in1 = data.newConstant(in1->getSize(),in1->getOffset());
      data.opSetInput(newop,in1,1);
    }
    data.opInsertBefore(newop,insertop);
  }
  else {
    if (optype == 0)
      resvn = data.newConstant(1,val);
    else
      resvn = op->getOut();
  }
  return resvn;
}

/// \brief Construct the boolean negation of a given boolean Varnode
///
/// \param vn is the given Varnode
/// \param op is the point at which to insert the BOOL_NEGATE op
/// \param data is the function being analyzed
/// \return the output of the new op
Varnode *RuleConditionalMove::constructNegate(Varnode *vn,PcodeOp *op,Funcdata &data)

{
  PcodeOp *negateop = data.newOp(1,op->getAddr());
  data.opSetOpcode(negateop,CPUI_BOOL_NEGATE);
  Varnode *resvn = data.newUniqueOut(1,negateop);
  data.opSetInput(negateop,vn,0);
  data.opInsertBefore(negateop,op);
  return resvn;
}

/// \class RuleConditionalMove
/// \brief Simplify various conditional move situations
///
/// The simplest situation is when the code looks like
/// \code
/// if (boolcond)
///   res0 = 1;
/// else
///   res1 = 0;
/// res = ? res0 : res1
/// \endcode
///
/// which gets simplified to `res = zext(boolcond)`
/// The other major variation looks like
/// \code
/// if (boolcond)
///    res0 = boolcond;
/// else
///    res1 = differentcond;
/// res = ? res0 : res1
/// \endcode
///
/// which gets simplified to `res = boolcond || differentcond`
void RuleConditionalMove::getOpList(vector<uint4> &oplist) const

{
  oplist.push_back(CPUI_MULTIEQUAL);
}

int4 RuleConditionalMove::applyOp(PcodeOp *op,Funcdata &data)

{
  BoolExpress bool0;
  BoolExpress bool1;
  BlockBasic *bb;
  FlowBlock *inblock0,*inblock1;
  FlowBlock *rootblock0,*rootblock1;

  if (op->numInput() != 2) return 0; // MULTIEQUAL must have exactly 2 inputs

  if (!bool0.initialize(op->getIn(0))) return 0;
  if (!bool1.initialize(op->getIn(1))) return 0;

  // Look for the situation
  //               inblock0
  //             /         |
  // rootblock ->            bb
  //             |         /
  //               inblock1
  //
  // Either inblock0 or inblock1 can be empty
  bb = op->getParent();
  inblock0 = bb->getIn(0);
  if (inblock0->sizeOut() == 1) {
    if (inblock0->sizeIn() != 1) return 0;
    rootblock0 = inblock0->getIn(0);
  }
  else
    rootblock0 = inblock0;
  inblock1 = bb->getIn(1);
  if (inblock1->sizeOut() == 1) {
    if (inblock1->sizeIn() != 1) return 0;
    rootblock1 = inblock1->getIn(0);
  }
  else
    rootblock1 = inblock1;
  if (rootblock0 != rootblock1) return 0;

  // rootblock must end in CBRANCH, which gives the boolean for the conditional move
  PcodeOp *cbranch = rootblock0->lastOp();
  if (cbranch == (PcodeOp *)0) return 0;
  if (cbranch->code() != CPUI_CBRANCH) return 0;

  if (!bool0.evaluatePropagation(rootblock0,inblock0)) return 0;
  if (!bool1.evaluatePropagation(rootblock0,inblock1)) return 0;

  bool path0istrue;
  if (rootblock0 != inblock0)
    path0istrue = (rootblock0->getTrueOut() == inblock0);
  else
    path0istrue = (rootblock0->getTrueOut() != inblock1);
  if (cbranch->isBooleanFlip())
    path0istrue = !path0istrue;

  if (!bool0.isConstant() && !bool1.isConstant()) {
    if (inblock0 == rootblock0) {
      Varnode *boolvn = cbranch->getIn(1);
      bool andorselect = path0istrue;
      // Force 0 branch to either be boolvn OR !boolvn
      if (boolvn != op->getIn(0)) {
	if (!boolvn->isWritten()) return 0;
	PcodeOp *negop = boolvn->getDef();
	if (negop->code() != CPUI_BOOL_NEGATE) return 0;
	if (negop->getIn(0) != op->getIn(0)) return 0;
	andorselect = !andorselect;
      }
      OpCode opc = andorselect ? CPUI_BOOL_OR : CPUI_BOOL_AND;
      data.opUninsert( op );
      data.opSetOpcode(op, opc);
      data.opInsertBegin(op, bb);
      Varnode *firstvn = bool0.constructBool(op,data);
      Varnode *secondvn = bool1.constructBool(op,data);
      data.opSetInput(op,firstvn,0);
      data.opSetInput(op,secondvn,1);
      return 1;
    }
    else if (inblock1 == rootblock0) {
      Varnode *boolvn = cbranch->getIn(1);
      bool andorselect = !path0istrue;
      // Force 1 branch to either be boolvn OR !boolvn
      if (boolvn != op->getIn(1)) {
	if (!boolvn->isWritten()) return 0;
	PcodeOp *negop = boolvn->getDef();
	if (negop->code() != CPUI_BOOL_NEGATE) return 0;
	if (negop->getIn(0) != op->getIn(1)) return 0;
	andorselect = !andorselect;
      }
      data.opUninsert( op );
      OpCode opc = andorselect ? CPUI_BOOL_OR : CPUI_BOOL_AND;
      data.opSetOpcode(op, opc);
      data.opInsertBegin(op, bb);
      Varnode *firstvn = bool1.constructBool(op,data);
      Varnode *secondvn = bool0.constructBool(op,data);
      data.opSetInput(op,firstvn,0);
      data.opSetInput(op,secondvn,1);
      return 1;
    }
    return 0;
  }

  // Below here some change is being made
  data.opUninsert( op );	// Changing from MULTIEQUAL, this should be reinserted
  int4 sz = op->getOut()->getSize();
  if (bool0.isConstant() && bool1.isConstant()) {
    if (bool0.getVal() == bool1.getVal()) {
      data.opRemoveInput(op,1);
      data.opSetOpcode(op,CPUI_COPY);
      data.opSetInput(op, data.newConstant( sz, bool0.getVal() ), 0 );
      data.opInsertBegin(op,bb);
    }
    else {
      data.opRemoveInput(op,1);
      Varnode *boolvn = cbranch->getIn(1);
      bool needcomplement = ( (bool0.getVal()==0) == path0istrue );
      if (sz == 1) {
	if (needcomplement)
	  data.opSetOpcode(op,CPUI_BOOL_NEGATE);
	else
	  data.opSetOpcode(op,CPUI_COPY);
	data.opInsertBegin(op,bb);
	data.opSetInput(op, boolvn, 0);
      }
      else {
	data.opSetOpcode(op,CPUI_INT_ZEXT);
	data.opInsertBegin(op,bb);
	if (needcomplement)
	  boolvn = constructNegate(boolvn,op,data);
	data.opSetInput(op,boolvn,0);
      }
    }
  }
  else if (bool0.isConstant()) {
    bool needcomplement = (path0istrue != (bool0.getVal()!=0));
    OpCode opc = (bool0.getVal()!=0) ? CPUI_BOOL_OR : CPUI_BOOL_AND;
    data.opSetOpcode(op,opc);
    data.opInsertBegin(op,bb);
    Varnode *boolvn = cbranch->getIn(1);
    if (needcomplement)
      boolvn = constructNegate(boolvn,op,data);
    Varnode *body1 = bool1.constructBool(op,data);
    data.opSetInput(op,boolvn,0);
    data.opSetInput(op,body1,1);
  }
  else {			// bool1 must be constant
    bool needcomplement = (path0istrue == (bool1.getVal()!=0));
    OpCode opc = (bool1.getVal()!=0) ? CPUI_BOOL_OR : CPUI_BOOL_AND;
    data.opSetOpcode(op,opc);
    data.opInsertBegin(op,bb);
    Varnode *boolvn = cbranch->getIn(1);
    if (needcomplement)
      boolvn = constructNegate(boolvn,op,data);
    Varnode *body0 = bool0.constructBool(op,data);
    data.opSetInput(op,boolvn,0);
    data.opSetInput(op,body0,1);
  }
  return 1;
}

/// \class RuleFloatCast
/// \brief Replace (casttosmall)(casttobig)V with identity or with single cast
void RuleFloatCast::getOpList(vector<uint4> &oplist) const

{
  oplist.push_back(CPUI_FLOAT_FLOAT2FLOAT);
  oplist.push_back(CPUI_FLOAT_TRUNC);
}

int4 RuleFloatCast::applyOp(PcodeOp *op,Funcdata &data)

{
  Varnode *vn1 = op->getIn(0);
  if (!vn1->isWritten()) return 0;
  PcodeOp *castop = vn1->getDef();
  OpCode opc2 = castop->code();
  if ((opc2 != CPUI_FLOAT_FLOAT2FLOAT)&&(opc2 != CPUI_FLOAT_INT2FLOAT))
    return 0;
  OpCode opc1 = op->code();
  Varnode *vn2 = castop->getIn(0);
  int4 insize1 = vn1->getSize();
  int4 insize2 = vn2->getSize();
  int4 outsize = op->getOut()->getSize();

  if (vn2->isFree()) return 0;	// Don't propagate free
  
  if ((opc2 == CPUI_FLOAT_FLOAT2FLOAT)&&(opc1 == CPUI_FLOAT_FLOAT2FLOAT)) {
    if (insize1 > outsize) {	// op is superfluous
      data.opSetInput(op,vn2,0);
      if (outsize == insize2)
	data.opSetOpcode(op,CPUI_COPY);	// We really have the identity
      return 1;
    }
    else if (insize2 < insize1) { // Convert two increases -> one combined increase
      data.opSetInput(op,vn2,0);
      return 1;
    }
  }
  else if ((opc2 == CPUI_FLOAT_INT2FLOAT)&&(opc1 == CPUI_FLOAT_FLOAT2FLOAT)) {
    // Convert integer straight into final float size
    data.opSetInput(op,vn2,0);
    data.opSetOpcode(op,CPUI_FLOAT_INT2FLOAT);
    return 1;
  }
  else if ((opc2 == CPUI_FLOAT_FLOAT2FLOAT)&&(opc1 == CPUI_FLOAT_TRUNC)) {
    // Convert float straight into final integer
    data.opSetInput(op,vn2,0);
    return 1;
  }

  return 0;
}

/// \class RuleIgnoreNan
/// \brief Remove certain NaN operations by assuming their result is always \b false
///
/// This rule can be configured to remove either all FLOAT_NAN operations or only those that
/// protect floating-point comparisons.
void RuleIgnoreNan::getOpList(vector<uint4> &oplist) const

{
  oplist.push_back(CPUI_FLOAT_NAN);
}

/// \brief Check if a boolean Varnode incorporates a floating-point comparison with the given value
///
/// The Varnode can either be the direct output of a comparison, or it can be a BOOL_OR or BOOL_AND,
/// combining output from the comparison.
/// \param floatVar is the given value the comparison must take as input
/// \param root is the boolean Varnode
/// \return \b true if the boolean Varnode incorporates the comparison
bool RuleIgnoreNan::checkBackForCompare(Varnode *floatVar,Varnode *root)

{
  if (!root->isWritten()) return false;
  PcodeOp *def1 = root->getDef();
  if (!def1->isBoolOutput()) return false;
  if (def1->getOpcode()->isFloatingPointOp()) {
    if (def1->numInput() != 2) return false;
    if (functionalEquality(floatVar, def1->getIn(0)))
      return true;
    if (functionalEquality(floatVar, def1->getIn(1)))
      return true;
    return false;
  }
  OpCode opc = def1->code();
  if (opc != CPUI_BOOL_AND || opc != CPUI_BOOL_OR)
    return false;
  for(int4 i=0;i<2;++i) {
    Varnode *vn = def1->getIn(i);
    if (!vn->isWritten()) continue;
    PcodeOp *def2 = vn->getDef();
    if (!def2->isBoolOutput()) continue;
    if (!def2->getOpcode()->isFloatingPointOp()) continue;
    if (def2->numInput() != 2) continue;
    if (functionalEquality(floatVar, def2->getIn(0)))
      return true;
    if (functionalEquality(floatVar, def2->getIn(1)))
      return true;
  }
  return false;
}

/// \brief Test if the given Varnode is produced by a NaN operation.
///
/// The Varnode can be the direct or negated output of a NaN.
/// \param vn is the given Varnode
/// \return \b true if the Varnode is the output of the NaN
bool RuleIgnoreNan::isAnotherNan(Varnode *vn)

{
  if (!vn->isWritten()) return false;
  PcodeOp *op = vn->getDef();
  OpCode opc = op->code();
  if (opc == CPUI_BOOL_NEGATE) {
    vn = op->getIn(0);
    if (!vn->isWritten()) return false;
    op = vn->getDef();
    opc = op->code();
  }
  return (opc == CPUI_FLOAT_NAN);
}

/// \brief Test if a boolean expression incorporates a floating-point comparison, and remove the NaN data-flow if it does
///
/// The given PcodeOp takes input from a NaN operation through a specific slot. We look for a floating-point comparison
/// PcodeOp (FLOAT_LESS, FLOAT_LESSEQUAL, FLOAT_EQUAL, or FLOAT_NOTEQUAL) that is combined with the given PcodeOp and
/// has the same input Varnode as the NaN.  The data-flow must be combined either through a BOOL_OR or BOOL_AND
/// operation, or the given PcodeOp must be a CBRANCH that protects immediate control-flow to another CBRANCH
/// taking the result of the comparison as input.  If a matching comparison is found, the NaN input to the given
/// PcodeOp is removed, assuming the output of the NaN operation is always \b false.
/// Input from an unmodified NaN result must be combined through a BOOL_OR, but a NaN result that has been negated
/// must combine through a BOOL_AND.
/// \param floatVar is the input Varnode to NaN operation
/// \param op is the given PcodeOp to test
/// \param slot is the input index of the NaN operation
/// \param matchCode is BOOL_AND if the NaN result has been negated, BOOL_OR if not
/// \param count is incremented if a comparison is found and the NaN input is removed
/// \param data is the function
/// \return the output of the given PcodeOp if it has an opcode matching \b matchCode
Varnode *RuleIgnoreNan::testForComparison(Varnode *floatVar,PcodeOp *op,int4 slot,OpCode matchCode,int4 &count,Funcdata &data)

{
  if (op->code() == matchCode) {
    Varnode *vn = op->getIn(1 - slot);
    if (checkBackForCompare(floatVar,vn)) {
      data.opSetOpcode(op,CPUI_COPY);
      data.opRemoveInput(op,1);
      data.opSetInput(op,vn,0);
      count += 1;
    }
    else if (isAnotherNan(vn)) {
      return op->getOut();
    }
  }
  else if (op->code() == CPUI_CBRANCH) {
    BlockBasic *parent = op->getParent();
    PcodeOp *lastOp;
    int4 outDir = (matchCode == CPUI_BOOL_OR) ? 0 : 1;
    if (op->isBooleanFlip())
      outDir = 1 - outDir;
    FlowBlock *outBranch = parent->getOut(outDir);
    lastOp = outBranch->lastOp();
    if (lastOp != (PcodeOp*)0 && lastOp->code() == CPUI_CBRANCH) {
      FlowBlock *otherBranch = parent->getOut(1 - outDir);
      if (outBranch->getOut(0) == otherBranch || outBranch->getOut(1) == otherBranch) {
	if (checkBackForCompare(floatVar,lastOp->getIn(1))) {
	  data.opSetInput(op,data.newConstant(1,(matchCode == CPUI_BOOL_OR) ? 0 : 1),1);
	  count += 1;
	}
      }
    }
  }
  return (Varnode *)0;
}

int4 RuleIgnoreNan::applyOp(PcodeOp *op,Funcdata &data)

{
  if (data.getArch()->nan_ignore_all) {
    // Treat these NaN operation as always returning false (0)
    data.opSetOpcode(op,CPUI_COPY);
    data.opSetInput(op,data.newConstant(1,0),0);
    return 1;
  }
  Varnode *floatVar = op->getIn(0);
  if (floatVar->isFree()) return 0;
  Varnode *out1 = op->getOut();
  int4 count = 0;
  list<PcodeOp *>::const_iterator iter1 = out1->beginDescend();
  while(iter1 != out1->endDescend()) {
    PcodeOp *boolRead1 = *iter1;
    ++iter1;	// out1 may be truncated from boolRead1 below, advance iterator now
    Varnode *out2;
    OpCode matchCode = CPUI_BOOL_OR;
    if (boolRead1->code() == CPUI_BOOL_NEGATE) {
      matchCode = CPUI_BOOL_AND;
      out2 = boolRead1->getOut();
    }
    else {
      out2 = testForComparison(floatVar, boolRead1, boolRead1->getSlot(out1), matchCode, count, data);
    }
    if (out2 == (Varnode *)0) continue;
    list<PcodeOp *>::const_iterator iter2 = out2->beginDescend();
    while(iter2 != out2->endDescend()) {
      PcodeOp *boolRead2 = *iter2;
      ++iter2;
      Varnode *out3 = testForComparison(floatVar,boolRead2, boolRead2->getSlot(out2), matchCode, count, data);
      if (out3 == (Varnode *)0) continue;
      list<PcodeOp *>::const_iterator iter3 = out3->beginDescend();
      while(iter3 != out3->endDescend()) {
	PcodeOp *boolRead3 = *iter3;
	++iter3;
	testForComparison(floatVar, boolRead3, boolRead3->getSlot(out3), matchCode, count, data);
      }
    }
  }
  return (count > 0) ? 1 : 0;
}

/// \class RuleFuncPtrEncoding
/// \brief Eliminate ARM/THUMB style masking of the low order bits on function pointers
///
/// NOTE: The emulation philosophy is that it really isn't eliminated but,
/// the CALLIND operator is now dealing with it.  Hence actions like ActionDeindirect
/// that are modeling a CALLIND's behavior need to take this into account.
void RuleFuncPtrEncoding::getOpList(vector<uint4> &oplist) const

{
  oplist.push_back(CPUI_CALLIND);
}

int4 RuleFuncPtrEncoding::applyOp(PcodeOp *op,Funcdata &data)

{
  int4 align = data.getArch()->funcptr_align;
  if (align == 0) return 0;
  Varnode *vn = op->getIn(0);
  if (!vn->isWritten()) return 0;
  PcodeOp *andop = vn->getDef();
  if (andop->code() != CPUI_INT_AND) return 0;
  Varnode *maskvn = andop->getIn(1);
  if (!maskvn->isConstant()) return 0;
  uintb val = maskvn->getOffset();
  uintb testmask = calc_mask(maskvn->getSize());
  uintb slide = ~((uintb)0);
  slide <<= align;
  if ((testmask & slide)==val) { // 1-bit encoding
    data.opRemoveInput(andop,1);	// Eliminate the mask
    data.opSetOpcode(andop,CPUI_COPY);
    return 1;
  }
  return 0;
}

/// \brief Make sure comparisons match properly for a three-way
///
/// Given `zext(V < W) + zext(X <= Y)`, make sure comparisons match, i.e  V matches X and W matches Y.
/// Take into account that the LESSEQUAL may have been converted to a LESS.
/// Return:
///    - 0 if configuration is correct
///    - 1 if correct but roles of \b lessop and \b lessequalop must be swapped
///    - -1 if not the correct configuration
/// \param lessop is the putative LESS PcodeOp
/// \param lessequalop is the putative LESSEQUAL PcodeOp
/// \return 0, 1, or -1
int4 RuleThreeWayCompare::testCompareEquivalence(PcodeOp *lessop,PcodeOp *lessequalop)

{
  bool twoLessThan;
  if (lessop->code() == CPUI_INT_LESS) {	// Make sure second zext is matching lessequal
    if (lessequalop->code() == CPUI_INT_LESSEQUAL)
      twoLessThan = false;
    else if (lessequalop->code() == CPUI_INT_LESS)
      twoLessThan = true;
    else
      return -1;
  }
  else if (lessop->code() == CPUI_INT_SLESS) {
    if (lessequalop->code() == CPUI_INT_SLESSEQUAL)
      twoLessThan = false;
    else if (lessequalop->code() == CPUI_INT_SLESS)
      twoLessThan = true;
    else
      return -1;
  }
  else if (lessop->code() == CPUI_FLOAT_LESS) {
    if (lessequalop->code() == CPUI_FLOAT_LESSEQUAL)
      twoLessThan = false;
    else
      return -1;				// No partial form for floating-point comparison
  }
  else
    return -1;
  Varnode *a1 = lessop->getIn(0);
  Varnode *a2 = lessequalop->getIn(0);
  Varnode *b1 = lessop->getIn(1);
  Varnode *b2 = lessequalop->getIn(1);
  int4 res = 0;
  if (a1 != a2) {	// Make sure a1 and a2 are equivalent
    if ((!a1->isConstant())||(!a2->isConstant())) return -1;
    if ((a1->getOffset() != a2->getOffset())&&twoLessThan) {
      if (a2->getOffset() + 1 == a1->getOffset()) {
	twoLessThan = false;		// -lessequalop- is LESSTHAN, equivalent to LESSEQUAL
      }
      else if (a1->getOffset() + 1 == a2->getOffset()) {
	twoLessThan = false;		// -lessop- is LESSTHAN, equivalent to LESSEQUAL
	res = 1;			// we need to swap
      }
      else
	return -1;
    }
  }
  if (b1 != b2) {	// Make sure b1 and b2 are equivalent
    if ((!b1->isConstant())||(!b2->isConstant())) return -1;
    if ((b1->getOffset() != b2->getOffset())&&twoLessThan) {
      if (b1->getOffset() + 1 == b2->getOffset()) {
	twoLessThan = false;
      }
      else if (b2->getOffset() + 1 == b1->getOffset()) {
	twoLessThan = false;
	res = 1;			// we need to swap
      }
    }
    else
      return -1;
  }
  if (twoLessThan)
    return -1;				// Did not compensate for two LESSTHANs with differing constants
  return res;
}

/// \brief Detect a three-way calculation
///
/// A \b three-way expression looks like:
///  - `zext( V < W ) + zext( V <= W ) - 1`  in some permutation
///
/// The comparisons can signed, unsigned, or floating-point.
/// \param op is the putative root INT_ADD of the calculation
/// \param isPartial is set to \b true if a partial form is detected
/// \return the less-than op or NULL if no three-way was detected
PcodeOp *RuleThreeWayCompare::detectThreeWay(PcodeOp *op,bool &isPartial)

{
  Varnode *vn1, *vn2, *tmpvn;
  PcodeOp *zext1, *zext2;
  PcodeOp *addop, *lessop, *lessequalop;
  uintb mask;
  vn2 = op->getIn(1);
  if (vn2->isConstant()) {		// Form 1 :  (z + z) - 1
    mask = calc_mask(vn2->getSize());
    if (mask != vn2->getOffset()) return (PcodeOp *)0;		// Match the -1
    vn1 = op->getIn(0);
    if (!vn1->isWritten()) return (PcodeOp *)0;
    addop = vn1->getDef();
    if (addop->code() != CPUI_INT_ADD) return (PcodeOp *)0;	// Match the add
    tmpvn = addop->getIn(0);
    if (!tmpvn->isWritten()) return (PcodeOp *)0;
    zext1 = tmpvn->getDef();
    if (zext1->code() != CPUI_INT_ZEXT) return (PcodeOp *)0;	// Match the first zext
    tmpvn = addop->getIn(1);
    if (!tmpvn->isWritten()) return (PcodeOp *)0;
    zext2 = tmpvn->getDef();
    if (zext2->code() != CPUI_INT_ZEXT) return (PcodeOp *)0;	// Match the second zext
  }
  else if (vn2->isWritten()) {
    PcodeOp *tmpop = vn2->getDef();
    if (tmpop->code() == CPUI_INT_ZEXT) {	// Form 2 : (z - 1) + z
      zext2 = tmpop;					// Second zext is already matched
      vn1 = op->getIn(0);
      if (!vn1->isWritten()) return (PcodeOp *)0;
      addop = vn1->getDef();
      if (addop->code() != CPUI_INT_ADD) {	// Partial form:  (z + z)
	zext1 = addop;
	if (zext1->code() != CPUI_INT_ZEXT)
	  return (PcodeOp *)0;			// Match the first zext
	isPartial = true;
      }
      else {
	tmpvn = addop->getIn(1);
	if (!tmpvn->isConstant()) return (PcodeOp *)0;
	mask = calc_mask(tmpvn->getSize());
	if (mask != tmpvn->getOffset()) return (PcodeOp *)0;	// Match the -1
	tmpvn = addop->getIn(0);
	if (!tmpvn->isWritten()) return (PcodeOp *)0;
	zext1 = tmpvn->getDef();
	if (zext1->code() != CPUI_INT_ZEXT) return (PcodeOp *)0;	// Match the first zext
      }
    }
    else if (tmpop->code() == CPUI_INT_ADD) {	// Form 3 : z + (z - 1)
      addop = tmpop;				// Matched the add
      vn1 = op->getIn(0);
      if (!vn1->isWritten()) return (PcodeOp *)0;
      zext1 = vn1->getDef();
      if (zext1->code() != CPUI_INT_ZEXT) return (PcodeOp *)0;	// Match the first zext
      tmpvn = addop->getIn(1);
      if (!tmpvn->isConstant()) return (PcodeOp *)0;
      mask = calc_mask(tmpvn->getSize());
      if (mask != tmpvn->getOffset()) return (PcodeOp *)0;	// Match the -1
      tmpvn = addop->getIn(0);
      if (!tmpvn->isWritten()) return (PcodeOp *)0;
      zext2 = tmpvn->getDef();
      if (zext2->code() != CPUI_INT_ZEXT) return (PcodeOp *)0;	// Match the second zext
    }
    else
      return (PcodeOp *)0;
  }
  else
    return (PcodeOp *)0;
  vn1 = zext1->getIn(0);
  if (!vn1->isWritten()) return (PcodeOp *)0;
  vn2 = zext2->getIn(0);
  if (!vn2->isWritten()) return (PcodeOp *)0;
  lessop = vn1->getDef();
  lessequalop = vn2->getDef();
  OpCode opc = lessop->code();
  if ((opc != CPUI_INT_LESS)&&(opc != CPUI_INT_SLESS)&&(opc != CPUI_FLOAT_LESS)) {	// Make sure first zext is less
    PcodeOp *tmpop = lessop;
    lessop = lessequalop;
    lessequalop = tmpop;
  }
  int4 form = testCompareEquivalence(lessop,lessequalop);
  if (form < 0)
    return (PcodeOp *)0;
  if (form == 1) {
    PcodeOp *tmpop = lessop;
    lessop = lessequalop;
    lessequalop = tmpop;
  }
  return lessop;
}

/// \class RuleThreeWayCompare
/// \brief Simplify expressions involving \e three-way comparisons
///
/// A \b three-way comparison is the expression
///  - `X = zext( V < W ) + ZEXT( V <= W ) - 1` in some permutation
///
/// This gives the result (-1, 0, or 1) depending on whether V is
/// less-than, equal, or greater-than W.  This Rule looks for secondary
/// comparisons of the three-way, such as
///  - `X < 1`  which simplifies to
///  - `V <= W`
void RuleThreeWayCompare::getOpList(vector<uint4> &oplist) const

{
  oplist.push_back(CPUI_INT_SLESS);
  oplist.push_back(CPUI_INT_SLESSEQUAL);
  oplist.push_back(CPUI_INT_EQUAL);
  oplist.push_back(CPUI_INT_NOTEQUAL);
}

int4 RuleThreeWayCompare::applyOp(PcodeOp *op,Funcdata &data)

{
  int4 constSlot=0;
  int4 form;
  Varnode *tmpvn = op->getIn(constSlot);
  if (!tmpvn->isConstant()) {		// One of the two inputs must be a constant
    constSlot = 1;
    tmpvn = op->getIn(constSlot);
    if (!tmpvn->isConstant()) return 0;
  }
  uintb val = tmpvn->getOffset();	// Encode const value (-1, 0, 1, 2) as highest 3 bits of form (000, 001, 010, 011)
  if (val <= 2)
    form = (int)val + 1;
  else if (val == calc_mask(tmpvn->getSize()))
    form = 0;
  else
    return 0;

  tmpvn = op->getIn(1-constSlot);
  if (!tmpvn->isWritten()) return 0;
  if (tmpvn->getDef()->code() != CPUI_INT_ADD) return 0;
  bool isPartial = false;
  PcodeOp *lessop = detectThreeWay(tmpvn->getDef(),isPartial);
  if (lessop == (PcodeOp *)0)
    return 0;
  if (isPartial) {	// Only found a partial three-way
    if (form == 0)
      return 0;		// -1 const value is now out of range
    form -= 1;		// Subtract 1 (from both sides of equation) to complete the three-way form
  }
  form <<= 1;
  if (constSlot == 1)			// Encode const position (0 or 1) as next bit
    form += 1;
  OpCode lessform = lessop->code();	// Either INT_LESS, INT_SLESS, or FLOAT_LESS
  form <<= 2;
  if (op->code() == CPUI_INT_SLESSEQUAL)
    form += 1;
  else if (op->code() == CPUI_INT_EQUAL)
    form += 2;
  else if (op->code() == CPUI_INT_NOTEQUAL)
    form += 3;
					// Encode base op (SLESS, SLESSEQUAL, EQUAL, NOTEQUAL) as final 2 bits

  Varnode *bvn = lessop->getIn(0);	// First parameter to LESSTHAN is second parameter to cmp3way function
  Varnode *avn = lessop->getIn(1);	// Second parameter to LESSTHAN is first parameter to cmp3way function
  if ((!avn->isConstant())&&(avn->isFree())) return 0;
  if ((!bvn->isConstant())&&(bvn->isFree())) return 0;
  switch(form) {
  case 1:	// -1  s<= threeway   =>   always true
  case 21:	// threeway  s<=  1   =>   always true
    data.opSetOpcode(op,CPUI_INT_EQUAL);
    data.opSetInput(op,data.newConstant(1,0),0);
    data.opSetInput(op,data.newConstant(1,0),1);
    break;
  case 4:	// threeway  s<  -1   =>   always false
  case 16:	//  1  s<  threeway   =>   always false
    data.opSetOpcode(op,CPUI_INT_NOTEQUAL);
    data.opSetInput(op,data.newConstant(1,0),0);
    data.opSetInput(op,data.newConstant(1,0),1);
    break;
  case 2:	// -1  ==  threeway   =>   a < b
  case 5:	// threeway  s<= -1   =>   a < b
  case 6:	// threeway  ==  -1   =>   a < b
  case 12:	// threeway  s<   0   =>   a < b
    data.opSetOpcode(op,lessform);
    data.opSetInput(op,avn,0);
    data.opSetInput(op,bvn,1);
    break;
  case 13:	// threeway  s<=  0   =>   a <= b
  case 19:	//  1  !=  threeway   =>   a <= b
  case 20:	// threeway  s<   1   =>   a <= b
  case 23:	// threeway  !=   1   =>   a <= b
    data.opSetOpcode(op,(OpCode)(lessform+1));		// LESSEQUAL form
    data.opSetInput(op,avn,0);
    data.opSetInput(op,bvn,1);
    break;
  case 8:	//  0  s<  threeway   =>   a > b
  case 17:	//  1  s<= threeway   =>   a > b
  case 18:	//  1  ==  threeway   =>   a > b
  case 22:	// threeway  ==   1   =>   a > b
    data.opSetOpcode(op,lessform);
    data.opSetInput(op,bvn,0);
    data.opSetInput(op,avn,1);
    break;
  case 0:	// -1  s<  threeway   =>   a >= b
  case 3:	// -1  !=  threeway   =>   a >= b
  case 7:	// threeway  !=  -1   =>   a >= b
  case 9:	//  0  s<= threeway   =>   a >= b
    data.opSetOpcode(op,(OpCode)(lessform+1));		// LESSEQUAL form
    data.opSetInput(op,bvn,0);
    data.opSetInput(op,avn,1);
    break;
  case 10:	//  0  ==  threeway   =>   a == b
  case 14:	// threeway  ==   0   =>   a == b
    if (lessform == CPUI_FLOAT_LESS)			// Choose the right equal form
      lessform = CPUI_FLOAT_EQUAL;			// float form
    else
      lessform = CPUI_INT_EQUAL;			// or integer form
    data.opSetOpcode(op,lessform);
    data.opSetInput(op,avn,0);
    data.opSetInput(op,bvn,1);
    break;
  case 11:	//  0  !=  threeway   =>   a != b
  case 15:	// threeway  !=   0   =>   a != b
    if (lessform == CPUI_FLOAT_LESS)			// Choose the right notequal form
      lessform = CPUI_FLOAT_NOTEQUAL;			// float form
    else
      lessform = CPUI_INT_NOTEQUAL;			// or integer form
    data.opSetOpcode(op,lessform);
    data.opSetInput(op,avn,0);
    data.opSetInput(op,bvn,1);
    break;
  default:
    return 0;
  }
  return 1;
}

/// \class RulePopcountBoolXor
/// \brief Simplify boolean expressions that are combined through POPCOUNT
///
/// Expressions involving boolean values (b1 and b2) are converted, such as:
///  - `popcount((b1 << 6) | (b2 << 2)) & 1  =>   b1 ^ b2`
void RulePopcountBoolXor::getOpList(vector<uint4> &oplist) const

{
  oplist.push_back(CPUI_POPCOUNT);
}

int4 RulePopcountBoolXor::applyOp(PcodeOp *op,Funcdata &data)

{
  Varnode *outVn = op->getOut();
  list<PcodeOp *>::const_iterator iter;

  for(iter=outVn->beginDescend();iter!=outVn->endDescend();++iter) {
    PcodeOp *baseOp = *iter;
    if (baseOp->code() != CPUI_INT_AND) continue;
    Varnode *tmpVn = baseOp->getIn(1);
    if (!tmpVn->isConstant()) continue;
    if (tmpVn->getOffset() != 1) continue;	// Masking 1 bit means we are checking parity of POPCOUNT input
    if (tmpVn->getSize() != 1) continue;	// Must be boolean sized output
    Varnode *inVn = op->getIn(0);
    if (!inVn->isWritten()) return 0;
    int4 count = popcount(inVn->getNZMask());
    if (count == 1) {
      int4 leastPos = leastsigbit_set(inVn->getNZMask());
      int4 constRes;
      Varnode *b1 = getBooleanResult(inVn, leastPos, constRes);
      if (b1 == (Varnode *)0) continue;
      data.opSetOpcode(baseOp, CPUI_COPY);	// Recognized  popcount( b1 << #pos ) & 1
      data.opRemoveInput(baseOp, 1);		// Simplify to  COPY(b1)
      data.opSetInput(baseOp, b1, 0);
      return 1;
    }
    if (count == 2) {
      int4 pos0 = leastsigbit_set(inVn->getNZMask());
      int4 pos1 = mostsigbit_set(inVn->getNZMask());
      int4 constRes0,constRes1;
      Varnode *b1 = getBooleanResult(inVn, pos0, constRes0);
      if (b1 == (Varnode *)0 && constRes0 != 1) continue;
      Varnode *b2 = getBooleanResult(inVn, pos1, constRes1);
      if (b2 == (Varnode *)0 && constRes1 != 1) continue;
      if (b1 == (Varnode *)0 && b2 == (Varnode *)0) continue;
      if (b1 == (Varnode *)0)
	b1 = data.newConstant(1, 1);
      if (b2 == (Varnode *)0)
	b2 = data.newConstant(1, 1);
      data.opSetOpcode(baseOp, CPUI_INT_XOR);	// Recognized  popcount ( b1 << #pos1 | b2 << #pos2 ) & 1
      data.opSetInput(baseOp, b1, 0);
      data.opSetInput(baseOp, b2, 1);
      return 1;
    }
  }
  return 0;
}

/// \brief Extract boolean Varnode producing bit at given Varnode and position
///
/// The boolean value may be shifted, extended and combined with other booleans through a
/// series of operations. We return the Varnode that is the
/// actual result of the boolean operation.  If the given Varnode is constant, return
/// null but pass back whether the given bit position is 0 or 1.  If no boolean value can be
/// found, return null and pass back -1.
/// \param vn is the given Varnode containing the extended/shifted boolean
/// \param bitPos is the bit position of the desired boolean value
/// \param constRes is used to pass back a constant boolean result
/// \return the boolean Varnode producing the desired value or null
Varnode *RulePopcountBoolXor::getBooleanResult(Varnode *vn,int4 bitPos,int4 &constRes)

{
  constRes = -1;
  uintb mask = 1;
  mask <<= bitPos;
  Varnode *vn0;
  Varnode *vn1;
  int4 sa;
  for(;;) {
    if (vn->isConstant()) {
      constRes = (vn->getOffset() >> bitPos) & 1;
      return (Varnode *)0;
    }
    if (!vn->isWritten()) return (Varnode *)0;
    if (bitPos == 0 && vn->getSize() == 1 && vn->getNZMask() == mask)
      return vn;
    PcodeOp *op = vn->getDef();
    switch(op->code()) {
      case CPUI_INT_AND:
	if (!op->getIn(1)->isConstant()) return (Varnode *)0;
	vn = op->getIn(0);
	break;
      case CPUI_INT_XOR:
      case CPUI_INT_OR:
	vn0 = op->getIn(0);
	vn1 = op->getIn(1);
	if ((vn0->getNZMask() & mask) != 0) {
	  if ((vn1->getNZMask() & mask) != 0)
	    return (Varnode *)0;		// Don't have a unique path
	  vn = vn0;
	}
	else if ((vn1->getNZMask() & mask) != 0) {
	  vn = vn1;
	}
	else
	  return (Varnode *)0;
	break;
      case CPUI_INT_ZEXT:
      case CPUI_INT_SEXT:
	vn = op->getIn(0);
	if (bitPos >= vn->getSize() * 8) return (Varnode *)0;
	break;
      case CPUI_SUBPIECE:
	sa = (int4)op->getIn(1)->getOffset() * 8;
	bitPos += sa;
	mask <<= sa;
	vn = op->getIn(0);
	break;
      case CPUI_PIECE:
	vn0 = op->getIn(0);
	vn1 = op->getIn(1);
	sa = (int4)vn1->getSize() * 8;
	if (bitPos >= sa) {
	  vn = vn0;
	  bitPos -= sa;
	  mask >>= sa;
	}
	else {
	  vn = vn1;
	}
	break;
      case CPUI_INT_LEFT:
	vn1 = op->getIn(1);
	if (!vn1->isConstant()) return (Varnode *)0;
	sa = (int4) vn1->getOffset();
	if (sa > bitPos) return (Varnode *)0;
	bitPos -= sa;
	mask >>= sa;
	vn = op->getIn(0);
	break;
      case CPUI_INT_RIGHT:
      case CPUI_INT_SRIGHT:
	vn1 = op->getIn(1);
	if (!vn1->isConstant()) return (Varnode *)0;
	sa = (int4) vn1->getOffset();
	vn = op->getIn(0);
	bitPos += sa;
	if (bitPos >= vn->getSize() * 8) return (Varnode *)0;
	mask <<= sa;
	break;
      default:
	return (Varnode *)0;
    }
  }
}

/// \brief Return \b true if concatenating with a SUBPIECE of the given Varnode is unusual
///
/// \param vn is the given Varnode
/// \param data is the function containing the Varnode
/// \return \b true if the configuration is a pathology
bool RulePiecePathology::isPathology(Varnode *vn,Funcdata &data)

{
  vector<PcodeOp *> worklist;
  int4 pos = 0;
  int4 slot = 0;
  bool res = false;
  for(;;) {
    if (vn->isInput() && !vn->isPersist()) {
      res = true;
      break;
    }
    PcodeOp *op = vn->getDef();
    while(!res && op != (PcodeOp *)0) {
      switch(op->code()) {
	case CPUI_COPY:
	  vn = op->getIn(0);
	  op = vn->getDef();
	  break;
	case CPUI_MULTIEQUAL:
	  if (!op->isMark()) {
	    op->setMark();
	    worklist.push_back(op);
	  }
	  op = (PcodeOp *)0;
	  break;
	case CPUI_INDIRECT:
	  if (op->getIn(1)->getSpace()->getType() == IPTR_IOP) {
	    PcodeOp *callOp = PcodeOp::getOpFromConst(op->getIn(1)->getAddr());
	    if (callOp->isCall()) {
	      FuncCallSpecs *fspec = data.getCallSpecs(callOp);
	      if (fspec != (FuncCallSpecs *) 0 && !fspec->isOutputActive()) {
		res = true;
	      }
	    }
	  }
	  op = (PcodeOp *)0;
	  break;
	case CPUI_CALL:
	case CPUI_CALLIND:
	{
	  FuncCallSpecs *fspec = data.getCallSpecs(op);
	  if (fspec != (FuncCallSpecs *)0 && !fspec->isOutputActive()) {
	    res = true;
	  }
	  break;
	}
	default:
	  op = (PcodeOp *)0;
	  break;
      }
    }
    if (res) break;
    if (pos >= worklist.size()) break;
    op = worklist[pos];
    if (slot < op->numInput()) {
      vn = op->getIn(slot);
      slot += 1;
    }
    else {
      pos += 1;
      if (pos >= worklist.size()) break;
      vn = worklist[pos]->getIn(0);
      slot = 1;
    }
  }
  for(int4 i=0;i<worklist.size();++i)
    worklist[i]->clearMark();
  return res;
}

/// \brief Given a known pathological concatenation, trace it forward to CALLs and RETURNs
///
/// If the pathology reaches a CALL or RETURN, it is noted, through the FuncProto or FuncCallSpecs
/// object, that the parameter or return value is only partially consumed.  The subvariable flow
/// rules can then decide whether or not to truncate this part of the data-flow.
/// \param op is CPUI_PIECE op that is the pathological concatenation
/// \param data is the function containing the data-flow
/// \return a non-zero value if new bytes are labeled as unconsumed
int4 RulePiecePathology::tracePathologyForward(PcodeOp *op,Funcdata &data)

{
  int4 count = 0;
  const FuncCallSpecs *fProto;
  vector<PcodeOp *> worklist;
  int4 pos = 0;
  op->setMark();
  worklist.push_back(op);
  while(pos < worklist.size()) {
    PcodeOp *curOp = worklist[pos];
    pos += 1;
    Varnode *outVn = curOp->getOut();
    list<PcodeOp *>::const_iterator iter;
    list<PcodeOp *>::const_iterator enditer = outVn->endDescend();
    for(iter=outVn->beginDescend();iter!=enditer;++iter) {
      curOp = *iter;
      switch(curOp->code()) {
	case CPUI_COPY:
	case CPUI_INDIRECT:
	case CPUI_MULTIEQUAL:
	  if (!curOp->isMark()) {
	    curOp->setMark();
	    worklist.push_back(curOp);
	  }
	  break;
	case CPUI_CALL:
	case CPUI_CALLIND:
	  fProto = data.getCallSpecs(curOp);
	  if (fProto != (FuncProto *)0 && !fProto->isInputActive() && !fProto->isInputLocked()) {
	    int4 bytesConsumed = op->getIn(1)->getSize();
	    for(int4 i=1;i<curOp->numInput();++i) {
	      if (curOp->getIn(i) == outVn) {
		if (fProto->setInputBytesConsumed(i, bytesConsumed))
		  count += 1;
	      }
	    }
	  }
	  break;
	case CPUI_RETURN:
	  if (!data.getFuncProto().isOutputLocked()) {
	    if (data.getFuncProto().setReturnBytesConsumed(op->getIn(1)->getSize()))
	      count += 1;
	  }
	  break;
	default:
	  break;
      }
    }
  }
  for(int4 i=0;i<worklist.size();++i)
    worklist[i]->clearMark();
  return count;
}

/// \class RulePiecePathology
/// \brief Search for concatenations with unlikely things to inform return/parameter consumption calculation
///
/// For that can read/write part of a general purpose register, a small return value can get concatenated
/// with unrelated data when the function writes directly to part of the return register. This searches
/// for a characteristic pathology:
/// \code
///     retreg = CALL();
///     ...
///     retreg = CONCAT(SUBPIECE(retreg,#4),smallval);
/// \endcode
void RulePiecePathology::getOpList(vector<uint4> &oplist) const

{
  oplist.push_back(CPUI_PIECE);
}

int4 RulePiecePathology::applyOp(PcodeOp *op,Funcdata &data)

{
  Varnode *vn = op->getIn(0);
  if (!vn->isWritten()) return 0;
  PcodeOp *subOp = vn->getDef();

  // Make sure we are concatenating the most significant bytes of a truncation
  OpCode opc = subOp->code();
  if (opc == CPUI_SUBPIECE) {
    if (subOp->getIn(1)->getOffset() == 0) return 0;
    if (!isPathology(subOp->getIn(0),data)) return 0;
  }
  else if (opc == CPUI_INDIRECT) {
    if (!subOp->isIndirectCreation()) return 0;					// Indirect concatenation
    Varnode *lsbVn = op->getIn(1);
    if (!lsbVn->isWritten()) return 0;
    PcodeOp *lsbOp = lsbVn->getDef();
    if ((lsbOp->getEvalType() & (PcodeOp::binary | PcodeOp::unary)) == 0) {	// from either a unary/binary operation
      if (!lsbOp->isCall()) return 0;						// or a CALL
      FuncCallSpecs *fc = data.getCallSpecs(lsbOp);
      if (fc == (FuncCallSpecs *)0) return 0;
      if (!fc->isOutputLocked()) return 0;					// with a locked output
    }
    Address addr = lsbVn->getAddr();
    if (addr.getSpace()->isBigEndian())
      addr = addr - vn->getSize();
    else
      addr = addr + lsbVn->getSize();
    if (addr != vn->getAddr()) return 0;					// into a contiguous register
  }
  else
    return 0;
  return tracePathologyForward(op, data);
}

/// \class RuleXorSwap
/// \brief Simplify limited chains of XOR operations
///
/// `V = (a ^ b) ^ a => V = b`
/// `V = a ^ (b ^ a) => V = b`
void RuleXorSwap::getOpList(vector<uint4> &oplist) const

{
  oplist.push_back(CPUI_INT_XOR);
}

int4 RuleXorSwap::applyOp(PcodeOp *op,Funcdata &data)

{
  for(int4 i=0;i<2;++i) {
    Varnode *vn = op->getIn(i);
    if (!vn->isWritten()) continue;
    PcodeOp *op2 = vn->getDef();
    if (op2->code() != CPUI_INT_XOR) continue;
    Varnode *othervn = op->getIn(1-i);
    Varnode *vn0 = op2->getIn(0);
    Varnode *vn1 = op2->getIn(1);
    if (othervn == vn0 && !vn1->isFree()) {
      data.opRemoveInput(op, 1);
      data.opSetOpcode(op, CPUI_COPY);
      data.opSetInput(op, vn1, 0);
      return 1;
    }
    else if (othervn == vn1 && !vn0->isFree()) {
      data.opRemoveInput(op, 1);
      data.opSetOpcode(op, CPUI_COPY);
      data.opSetInput(op, vn0, 0);
      return 1;
    }
  }
  return 0;
}

/// \class RuleLzcountShiftBool
/// \brief Simplify equality checks that use lzcount:  `lzcount(X) >> c  =>  X == 0` if X is 2^c bits wide
///
/// Some compilers check if a value is equal to zero by checking the most
/// significant bit in lzcount; for instance on a 32-bit system,
/// the result of lzcount on zero would have the 5th bit set.
///  - `lzcount(a ^ 3) >> 5  =>  a ^ 3 == 0  =>  a == 3` (by RuleXorCollapse)
///  - `lzcount(a - 3) >> 5  =>  a - 3 == 0  =>  a == 3` (by RuleEqual2Zero)
void RuleLzcountShiftBool::getOpList(vector<uint4> &oplist) const

{
  oplist.push_back(CPUI_LZCOUNT);
}

int4 RuleLzcountShiftBool::applyOp(PcodeOp *op,Funcdata &data)

{
  Varnode *outVn = op->getOut();
  list<PcodeOp *>::const_iterator iter, iter2;
  uintb max_return = 8 * op->getIn(0)->getSize();
  if (popcount(max_return) != 1) {
    // This rule only makes sense with sizes that are powers of 2; if the maximum value
    // returned by lzcount was, say, 24, then both 16 >> 4 and 24 >> 4
    // are 1, and thus the check does not make sense.  (Such processors couldn't
    // use lzcount for checking equality in any case.)
    return 0;
  }

  for(iter=outVn->beginDescend();iter!=outVn->endDescend();++iter) {
    PcodeOp *baseOp = *iter;
    if (baseOp->code() != CPUI_INT_RIGHT && baseOp->code() != CPUI_INT_SRIGHT) continue;
    Varnode *vn1 = baseOp->getIn(1);
    if (!vn1->isConstant()) continue;
    uintb shift = vn1->getOffset();
    if ((max_return >> shift) == 1) {
      // Becomes a comparison with zero
      PcodeOp* newOp = data.newOp(2, baseOp->getAddr());
      data.opSetOpcode(newOp, CPUI_INT_EQUAL);
      Varnode* b = data.newConstant(op->getIn(0)->getSize(), 0);
      data.opSetInput(newOp, op->getIn(0), 0);
      data.opSetInput(newOp, b, 1);

      // CPUI_INT_EQUAL must produce a 1-byte boolean result
      Varnode* eqResVn = data.newUniqueOut(1, newOp);

      data.opInsertBefore(newOp, baseOp);

      // Because the old output had size op->getIn(0)->getSize(),
      // we have to guarantee that a Varnode of this size gets outputted
      // to the descending PcodeOps. This is handled here with CPUI_INT_ZEXT.
      data.opRemoveInput(baseOp, 1);
      if (baseOp->getOut()->getSize() == 1)
	data.opSetOpcode(baseOp, CPUI_COPY);
      else
	data.opSetOpcode(baseOp, CPUI_INT_ZEXT);
      data.opSetInput(baseOp, eqResVn, 0);
      return 1;
    }
  }
  return 0;
}

/// \class RuleFloatSign
/// \brief Convert floating-point \e sign bit manipulation into FLOAT_ABS or FLOAT_NEG
///
/// Transform floating-point specific operations
///   -- `x & 0x7fffffff  =>  ABS(f)`
///   -- 'x ^ 0x80000000  =>  -f`
///
/// A Varnode is determined to be floating-point by participation in other floating-point operations,
/// not based on the data-type of the Varnode.
void RuleFloatSign::getOpList(vector<uint4> &oplist) const

{
  uint4 list[] = { CPUI_FLOAT_EQUAL, CPUI_FLOAT_NOTEQUAL, CPUI_FLOAT_LESS, CPUI_FLOAT_LESSEQUAL, CPUI_FLOAT_NAN,
      CPUI_FLOAT_ADD, CPUI_FLOAT_DIV, CPUI_FLOAT_MULT, CPUI_FLOAT_SUB, CPUI_FLOAT_NEG, CPUI_FLOAT_ABS,
      CPUI_FLOAT_SQRT, CPUI_FLOAT_FLOAT2FLOAT, CPUI_FLOAT_CEIL, CPUI_FLOAT_FLOOR, CPUI_FLOAT_ROUND,
      CPUI_FLOAT_INT2FLOAT, CPUI_FLOAT_TRUNC };
  oplist.insert(oplist.end(),list,list+18);
}

int4 RuleFloatSign::applyOp(PcodeOp *op,Funcdata &data)

{
  int4 res = 0;
  OpCode opc = op->code();
  if (opc != CPUI_FLOAT_INT2FLOAT) {
    Varnode *vn = op->getIn(0);
    if (vn->isWritten()) {
      PcodeOp *signOp = vn->getDef();
      OpCode resCode = TypeOp::floatSignManipulation(signOp);
      if (resCode != CPUI_MAX) {
	data.opRemoveInput(signOp, 1);
	data.opSetOpcode(signOp, resCode);
	res = 1;
      }
    }
    if (op->numInput() == 2) {
      vn = op->getIn(1);
      if (vn->isWritten()) {
	PcodeOp *signOp = vn->getDef();
	OpCode resCode = TypeOp::floatSignManipulation(signOp);
	if (resCode != CPUI_MAX) {
	  data.opRemoveInput(signOp, 1);
	  data.opSetOpcode(signOp, resCode);
	  res = 1;
	}
      }
    }
  }
  if (op->isBoolOutput() || opc == CPUI_FLOAT_TRUNC)
    return res;
  list<PcodeOp *>::const_iterator iter;
  Varnode *outvn = op->getOut();
  for(iter=outvn->beginDescend();iter!=outvn->endDescend();++iter) {
    PcodeOp *readOp = *iter;
    OpCode resCode = TypeOp::floatSignManipulation(readOp);
    if (resCode != CPUI_MAX) {
      data.opRemoveInput(readOp, 1);
      data.opSetOpcode(readOp, resCode);
      res = 1;
    }
  }
  return res;
}

/// \class RuleFloatSignCleanup
/// \brief Convert floating-point \e sign bit manipulation into FLOAT_ABS or FLOAT_NEG
///
/// A Varnode is determined to be floating-point by examining its data-type.
void RuleFloatSignCleanup::getOpList(vector<uint4> &oplist) const

{
  oplist.push_back(CPUI_INT_AND);
  oplist.push_back(CPUI_INT_XOR);
}

int4 RuleFloatSignCleanup::applyOp(PcodeOp *op,Funcdata &data)

{
  if (op->getOut()->getType()->getMetatype() != TYPE_FLOAT) {
      return 0;
  }
  OpCode opc = TypeOp::floatSignManipulation(op);
  if (opc == CPUI_MAX)
    return 0;
  data.opRemoveInput(op, 1);
  data.opSetOpcode(op, opc);
  return 1;
}

<<<<<<< HEAD
int4 ActionPropagateEnums::apply(Funcdata &data)

{
  if (!data.hasTypeRecoveryStarted()) return 0;

  list<PcodeOp *>::const_iterator iter;
  PcodeOp *op;

  const BlockGraph &basicblocks( data.getBasicBlocks() );
  for(int4 j=0;j<basicblocks.getSize();++j) {
    BlockBasic *bb = (BlockBasic *)basicblocks.getBlock(j);
    for(iter=bb->beginOp();iter!=bb->endOp();++iter) {
      op = *iter;
      OpCode code = op->code();
      if (code != CPUI_STORE
	&& code != CPUI_INT_AND
	&& code != CPUI_INT_OR
	&& code != CPUI_INT_EQUAL         // for enums that are downcast to smaller types
	&& code != CPUI_INT_NOTEQUAL) {   // for enums that are downcast to smaller types
	continue;
      }

      Varnode* constant = op->getIn(1);
      if (op->code() == CPUI_STORE) {
	constant = op->getIn(2);
      }
      if (!constant->isConstant() || constant->getType()->isEnumType() || constant->isSpacebase() || constant->isTypeLock()) {
	continue;
      }
      PcodeOp* def = op;
      if (op->code() != CPUI_STORE) {
	def = op->getIn(0)->getDef();
	if (!def) {
	  Varnode* opOut = op->getOut();
	  if (opOut) {
	    def = opOut->loneDescend();
	  }
	}
      }
      if (def && (def->code() == CPUI_INT_NEGATE || def->code() == CPUI_INT_2COMP))
      {
        def = def->getIn(0)->getDef();
      }
      if (!def) continue;

      struct VarnodeToScan {
	Varnode* varnode = nullptr;
	int operationSize = 0;
	bool subpieceUpper4Bytes = false;
	int shiftLength = 0;
	int slot = 0;
      };

      vector<VarnodeToScan> varnodes;

      code = def->code();

      if (code == CPUI_LOAD) {
	if (def->getOut() == (Varnode *)0) {
	  continue;
	}
	varnodes.emplace_back();
	VarnodeToScan& newVnToScan = varnodes.back();
	newVnToScan.varnode = def->getIn(1);
	newVnToScan.operationSize = def->getOut()->getSize();
	newVnToScan.slot = 1;

      } else if (code == CPUI_SUBPIECE) {
	varnodes.emplace_back();
	VarnodeToScan& newVnToScan = varnodes.back();
	newVnToScan.varnode = def->getIn(0);
	newVnToScan.slot = 0;
	Varnode* subpiece = def->getIn(1);
	uintb subpieceOffset = subpiece->getOffset();
	if (subpieceOffset != 0 && subpieceOffset != 4) {
	  continue;
	}
	newVnToScan.subpieceUpper4Bytes = (subpieceOffset == 4);
	newVnToScan.operationSize = subpiece->getSize();

      } else if (code == CPUI_STORE) {
	varnodes.emplace_back();
	VarnodeToScan& newVnToScan = varnodes.back();
	newVnToScan.varnode = def->getIn(1);
	newVnToScan.slot = 1;
	newVnToScan.operationSize = def->getIn(2)->getSize();

      } else if (code == CPUI_INT_AND || code == CPUI_INT_OR) {
	if (def->getOut() == (Varnode *)0) {
	  continue;
	}
	int operationSize = def->getOut()->getSize();
	for (int i = 0; i < def->numInput(); ++i) {
	  varnodes.emplace_back();
	  VarnodeToScan& newVnToScan = varnodes.back();
	  newVnToScan.varnode = def->getIn(i);
	  newVnToScan.slot = i;
	  newVnToScan.operationSize = operationSize;
	}

      } else if (code == CPUI_INT_RIGHT) {
        if (def->getOut() == (Varnode *)0) {
          continue;
        }
        Varnode* constVn = def->getIn(1);
        Varnode* nonConstVn = def->getIn(0);
        if (constVn->isConstant() && !nonConstVn->isConstant()) {
	  varnodes.emplace_back();
	  VarnodeToScan& newVnToScan = varnodes.back();
	  newVnToScan.varnode = nonConstVn;
	  newVnToScan.shiftLength = constVn->getOffset();
	  newVnToScan.slot = 0;
	  newVnToScan.operationSize = def->getOut()->getSize();
	}

      } else if (code == CPUI_MULTIEQUAL
	  || code == CPUI_CALL
	  || code == CPUI_CALLIND) {
	if (def->getOut() == (Varnode *)0) {
	  continue;
	}
	varnodes.emplace_back();
	VarnodeToScan& newVnToScan = varnodes.back();
	newVnToScan.varnode = def->getOut();
	newVnToScan.slot = -1;
	newVnToScan.operationSize = def->getOut()->getSize();

      }

      for (VarnodeToScan& vn : varnodes) {
	int shiftLength = vn.shiftLength;
	Datatype* ct = vn.varnode->getTypeReadFacing(def);
	bool ctIsPtr = ct->getMetatype() == TYPE_PTR;
	bool subpieceUpper4Bytes = vn.subpieceUpper4Bytes;
	if (ctIsPtr) {
	  ct = ((TypePointer *)ct)->getPtrTo();
	}
	if (!ct->isEnumType()) {
	  PcodeOp* vnDef = vn.varnode->getDef();
	  if (vnDef && vnDef->code() == CPUI_CAST) {
	    Datatype* vnPreCastType = vnDef->getIn(0)->getTypeReadFacing(vnDef);
	    if (vnPreCastType->isEnumType()) {
	      ct = vnPreCastType;
	    }
	  }
	}
	if (!ct->isEnumType()) {
	  int4 off;
	  Datatype *newct = getFinalDisplayedType(vn.varnode, def, vn.slot, off);
	  if (newct && newct->isEnumType() && (off == 0 || off == 4)) {
	    ct = newct;
	    if (off == 4) {
	      subpieceUpper4Bytes = true;
	    }
	  }
	}
	if (subpieceUpper4Bytes) shiftLength += 32;
	if (ct->isEnumType() && (vn.operationSize != ct->getSize() || shiftLength > 0) && constant->getType() != ct) {
	  updateTypeWithOptionalCast(data, constant, ct, op, shiftLength);
	  ++count;
	  break;
	}
	if (ctIsPtr) {
	  PcodeOp* inDef = vn.varnode->getDef();
	  if (inDef && inDef->code() == CPUI_INT_ADD) {
	    Varnode* rightOperand = inDef->getIn(1);
	    if (rightOperand->isConstant() && rightOperand->getOffset() == 4) {
	      Varnode* leftOperand = inDef->getIn(0);
	      Datatype* leftOperandType = leftOperand->getTypeReadFacing(inDef);
	      if (leftOperandType->getMetatype() == TYPE_PTR) {
		Datatype* leftOperandPointedToType = ((TypePointer*)leftOperandType)->getPtrTo();
		if (leftOperandPointedToType->isEnumType()
		    && leftOperandPointedToType->getSize() == 8) {
		  updateTypeWithOptionalCast(data, constant, leftOperandPointedToType, op, 32 + shiftLength);
		  ++count;
		  break;
		}
	      }
	    }
	  }
	}
      }  // varnodes to scan loop
    }  // block p-code operator loop
  }  // block loop

  return 0;
}

/// Dig through all structs/enums/unions until a base member pointed to by vn is found
/// \param vn the varnode to dig into
/// \param op the operation from which the \b vn was obtained
/// \param slot in which \b vn can be found in the \op. -1 if \b vn is in the output slot of \b op
/// \param off gets set to the offset at which \b vn points relative to the member found. Not set if no member found
/// \return the data type of the member found or the original (\b vn's) type if no member found
Datatype *ActionPropagateEnums::getFinalDisplayedType(Varnode *vn,PcodeOp *op,int4 slot,int4& off) {
  Datatype *baseType = vn->getType();
  int4 sz = vn->getSize();
  HighVariable *high = vn->getHigh();
  Symbol *sym = high->getSymbol();
  if (sym == (Symbol *)0) {
    return baseType;
  }
  off = high->getSymbolOffset();
  if (off == -1) {  // perfect symbol match
    off = 0;
  }
  if (off + vn->getSize() > sym->getType()->getSize()) {
    return baseType;
  }
  Datatype *ct = sym->getType();
  bool succeeded = true;
  while(ct != (Datatype *)0 && succeeded) {
    if (off == 0) {
      if (sz == 0 || (sz == ct->getSize() && (!ct->needsResolution() || ct->getMetatype()==TYPE_PTR)))
	break;
    }
    succeeded = false;
    if (ct->getMetatype()==TYPE_STRUCT) {
      if (ct->needsResolution() && ct->getSize() == sz) {
	Datatype *outtype = ct->findResolve(op, slot);
	if (outtype == ct)
	  break;	// Turns out we don't resolve to the field
      }
      const TypeField *field;
      int8 off_int8;
      field = ct->findTruncation(off,sz,op,slot,off_int8);
      if (field != (const TypeField *)0) {
	ct = field->type;
	off = (int4)off_int8;
	succeeded = true;
      }
    }
    else if (ct->getMetatype() == TYPE_ARRAY) {
      int4 el;
      Datatype *arrayof = ((TypeArray *)ct)->getSubEntry(off,sz,&off,&el);
      if (arrayof != (Datatype *)0) {
	ct = arrayof;
	succeeded = true;
      }
    }
    else if (ct->getMetatype() == TYPE_UNION) {
      const TypeField *field;
      int8 off_int8;
      field = ct->findTruncation(off,sz,op,slot,off_int8);
      if (field != (const TypeField*)0) {
	off = (int4)off_int8;
	ct = field->type;
	succeeded = true;
      }
      else if (ct->getSize() == sz)
	break;		// Turns out we don't need to resolve the field
    }
  }
  if (!ct) return baseType;
  return ct;
}

void ActionPropagateEnums::updateTypeWithOptionalCast(Funcdata &data, Varnode *constant, Datatype *newType, PcodeOp *op, int shiftLength) {
  if (shiftLength >= newType->getSize() * 8) return;
  int4 oldSize = constant->getSize();
  int4 slot = op->getSlot(constant);
  Datatype *oldType = constant->getType();

  constant->updateType(newType, false, false);
  constant->setEnumShiftDistance(shiftLength);

  if (oldSize == newType->getSize()) {
    return;
  }

  PcodeOp *newop = data.newOp(1,op->getAddr());
  Varnode *vnout = data.newUniqueOut(constant->getSize(),newop);
  vnout->updateType(oldType,false,false);
  vnout->setImplied();
  data.opSetOpcode(newop,CPUI_CAST);
  data.opSetInput(newop,constant,0);
  data.opSetInput(op,vnout,slot);
  data.opInsertBefore(newop,op); // Cast comes BEFORE operation
=======
/// \class RuleOrCompare
/// \brief Simplify INT_OR in comparisons with 0.
///
/// `(V | W) == 0` => '(V == 0) && (W == 0)'
/// `(V | W) != 0` => '(V != 0) || (W != 0)'
void RuleOrCompare::getOpList(vector<uint4> &oplist) const

{
  oplist.push_back(CPUI_INT_OR);
}

int4 RuleOrCompare::applyOp(PcodeOp *op,Funcdata &data)

{
  Varnode *outvn = op->getOut();
  list<PcodeOp *>::const_iterator iter;
  bool hasCompares = false;
  for(iter=outvn->beginDescend();iter!=outvn->endDescend();++iter) {
    PcodeOp *compOp = *iter;
    OpCode opc = compOp->code();
    if (opc != CPUI_INT_EQUAL && opc != CPUI_INT_NOTEQUAL)
      return 0;
    if (!compOp->getIn(1)->constantMatch(0))
      return 0;
    hasCompares = true;
  }
  if (!hasCompares)
    return 0;

  Varnode* V = op->getIn(0);
  Varnode* W = op->getIn(1);

  // make sure V and W are in SSA form
  if (V->isFree()) return 0;
  if (W->isFree()) return 0;

  iter = outvn->beginDescend();
  while(iter!=outvn->endDescend()) {
    PcodeOp *equalOp = *iter;
    OpCode opc = equalOp->code();
    ++iter;		// Advance iterator immediately as equalOp gets modified
    // construct the new segment:
    // if the original condition was INT_EQUAL: BOOL_AND(INT_EQUAL(V, 0:|V|), INT_EQUAL(W, 0:|W|))
    // if the original condition was INT_NOTEQUAL: BOOL_OR(INT_NOTEQUAL(V, 0:|V|), INT_NOTEQUAL(W, 0:|W|))
    Varnode* zero_V = data.newConstant(V->getSize(), 0);
    Varnode* zero_W = data.newConstant(W->getSize(), 0);
    PcodeOp* eq_V = data.newOp(2, equalOp->getAddr());
    data.opSetOpcode(eq_V, opc);
    data.opSetInput(eq_V, V, 0);
    data.opSetInput(eq_V, zero_V, 1);
    PcodeOp* eq_W = data.newOp(2, equalOp->getAddr());
    data.opSetOpcode(eq_W, opc);
    data.opSetInput(eq_W, W, 0);
    data.opSetInput(eq_W, zero_W, 1);

    Varnode* eq_V_out = data.newUniqueOut(1, eq_V);
    Varnode* eq_W_out = data.newUniqueOut(1, eq_W);

    // make sure the comparisons' output is already defined
    data.opInsertBefore(eq_V, equalOp);
    data.opInsertBefore(eq_W, equalOp);

    // change the original INT_EQUAL into a BOOL_AND, and INT_NOTEQUAL becomes BOOL_OR
    data.opSetOpcode(equalOp, opc == CPUI_INT_EQUAL ? CPUI_BOOL_AND : CPUI_BOOL_OR);
    data.opSetInput(equalOp, eq_V_out, 0);
    data.opSetInput(equalOp, eq_W_out, 1);
  }

  return 1;
>>>>>>> 184180d5
}

} // End namespace ghidra<|MERGE_RESOLUTION|>--- conflicted
+++ resolved
@@ -10690,7 +10690,77 @@
   return 1;
 }
 
-<<<<<<< HEAD
+  /// \class RuleOrCompare
+/// \brief Simplify INT_OR in comparisons with 0.
+///
+/// `(V | W) == 0` => '(V == 0) && (W == 0)'
+/// `(V | W) != 0` => '(V != 0) || (W != 0)'
+void RuleOrCompare::getOpList(vector<uint4> &oplist) const
+
+{
+  oplist.push_back(CPUI_INT_OR);
+}
+
+int4 RuleOrCompare::applyOp(PcodeOp *op,Funcdata &data)
+
+{
+  Varnode *outvn = op->getOut();
+  list<PcodeOp *>::const_iterator iter;
+  bool hasCompares = false;
+  for(iter=outvn->beginDescend();iter!=outvn->endDescend();++iter) {
+    PcodeOp *compOp = *iter;
+    OpCode opc = compOp->code();
+    if (opc != CPUI_INT_EQUAL && opc != CPUI_INT_NOTEQUAL)
+      return 0;
+    if (!compOp->getIn(1)->constantMatch(0))
+      return 0;
+    hasCompares = true;
+  }
+  if (!hasCompares)
+    return 0;
+
+  Varnode* V = op->getIn(0);
+  Varnode* W = op->getIn(1);
+
+  // make sure V and W are in SSA form
+  if (V->isFree()) return 0;
+  if (W->isFree()) return 0;
+
+  iter = outvn->beginDescend();
+  while(iter!=outvn->endDescend()) {
+    PcodeOp *equalOp = *iter;
+    OpCode opc = equalOp->code();
+    ++iter;		// Advance iterator immediately as equalOp gets modified
+    // construct the new segment:
+    // if the original condition was INT_EQUAL: BOOL_AND(INT_EQUAL(V, 0:|V|), INT_EQUAL(W, 0:|W|))
+    // if the original condition was INT_NOTEQUAL: BOOL_OR(INT_NOTEQUAL(V, 0:|V|), INT_NOTEQUAL(W, 0:|W|))
+    Varnode* zero_V = data.newConstant(V->getSize(), 0);
+    Varnode* zero_W = data.newConstant(W->getSize(), 0);
+    PcodeOp* eq_V = data.newOp(2, equalOp->getAddr());
+    data.opSetOpcode(eq_V, opc);
+    data.opSetInput(eq_V, V, 0);
+    data.opSetInput(eq_V, zero_V, 1);
+    PcodeOp* eq_W = data.newOp(2, equalOp->getAddr());
+    data.opSetOpcode(eq_W, opc);
+    data.opSetInput(eq_W, W, 0);
+    data.opSetInput(eq_W, zero_W, 1);
+
+    Varnode* eq_V_out = data.newUniqueOut(1, eq_V);
+    Varnode* eq_W_out = data.newUniqueOut(1, eq_W);
+
+    // make sure the comparisons' output is already defined
+    data.opInsertBefore(eq_V, equalOp);
+    data.opInsertBefore(eq_W, equalOp);
+
+    // change the original INT_EQUAL into a BOOL_AND, and INT_NOTEQUAL becomes BOOL_OR
+    data.opSetOpcode(equalOp, opc == CPUI_INT_EQUAL ? CPUI_BOOL_AND : CPUI_BOOL_OR);
+    data.opSetInput(equalOp, eq_V_out, 0);
+    data.opSetInput(equalOp, eq_W_out, 1);
+  }
+
+  return 1;
+}
+
 int4 ActionPropagateEnums::apply(Funcdata &data)
 
 {
@@ -10969,77 +11039,6 @@
   data.opSetInput(newop,constant,0);
   data.opSetInput(op,vnout,slot);
   data.opInsertBefore(newop,op); // Cast comes BEFORE operation
-=======
-/// \class RuleOrCompare
-/// \brief Simplify INT_OR in comparisons with 0.
-///
-/// `(V | W) == 0` => '(V == 0) && (W == 0)'
-/// `(V | W) != 0` => '(V != 0) || (W != 0)'
-void RuleOrCompare::getOpList(vector<uint4> &oplist) const
-
-{
-  oplist.push_back(CPUI_INT_OR);
-}
-
-int4 RuleOrCompare::applyOp(PcodeOp *op,Funcdata &data)
-
-{
-  Varnode *outvn = op->getOut();
-  list<PcodeOp *>::const_iterator iter;
-  bool hasCompares = false;
-  for(iter=outvn->beginDescend();iter!=outvn->endDescend();++iter) {
-    PcodeOp *compOp = *iter;
-    OpCode opc = compOp->code();
-    if (opc != CPUI_INT_EQUAL && opc != CPUI_INT_NOTEQUAL)
-      return 0;
-    if (!compOp->getIn(1)->constantMatch(0))
-      return 0;
-    hasCompares = true;
-  }
-  if (!hasCompares)
-    return 0;
-
-  Varnode* V = op->getIn(0);
-  Varnode* W = op->getIn(1);
-
-  // make sure V and W are in SSA form
-  if (V->isFree()) return 0;
-  if (W->isFree()) return 0;
-
-  iter = outvn->beginDescend();
-  while(iter!=outvn->endDescend()) {
-    PcodeOp *equalOp = *iter;
-    OpCode opc = equalOp->code();
-    ++iter;		// Advance iterator immediately as equalOp gets modified
-    // construct the new segment:
-    // if the original condition was INT_EQUAL: BOOL_AND(INT_EQUAL(V, 0:|V|), INT_EQUAL(W, 0:|W|))
-    // if the original condition was INT_NOTEQUAL: BOOL_OR(INT_NOTEQUAL(V, 0:|V|), INT_NOTEQUAL(W, 0:|W|))
-    Varnode* zero_V = data.newConstant(V->getSize(), 0);
-    Varnode* zero_W = data.newConstant(W->getSize(), 0);
-    PcodeOp* eq_V = data.newOp(2, equalOp->getAddr());
-    data.opSetOpcode(eq_V, opc);
-    data.opSetInput(eq_V, V, 0);
-    data.opSetInput(eq_V, zero_V, 1);
-    PcodeOp* eq_W = data.newOp(2, equalOp->getAddr());
-    data.opSetOpcode(eq_W, opc);
-    data.opSetInput(eq_W, W, 0);
-    data.opSetInput(eq_W, zero_W, 1);
-
-    Varnode* eq_V_out = data.newUniqueOut(1, eq_V);
-    Varnode* eq_W_out = data.newUniqueOut(1, eq_W);
-
-    // make sure the comparisons' output is already defined
-    data.opInsertBefore(eq_V, equalOp);
-    data.opInsertBefore(eq_W, equalOp);
-
-    // change the original INT_EQUAL into a BOOL_AND, and INT_NOTEQUAL becomes BOOL_OR
-    data.opSetOpcode(equalOp, opc == CPUI_INT_EQUAL ? CPUI_BOOL_AND : CPUI_BOOL_OR);
-    data.opSetInput(equalOp, eq_V_out, 0);
-    data.opSetInput(equalOp, eq_W_out, 1);
-  }
-
-  return 1;
->>>>>>> 184180d5
 }
 
 } // End namespace ghidra