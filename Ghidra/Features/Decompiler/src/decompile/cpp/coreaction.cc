/* ###
 * IP: GHIDRA
 *
 * Licensed under the Apache License, Version 2.0 (the "License");
 * you may not use this file except in compliance with the License.
 * You may obtain a copy of the License at
 * 
 *      http://www.apache.org/licenses/LICENSE-2.0
 * 
 * Unless required by applicable law or agreed to in writing, software
 * distributed under the License is distributed on an "AS IS" BASIS,
 * WITHOUT WARRANTIES OR CONDITIONS OF ANY KIND, either express or implied.
 * See the License for the specific language governing permissions and
 * limitations under the License.
 */
#include "coreaction.hh"
#include "condexe.hh"
#include "double.hh"
#include "subflow.hh"

/// \brief A stack equation
struct StackEqn {
  int4 var1;			///< Variable with 1 coefficient
  int4 var2;			///< Variable with -1 coefficient
  int4 rhs;			///< Right hand side of the equation
  static bool compare(const StackEqn &a,const StackEqn &b);	///< Order two equations
};

/// \brief A class that solves for stack-pointer changes across unknown sub-functions
class StackSolver {
  vector<StackEqn> eqs;		///< Known equations based on operations that explicitly change the stack-pointer
  vector<StackEqn> guess;	///< Guessed equations for underdetermined systems
  vector<Varnode *> vnlist;	///< The indexed set of variables, one for each reference to the stack-pointer
  vector<int4> companion;	///< Index of companion input for variable produced by CPUI_INDIRECT
  Address spacebase;		///< Starting address of the stack-pointer
  vector<int4> soln;		///< Collected solutions (corresponding to array of variables)
  int4 missedvariables;		///< Number of variables for which we are missing an equation
  void duplicate(void);		///< Duplicate each equation, multiplying by -1
  void propagate(int4 varnum,int4 val);	///< Propagate solution for one variable to other variables
public:
  void solve(void);		///< Solve the system of equations
  void build(const Funcdata &data,AddrSpace *id,int4 spcbase);	///< Build the system of equations
  int4 getNumVariables(void) const { return vnlist.size(); }	///< Get the number of variables in the system
  Varnode *getVariable(int4 i) const { return vnlist[i]; }	///< Get the i-th Varnode variable
  int4 getCompanion(int4 i) const { return companion[i]; }	///< Get the i-th variable's companion index
  int4 getSolution(int4 i) const { return soln[i]; }		///< Get the i-th variable's solution
};

/// \param a is the first equation to compare
/// \param b is the second
/// \return true if the first equation comes before the second
bool StackEqn::compare(const StackEqn &a,const StackEqn &b)

{
  return (a.var1<b.var1);
}

/// Given a solution for one variable, look for equations containing the variable
/// and attempt to solve for the other variable. Continue propagating new
/// solutions to other equations to find even more solutions.  Populate
/// the \b soln array with the solutions.
/// \param varnum is the index of the initial variable
/// \param val is the solution for the variable
void StackSolver::propagate(int4 varnum,int4 val)

{
  if (soln[varnum] != 65535) return; // This variable already specified
  soln[varnum] = val;

  StackEqn eqn;
  vector<int4> workstack;
  workstack.reserve(soln.size());
  workstack.push_back(varnum);
  vector<StackEqn>::iterator top;

  while(!workstack.empty()) {
    varnum = workstack.back();
    workstack.pop_back();

    eqn.var1 = varnum;
    top = lower_bound(eqs.begin(),eqs.end(),eqn,StackEqn::compare);
    while((top!=eqs.end())&&((*top).var1 == varnum)) {
      int4 var2 = (*top).var2;
      if (soln[var2] == 65535) {
	soln[var2] = soln[varnum]-(*top).rhs;
	workstack.push_back(var2);
      }
      ++top;
    }
  }
}

void StackSolver::duplicate(void)

{
  int4 size,i;
  StackEqn eqn;

  size = eqs.size();
  for(i=0;i<size;++i) {
    eqn.var1 = eqs[i].var2;
    eqn.var2 = eqs[i].var1;
    eqn.rhs = -eqs[i].rhs;
    eqs.push_back(eqn);
  }
  stable_sort(eqs.begin(),eqs.end(),StackEqn::compare);
}

void StackSolver::solve(void)

{
  // Use guesses to resolve subsystems not uniquely determined
  int4 i,size,var1,var2,count,lastcount;

  soln.clear();
  soln.resize(vnlist.size(),65535); // Initialize solutions vector
  duplicate();			// Duplicate and sort the equations

  propagate(0,0);		// We know one variable
  size = guess.size();
  lastcount = size+2;
  do {
    count = 0;
    for(i=0;i<size;++i) {
      var1 = guess[i].var1;
      var2 = guess[i].var2;
      if ((soln[var1]!=65535)&&(soln[var2]==65535))
	propagate(var2,soln[var1]-guess[i].rhs);
      else if ((soln[var1]==65535)&&(soln[var2]!=65535))
	propagate(var1,soln[var2]+guess[i].rhs);
      else if ((soln[var1]==65535)&&(soln[var2]==65535))
	count += 1;
    }
    if (count == lastcount) break;
    lastcount = count;
  } while(count > 0);
}

/// Collect references to the stack-pointer as variables, and examine their defining PcodeOps
/// to determine equations and coefficient.
/// \param data is the function being analyzed
/// \param id is the \e stack address space
/// \param spcbase is the index, relative to the stack space, of the stack pointer
void StackSolver::build(const Funcdata &data,AddrSpace *id,int4 spcbase)

{
  const VarnodeData &spacebasedata(id->getSpacebase(spcbase));
  spacebase = Address(spacebasedata.space,spacebasedata.offset);
  VarnodeLocSet::const_iterator begiter,enditer;

  begiter = data.beginLoc(spacebasedata.size,spacebase);
  enditer = data.endLoc(spacebasedata.size,spacebase);

  while(begiter != enditer) {	// All instances of the spacebase
    if ((*begiter)->isFree()) break;
    vnlist.push_back(*begiter);
    companion.push_back(-1);
    ++begiter;
  }
  missedvariables = 0;
  if (vnlist.empty()) return;
  if (!vnlist[0]->isInput())
    throw LowlevelError("Input value of stackpointer is not used");

  vector<Varnode *>::iterator iter;
  StackEqn eqn;
  for(int4 i=1;i<vnlist.size();++i) {
    Varnode *vn = vnlist[i];
    Varnode *othervn,*constvn;
    PcodeOp *op = vn->getDef();

    if (op->code() == CPUI_INT_ADD) {
      othervn = op->getIn(0);
      constvn = op->getIn(1);
      if (othervn->isConstant()) {
	constvn = othervn;
	othervn = op->getIn(1);
      }
      if (!constvn->isConstant()) { missedvariables+=1; continue; }
      if (othervn->getAddr() != spacebase) { missedvariables+=1; continue; }
      iter = lower_bound(vnlist.begin(),vnlist.end(),othervn,Varnode::comparePointers);
      eqn.var1 = i;
      eqn.var2 = iter-vnlist.begin();
      eqn.rhs = constvn->getOffset();
      eqs.push_back(eqn);
    }
    else if (op->code() == CPUI_COPY) {
      othervn = op->getIn(0);
      if (othervn->getAddr() != spacebase) { missedvariables+=1; continue; }
      iter = lower_bound(vnlist.begin(),vnlist.end(),othervn,Varnode::comparePointers);
      eqn.var1 = i;
      eqn.var2 = iter-vnlist.begin();
      eqn.rhs = 0;
      eqs.push_back(eqn);
    }
    else if (op->code() == CPUI_INDIRECT) {
      othervn = op->getIn(0);
      if (othervn->getAddr() != spacebase) { missedvariables += 1; continue; }
      iter = lower_bound(vnlist.begin(),vnlist.end(),othervn,Varnode::comparePointers);
      eqn.var1 = i;
      eqn.var2 = iter-vnlist.begin();
      companion[i] = eqn.var2;
      Varnode *iopvn = op->getIn(1);
      if (iopvn->getSpace()->getType()==IPTR_IOP) { // If INDIRECT is due call
	PcodeOp *iop = PcodeOp::getOpFromConst(iopvn->getAddr());
	FuncCallSpecs *fc = data.getCallSpecs(iop); // Look up function proto
	if (fc != (FuncCallSpecs *)0) {
	  if (fc->getExtraPop() != ProtoModel::extrapop_unknown) { // Double check that extrapop is unknown
	    eqn.rhs = fc->getExtraPop(); // As the deindirect process may have filled it in
	    eqs.push_back(eqn);
	    continue;
	  }
	}
      }

      eqn.rhs = 4;		// Otherwise make a guess
      guess.push_back(eqn);
    }
    else if (op->code() == CPUI_MULTIEQUAL) {
      for(int4 j=0;j<op->numInput();++j) {
	othervn = op->getIn(j);
	if (othervn->getAddr() != spacebase) { missedvariables += 1; continue; }
	iter = lower_bound(vnlist.begin(),vnlist.end(),othervn,Varnode::comparePointers);
	eqn.var1 = i;
	eqn.var2 = iter-vnlist.begin();
	eqn.rhs = 0;
	eqs.push_back(eqn);
      }
    }
    else if (op->code() == CPUI_INT_AND) {
      // This can occur if a function aligns its stack pointer
      othervn = op->getIn(0);
      constvn = op->getIn(1);
      if (othervn->isConstant()) {
	constvn = othervn;
	othervn = op->getIn(1);
      }
      if (!constvn->isConstant()) { missedvariables+=1; continue; }
      if (othervn->getAddr() != spacebase) { missedvariables+=1; continue; }
      iter = lower_bound(vnlist.begin(),vnlist.end(),othervn,Varnode::comparePointers);
      eqn.var1 = i;
      eqn.var2 = iter-vnlist.begin();
      eqn.rhs = 0;		// Treat this as a copy
      eqs.push_back(eqn);
    }
    else
      missedvariables += 1;
  }
}

/// \brief Calculate stack-pointer change across \e undetermined sub-functions
///
/// If there are sub-functions for which \e extra \e pop is not explicit,
/// do full linear analysis to (attempt to) recover the values.
/// \param data is the function to analyze
/// \param stackspace is the space associated with the stack-pointer
/// \param spcbase is the index (relative to the stackspace) of the stack-pointer
void ActionStackPtrFlow::analyzeExtraPop(Funcdata &data,AddrSpace *stackspace,int4 spcbase)

{
  ProtoModel *myfp = data.getArch()->evalfp_called;
  if (myfp == (ProtoModel *)0)
    myfp = data.getArch()->defaultfp;
  if (myfp->getExtraPop()!=ProtoModel::extrapop_unknown) return;

  StackSolver solver;
  try {
    solver.build(data,stackspace,spcbase);
  } catch(LowlevelError &err) {
    ostringstream s;
    s << "Stack frame is not setup normally: " << err.explain;
    data.warningHeader(s.str());
    return;
  }
  if (solver.getNumVariables() == 0) return;
  solver.solve();		// Solve the equations

  Varnode *invn = solver.getVariable(0);
  bool warningprinted = false;

  for(int4 i=1;i<solver.getNumVariables();++i) {
    Varnode *vn = solver.getVariable(i);
    int4 soln = solver.getSolution(i);
    if (soln == 65535) {
      if (!warningprinted) {
	data.warningHeader("Unable to track spacebase fully for "+stackspace->getName());
	warningprinted = true;
      }
      continue;
    }
    PcodeOp *op = vn->getDef();

    if (op->code() == CPUI_INDIRECT) {
      Varnode *iopvn = op->getIn(1);
      if (iopvn->getSpace()->getType()==IPTR_IOP) {
	PcodeOp *iop = PcodeOp::getOpFromConst(iopvn->getAddr());
	FuncCallSpecs *fc = data.getCallSpecs(iop);
	if (fc != (FuncCallSpecs *)0) {
	  int4 soln2 = 0;
	  int4 comp = solver.getCompanion(i);
	  if (comp >= 0)
	    soln2 = solver.getSolution(comp);
	  fc->setEffectiveExtraPop(soln-soln2);
	}
      }
    }
    vector<Varnode *> paramlist;
    paramlist.push_back(invn);
    int4 sz = invn->getSize();
    paramlist.push_back(data.newConstant(sz,soln&calc_mask(sz)));
    data.opSetOpcode(op,CPUI_INT_ADD);
    data.opSetAllInput(op,paramlist);
  }
  return;
}

/// \brief Is the given Varnode defined as a pointer relative to the stack-pointer?
///
/// Return true if -vn- is defined as the stackpointer input plus a constant (or zero)
/// This works through the general case and the special case when the constant is zero.
/// The constant value is passed-back to the caller.
/// \param spcbasein is the Varnode holding the \e input value of the stack-pointer
/// \param vn is the Varnode to check for relativeness
/// \param constval is a reference for passing back the constant offset
/// \return true if \b vn is stack relative
bool ActionStackPtrFlow::isStackRelative(Varnode *spcbasein,Varnode *vn,uintb &constval)

{
  if (spcbasein == vn) {
    constval = 0;
    return true;
  }
  if (!vn->isWritten()) return false;
  PcodeOp *addop = vn->getDef();
  if (addop->code() != CPUI_INT_ADD) return false;
  if (addop->getIn(0) != spcbasein) return false;
  Varnode *constvn = addop->getIn(1);
  if (!constvn->isConstant()) return false;
  constval = constvn->getOffset();
  return true;
}

/// \brief Adjust the LOAD where the stack-pointer alias has been recovered.
///
/// We've matched a LOAD with its matching store, now convert the LOAD op to a COPY of what was stored.
/// \param data is the function being analyzed
/// \param loadop is the LOAD op to adjust
/// \param storeop is the matching STORE op
/// \return true if the adjustment is successful
bool ActionStackPtrFlow::adjustLoad(Funcdata &data,PcodeOp *loadop,PcodeOp *storeop)

{
  Varnode *vn = storeop->getIn(2);
  if (vn->isConstant())
    vn = data.newConstant(vn->getSize(),vn->getOffset());
  else if (vn->isFree())
    return false;

  data.opRemoveInput(loadop,1);
  data.opSetOpcode(loadop,CPUI_COPY);
  data.opSetInput(loadop,vn,0);
  return true;
}

/// \brief Link LOAD to matching STORE of a constant
///
/// Try to find STORE op using same stack relative pointer as a given LOAD op.
/// If we find it and the STORE stores a constant, change the LOAD to a COPY.
/// \param data is the function owning the LOAD
/// \param id is the stackspace
/// \param spcbasein is the stack-pointer
/// \param loadop is the given LOAD op
/// \param constz is the stack relative offset of the LOAD pointer
/// \return 1 if we successfully change LOAD to COPY, 0 otherwise
int4 ActionStackPtrFlow::repair(Funcdata &data,AddrSpace *id,Varnode *spcbasein,PcodeOp *loadop,uintb constz)

{
  int4 loadsize = loadop->getOut()->getSize();
  BlockBasic *curblock = loadop->getParent();
  list<PcodeOp *>::iterator begiter = curblock->beginOp();
  list<PcodeOp *>::iterator iter = loadop->getBasicIter();
  for(;;) {
    if (iter == begiter) {
      if (curblock->sizeIn() != 1) return 0; // Can trace back to next basic block if only one path
      curblock = (BlockBasic *)curblock->getIn(0);
      begiter = curblock->beginOp();
      iter = curblock->endOp();
      continue;
    }
    else {
      --iter;
    }
    PcodeOp *curop = *iter;
    if (curop->isCall()) return 0; // Don't try to trace aliasing through a call
    if (curop->code() == CPUI_STORE) {
      Varnode *ptrvn = curop->getIn(1);
      Varnode *datavn = curop->getIn(2);
      uintb constnew;
      if (isStackRelative(spcbasein,ptrvn,constnew)) {
	if ((constnew == constz)&&(loadsize == datavn->getSize())) {
	  // We found the matching store
	  if (adjustLoad(data,loadop,curop))
	    return 1;
	  return 0;
	}
	else if ((constnew <= constz + (loadsize-1))&&(constnew+(datavn->getSize()-1)>=constz))
	  return 0;
      }
      else
	return 0;		// Any other kind of STORE we can't solve aliasing
    }
    else {
      Varnode *outvn = curop->getOut();
      if (outvn != (Varnode *)0) {
	if (outvn->getSpace() == id) return 0; // Stack already traced, too late
      }
    }
  }
}

/// \brief Find any stack pointer clogs and pass it on to the repair routines
///
/// A stack pointer \b clog is a constant addition to the stack-pointer,
/// but where the constant comes from the stack.
/// \param data is the function to analyze
/// \param id is the stack space
/// \param spcbase is the index of the stack-pointer relative to the stack space
/// \return the number of clogs that were repaired
int4 ActionStackPtrFlow::checkClog(Funcdata &data,AddrSpace *id,int4 spcbase)

{
  const VarnodeData &spacebasedata(id->getSpacebase(spcbase));
  Address spacebase = Address(spacebasedata.space,spacebasedata.offset);
  VarnodeLocSet::const_iterator begiter,enditer;
  int4 clogcount = 0;

  begiter = data.beginLoc(spacebasedata.size,spacebase);
  enditer = data.endLoc(spacebasedata.size,spacebase);

  Varnode *spcbasein;
  if (begiter == enditer) return clogcount;
  spcbasein = *begiter;
  ++begiter;
  if (!spcbasein->isInput()) return clogcount;
  while(begiter != enditer) {
    Varnode *outvn = *begiter;
    ++begiter;
    if (!outvn->isWritten()) continue;
    PcodeOp *addop = outvn->getDef();
    if (addop->code() != CPUI_INT_ADD) continue;
    Varnode *y = addop->getIn(1);
    if (!y->isWritten()) continue; // y must not be a constant
    Varnode *x = addop->getIn(0); // is y is not constant than x (in position 0) isn't either
    uintb constx;
    if (!isStackRelative(spcbasein,x,constx)) {	// If x is not stack relative
      x = y;			// Swap x and y
      y = addop->getIn(0);
      if (!isStackRelative(spcbasein,x,constx)) continue; // Now maybe the new x is stack relative
    }
    PcodeOp *loadop = y->getDef();
    if (loadop->code() == CPUI_INT_MULT) { // If we multiply
      Varnode *constvn = loadop->getIn(1);
      if (!constvn->isConstant()) continue;
      if (constvn->getOffset() != calc_mask(constvn->getSize())) continue; // Must multiply by -1
      y = loadop->getIn(0);
      if (!y->isWritten()) continue;
      loadop = y->getDef();
    }
    if (loadop->code() != CPUI_LOAD) continue;
    Varnode *ptrvn = loadop->getIn(1);
    uintb constz;
    if (!isStackRelative(spcbasein,ptrvn,constz)) continue;
    clogcount += repair(data,id,spcbasein,loadop,constz);
  }
  return clogcount;
}

int4 ActionStackPtrFlow::apply(Funcdata &data)

{
  if (analysis_finished)
    return 0;
  if (stackspace == (AddrSpace *)0) {
    analysis_finished = true;		// No stack to do analysis on
    return 0;
  }
  int4 numchange = checkClog(data,stackspace,0);
  if (numchange > 0) {
    count += 1;
  }
  if (numchange == 0) {
    analyzeExtraPop(data,stackspace,0);
    analysis_finished = true;
  }
  return 0;
}

/// \brief Examine the PcodeOps using the given Varnode to determine possible lane sizes
///
/// Run through the defining op and any descendant ops of the given Varnode, looking for
/// CPUI_PIECE and CPUI_SUBPIECE. Use these to determine possible lane sizes and
/// register them with the given LanedRegister object.
/// \param vn is the given Varnode
/// \param allowedLanes is used to determine if a putative lane size is allowed
/// \param checkLanes collects the possible lane sizes
void ActionLaneDivide::collectLaneSizes(Varnode *vn,const LanedRegister &allowedLanes,LanedRegister &checkLanes)

{
  list<PcodeOp *>::const_iterator iter = vn->beginDescend();
  int4 step = 0;		// 0 = descendants, 1 = def, 2 = done
  if (iter == vn->endDescend()) {
    step = 1;
  }
  while(step < 2) {
    int4 curSize;		// Putative lane size
    if (step == 0) {
      PcodeOp *op = *iter;
      ++iter;
      if (iter == vn->endDescend())
	step = 1;
      if (op->code() != CPUI_SUBPIECE) continue;	// Is the big register split into pieces
      curSize = op->getOut()->getSize();
    }
    else {
      step = 2;
      if (!vn->isWritten()) continue;
      PcodeOp *op = vn->getDef();
      if (op->code() != CPUI_PIECE) continue;		// Is the big register formed from smaller pieces
      curSize = op->getIn(0)->getSize();
      int4 tmpSize = op->getIn(1)->getSize();
      if (tmpSize < curSize)
	curSize = tmpSize;
    }
    if (allowedLanes.allowedLane(curSize))
      checkLanes.addLaneSize(curSize);			// Register this possible size
  }
}

/// \brief Search for a likely lane size and try to divide a single Varnode into these lanes
///
/// There are different ways to search for a lane size:
///
/// Mode 0: Collect putative lane sizes based on the local ops using the Varnode. Attempt
/// to divide based on each of those lane sizes in turn.
///
/// Mode 1: Similar to mode 0, except we allow for SUBPIECE operations that truncate to
/// variables that are smaller than the lane size.
///
/// Mode 2: Attempt to divide based on a default lane size.
/// \param data is the function being transformed
/// \param vn is the given single Varnode
/// \param lanedRegister is acceptable set of lane sizes for the Varnode
/// \param mode is the lane size search mode (0, 1, or 2)
/// \return \b true if the Varnode (and its data-flow) was successfully split
bool ActionLaneDivide::processVarnode(Funcdata &data,Varnode *vn,const LanedRegister &lanedRegister,int4 mode)

{
  LanedRegister checkLanes;		// Lanes we are going to try, initialized to no lanes
  bool allowDowncast = (mode > 0);
  if (mode < 2)
    collectLaneSizes(vn,lanedRegister,checkLanes);
  else {
    checkLanes.addLaneSize(4);		// Default lane size
  }
  LanedRegister::const_iterator enditer = checkLanes.end();
  for(LanedRegister::const_iterator iter=checkLanes.begin();iter!=enditer;++iter) {
    int4 curSize = *iter;
    LaneDescription description(lanedRegister.getWholeSize(),curSize);	// Lane scheme dictated by curSize
    LaneDivide laneDivide(&data,vn,description,allowDowncast);
    if (laneDivide.doTrace()) {
      laneDivide.apply();
      count += 1;		// Indicate a change was made
      return true;
    }
  }
  return false;
}

int4 ActionLaneDivide::apply(Funcdata &data)

{
  map<VarnodeData,const LanedRegister *>::const_iterator iter;
  for(int4 mode=0;mode<3;++mode) {
    bool allStorageProcessed = true;
    for(iter=data.beginLaneAccess();iter!=data.endLaneAccess();++iter) {
      const LanedRegister *lanedReg = (*iter).second;
      Address addr = (*iter).first.getAddr();
      int4 sz = (*iter).first.size;
      VarnodeLocSet::const_iterator viter = data.beginLoc(sz,addr);
      VarnodeLocSet::const_iterator venditer = data.endLoc(sz,addr);
      bool allVarnodesProcessed = true;
      while(viter != venditer) {
	Varnode *vn = *viter;
	if (processVarnode(data, vn, *lanedReg, mode)) {
	  viter = data.beginLoc(sz,addr);
	  venditer = data.endLoc(sz, addr);	// Recalculate bounds
	  allVarnodesProcessed = true;
	}
	else {
	  ++viter;
	  allVarnodesProcessed = false;
	}
      }
      if (!allVarnodesProcessed)
	allStorageProcessed = false;
    }
    if (allStorageProcessed) break;
  }
  data.clearLanedAccessMap();
  data.setLanedRegGenerated();
  return 0;
}

int4 ActionSegmentize::apply(Funcdata &data)

{
  int4 numops = data.getArch()->userops.numSegmentOps();
  if (numops==0) return 0;
  if (localcount>0) return 0;	// Only perform once
  localcount = 1;		// Mark as having performed once

  vector<Varnode *> bindlist;
  bindlist.push_back((Varnode *)0);
  bindlist.push_back((Varnode *)0);

  for(int4 i=0;i<numops;++i) {
    SegmentOp *segdef = data.getArch()->userops.getSegmentOp(i);
    if (segdef == (SegmentOp *)0) continue;
    AddrSpace *spc = segdef->getSpace();

    list<PcodeOp *>::const_iterator iter,enditer;
    iter = data.beginOp(CPUI_CALLOTHER);
    enditer = data.endOp(CPUI_CALLOTHER);
    int4 uindex = segdef->getIndex();
    while(iter != enditer) {
      PcodeOp *segroot = *iter++;
      if (segroot->isDead()) continue;
      if (segroot->getIn(0)->getOffset() != uindex) continue;
      if (!segdef->unify(data,segroot,bindlist)) {
	ostringstream err;
	err << "Segment op in wrong form at ";
	segroot->getAddr().printRaw(err);
	throw LowlevelError(err.str());
      }

      if (segdef->getNumVariableTerms()==1)
	bindlist[0] = data.newConstant(4,0);
      // Redefine the op as a segmentop
      data.opSetOpcode(segroot,CPUI_SEGMENTOP);
      data.opSetInput(segroot,data.newVarnodeSpace(spc),0);
      data.opSetInput(segroot,bindlist[0],1);
      data.opSetInput(segroot,bindlist[1],2);
      for(int4 j=segroot->numInput()-1;j>2;--j) // Remove anything else
	data.opRemoveInput(segroot,j);
      count += 1;
    }
  }
  return 0;
}

int4 ActionForceGoto::apply(Funcdata &data)

{
  data.getOverride().applyForceGoto(data);
  return 0;
}

int4 ActionConstbase::apply(Funcdata &data)

{
  if (data.getBasicBlocks().getSize()==0) return 0; // No blocks
  // Get start block, which is constructed to have nothing
  // falling into it
  BlockBasic *bb = (BlockBasic *)data.getBasicBlocks().getBlock(0);

  int4 injectid = data.getFuncProto().getInjectUponEntry();
  if (injectid >= 0) {
    InjectPayload *payload = data.getArch()->pcodeinjectlib->getPayload(injectid);
    data.doLiveInject(payload,bb->getStart(),bb,bb->beginOp());
  }

  const TrackedSet trackset( data.getArch()->context->getTrackedSet(data.getAddress()));

  for(int4 i=0;i<trackset.size();++i) {
    const TrackedContext &ctx(trackset[i]);

    Address addr(ctx.loc.space,ctx.loc.offset);
    PcodeOp *op = data.newOp(1,bb->getStart());
    data.newVarnodeOut(ctx.loc.size,addr,op);
    Varnode *vnin = data.newConstant(ctx.loc.size,ctx.val);
    data.opSetOpcode(op,CPUI_COPY);
    data.opSetInput(op,vnin,0);
    data.opInsertBegin(op,bb);
  }
  return 0;
}

// int4 ActionCse::apply(Funcdata &data)

// {
//   vector< pair<uintm,PcodeOp *> > list;
//   vector<Varnode *> vlist;
//   PcodeOp *op;
//   list<PcodeOp *>::const_iterator iter;
//   uintm hash;

//   for(iter=data.op_alive_begin();iter!=data.op_alive_end();++iter) {
//     op = *iter;
//     hash = op->getCseHash();
//     if (hash == 0) continue;
//     list.push_back(pair<uintm,PcodeOp *>(hash,op));
//   }
//   if (list.empty()) return 0;

//   cseEliminateList(data,list,vlist);
//   while(!vlist.empty()) {
//     count += 1;			// Indicate that changes have been made
//     list.clear();
//     cse_build_fromvarnode(list,vlist);
//     vlist.clear();
//     cseEliminateList(data,list,vlist);
//   }
//   return 0;
// }

/// We are substituting either -out1- for -out2-  OR  -out2- for -out1-
/// Return true if we prefer substituting -out2- for -out1-
/// \param out1 is one output
/// \param out2 is the other output
/// \return preference
bool ActionMultiCse::preferredOutput(Varnode *out1,Varnode *out2)

{
  // Prefer the output that is used in a CPUI_RETURN
  list<PcodeOp *>::const_iterator iter,enditer;
  enditer = out1->endDescend();
  for(iter=out1->beginDescend();iter!=enditer;++iter) {
    PcodeOp *op = *iter;
    if (op->code() == CPUI_RETURN)
      return false;
  }
  enditer = out2->endDescend();
  for(iter=out2->beginDescend();iter!=enditer;++iter) {
    PcodeOp *op = *iter;
    if (op->code() == CPUI_RETURN)
      return true;
  }
  // Prefer addrtied over register over unique
  if (!out1->isAddrTied()) {
    if (out2->isAddrTied())
      return true;
    else {
      if (out1->getSpace()->getType()==IPTR_INTERNAL) {
	if (out2->getSpace()->getType()!=IPTR_INTERNAL)
	  return true;
      }
    }
  }
  return false;
}

/// Find any matching CPUI_MULTIEQUAL that occurs before \b target that has \b in as an input.
/// Then test to see if the \b target and the recovered op are functionally equivalent.
/// \param bl is the parent block
/// \param target is the given target CPUI_MULTIEQUAL
/// \param in is the specific input Varnode
PcodeOp *ActionMultiCse::findMatch(BlockBasic *bl,PcodeOp *target,Varnode *in)

{
  list<PcodeOp *>::iterator iter = bl->beginOp();

  for(;;) {
    PcodeOp *op = *iter;
    ++iter;
    if (op == target)		// Caught up with target, nothing else before it
      break;
    int4 i,numinput;
    numinput = op->numInput();
    for(i=0;i<numinput;++i) {
      Varnode *vn = op->getIn(i);
      if (vn->isWritten() && (vn->getDef()->code() == CPUI_COPY))
	vn = vn->getDef()->getIn(0);		// Allow for differences in copy propagation
      if (vn == in) break;
    }
    if (i < numinput) {
      int4 j;
      Varnode *buf1[2];
      Varnode *buf2[2];
      for(j=0;j<numinput;++j) {
	Varnode *in1 = op->getIn(j);
	if (in1->isWritten() && (in1->getDef()->code() == CPUI_COPY))
	  in1 = in1->getDef()->getIn(0);	// Allow for differences in copy propagation
	Varnode *in2 = target->getIn(j);
	if (in2->isWritten() && (in2->getDef()->code() == CPUI_COPY))
	  in2 = in2->getDef()->getIn(0);
	if (in1 == in2) continue;
	if (0!=functionalEqualityLevel(in1,in2,buf1,buf2))
	  break;
      }
      if (j==numinput)		// We have found a redundancy
	return op;
    }
  }
  return (PcodeOp *)0;
}

/// Search for pairs of CPUI_MULTIEQUAL ops in \b bl that share an input.
/// If the pairs found are functionally equivalent, delete one of the two.
/// \param data is the function owning the block
/// \param bl is the specific basic block
/// return \b true if a CPUI_MULTIEQUAL was (successfully) deleted
bool ActionMultiCse::processBlock(Funcdata &data,BlockBasic *bl)

{
  vector<Varnode *> vnlist;
  PcodeOp *targetop = (PcodeOp *)0;
  PcodeOp *pairop;
  list<PcodeOp *>::iterator iter = bl->beginOp();
  list<PcodeOp *>::iterator enditer = bl->endOp();
  while(iter != enditer) {
    PcodeOp *op = *iter;
    ++iter;
    OpCode opc = op->code();
    if (opc == CPUI_COPY) continue;
    if (opc != CPUI_MULTIEQUAL) break;
    int4 vnpos = vnlist.size();
    int4 i;
    int4 numinput = op->numInput();
    for(i=0;i<numinput;++i) {
      Varnode *vn = op->getIn(i);
      if (vn->isWritten() && (vn->getDef()->code() == CPUI_COPY))	// Some copies may not propagate into MULTIEQUAL
	vn = vn->getDef()->getIn(0);					// Allow for differences in copy propagation
      vnlist.push_back(vn);
      if (vn->isMark()) {		// If we've seen this varnode before
	pairop = findMatch(bl,op,vn);
	if (pairop != (PcodeOp *)0)
	  break;
      }
    }
    if (i<numinput) {
      targetop = op;
      break;
    }
    for(i=vnpos;i<vnlist.size();++i)
      vnlist[i]->setMark();		// Mark that we have seen this varnode
  }

  // Clear out any of the marks we put down
  for(int4 i=0;i<vnlist.size();++i)
    vnlist[i]->clearMark();

  if (targetop != (PcodeOp *)0) {
    Varnode *out1 = pairop->getOut();
    Varnode *out2 = targetop->getOut();
    if (preferredOutput(out1,out2)) {
      data.totalReplace(out1,out2);	// Replace pairop and out1 in favor of targetop and out2
      data.opDestroy(pairop);
    }
    else {
      data.totalReplace(out2,out1);
      data.opDestroy(targetop);
    }
    count += 1;		// Indicate that a change has taken place
    return true;
  }
  return false;
}

int4 ActionMultiCse::apply(Funcdata &data)

{
  const BlockGraph &bblocks( data.getBasicBlocks() );
  int4 sz = bblocks.getSize();
  for(int4 i=0;i<sz;++i) {
    BlockBasic *bl = (BlockBasic *)bblocks.getBlock(i);
    while(processBlock(data,bl)) {
    }
  }
  return 0;
}

int4 ActionShadowVar::apply(Funcdata &data)

{
  const BlockGraph &bblocks(data.getBasicBlocks());
  BlockBasic *bl;
  PcodeOp *op;
  Varnode *vn;
  vector<Varnode *> vnlist;
  list<PcodeOp *> oplist;
  uintb startoffset;
  for(int4 i=0;i<bblocks.getSize();++i) {
    vnlist.clear();
    bl = (BlockBasic *)bblocks.getBlock(i);
    // Iterator over all MULTIEQUALs in the block
    // We have to check all ops in the first address
    // We cannot stop at first non-MULTIEQUAL because
    // other ops creep in because of multi_collapse
    startoffset = bl->getStart().getOffset();
    list<PcodeOp *>::iterator iter = bl->beginOp();
    while(iter != bl->endOp()) {
      op = *iter++;
      if (op->getAddr().getOffset() != startoffset) break;
      if (op->code() != CPUI_MULTIEQUAL) continue;
      vn = op->getIn(0);
      if (vn->isMark())
	  oplist.push_back(op);
      else {
	vn->setMark();
	vnlist.push_back(vn);
      }
    }
    for(int4 j=0;j<vnlist.size();++j)
      vnlist[j]->clearMark();
  }
  list<PcodeOp *>::iterator oiter;
  for(oiter=oplist.begin();oiter!=oplist.end();++oiter) {
    op = *oiter;
    PcodeOp *op2;
    for(op2=op->previousOp();op2!=(PcodeOp *)0;op2=op2->previousOp()) {
      if (op2->code() != CPUI_MULTIEQUAL) continue;
      int4 i;
      for(i=0;i<op->numInput();++i) // Check for match in each branch
	if (op->getIn(i) != op2->getIn(i)) break;
      if (i != op->numInput()) continue; // All branches did not match

      vector<Varnode *> plist;
      plist.push_back(op2->getOut());
      data.opSetOpcode(op,CPUI_COPY);
      data.opSetAllInput(op,plist);
      count += 1;
    }
  }

  return 0;
}

/// \brief Search for address space annotations in the path of a pointer constant.
///
/// From a constant, search forward in its data-flow either for a LOAD or STORE operation where we can
/// see the address space being accessed, or search for a pointer data-type with an address space attribute.
/// We make a limited traversal through the op reading the constant, through INT_ADD, INDIRECT, COPY,
/// and MULTIEQUAL until we hit a LOAD or STORE.
/// \param vn is the constant we are searching from
/// \param op is the PcodeOp reading the constant
/// \return the discovered AddrSpace or null
AddrSpace *ActionConstantPtr::searchForSpaceAttribute(Varnode *vn,PcodeOp *op)

{
  for(int4 i=0;i<3;++i) {
    Datatype *dt = vn->getType();
    if (dt->getMetatype() == TYPE_PTR) {
      AddrSpace *spc = ((TypePointer*)dt)->getSpace();
      if (spc != (AddrSpace*)0 && spc->getAddrSize() == vn->getSize())	// If provided a pointer with space attribute
	return spc;		// use that
    }
    switch(op->code()) {
      case CPUI_INT_ADD:
      case CPUI_COPY:
      case CPUI_INDIRECT:
      case CPUI_MULTIEQUAL:
	vn = op->getOut();
	op = vn->loneDescend();
	break;
      case CPUI_LOAD:
	return op->getIn(0)->getSpaceFromConst();
      case CPUI_STORE:
	if (op->getIn(1) == vn)
	  return op->getIn(0)->getSpaceFromConst();
	return (AddrSpace *)0;
      default:
	return (AddrSpace *)0;
    }
    if (op == (PcodeOp *)0) break;
  }
  for(list<PcodeOp *>::const_iterator iter=vn->beginDescend();iter!=vn->endDescend();++iter) {
    op = *iter;
    OpCode opc = op->code();
    if (opc == CPUI_LOAD)
      return op->getIn(0)->getSpaceFromConst();
    else if (opc == CPUI_STORE && op->getIn(1) == vn)
      return op->getIn(0)->getSpaceFromConst();
  }
  return (AddrSpace *)0;
}

/// \brief Select the AddrSpace in which we infer with the given constant is a pointer
///
/// The constant must match the AddrSpace address size. If there is more than one possible match,
/// search for more information in the syntax tree.
/// \param vn is the given constant Varnode
/// \param op is the PcodeOp which uses the constant
/// \param spaceList is the list of address spaces to select from
/// \return the selected address space or null
AddrSpace *ActionConstantPtr::selectInferSpace(Varnode *vn,PcodeOp *op,const vector<AddrSpace *> &spaceList)

{
  AddrSpace *resSpace = (AddrSpace *)0;
  if (vn->getType()->getMetatype() == TYPE_PTR) {
    AddrSpace *spc = ((TypePointer *)vn->getType())->getSpace();
    if (spc != (AddrSpace *)0 && spc->getAddrSize() == vn->getSize())
      return spc;
  }
  for(int4 i=0;i<spaceList.size();++i) {
    AddrSpace *spc = spaceList[i];
    int4 minSize = spc->getMinimumPtrSize();
    if (minSize == 0) {
      if (vn->getSize() != spc->getAddrSize())
	continue;
    }
    else if (vn->getSize() < minSize)
      continue;
    if (resSpace != (AddrSpace *)0) {
      AddrSpace *searchSpc = searchForSpaceAttribute(vn,op);
      if (searchSpc != (AddrSpace *)0)
	resSpace = searchSpc;
      break;
    }
    resSpace = spc;
  }
  return resSpace;
}

/// \brief Determine if given Varnode might be a pointer constant.
///
/// If it is a pointer, return the symbol it points to, or NULL otherwise. If it is determined
/// that the Varnode is a pointer to a specific symbol, the encoding of the full pointer is passed back.
/// Usually this is just the constant value of the Varnode, but in this case of partial pointers
/// (like \e near pointers) the full pointer may contain additional information.
/// \param spc is the address space being pointed to
/// \param vn is the given Varnode
/// \param op is the lone descendant of the Varnode
/// \param slot is the slot index of the Varnode
/// \param rampoint will hold the Address of the resolved symbol
/// \param fullEncoding will hold the full pointer encoding being passed back
/// \param data is the function being analyzed
/// \return the recovered symbol or NULL
SymbolEntry *ActionConstantPtr::isPointer(AddrSpace *spc,Varnode *vn,PcodeOp *op,int4 slot,
					  Address &rampoint,uintb &fullEncoding,Funcdata &data)

{
  bool needexacthit;
  Architecture *glb = data.getArch();
  Varnode *outvn;
  if (vn->getTypeReadFacing(op)->getMetatype() == TYPE_PTR) { // Are we explicitly marked as a pointer
    rampoint = glb->resolveConstant(spc,vn->getOffset(),vn->getSize(),op->getAddr(),fullEncoding);
    needexacthit = false;
  }
  else {
    if (vn->isTypeLock()) return (SymbolEntry *)0; // Locked as NOT a pointer
    needexacthit = true;
    // Check if the constant is involved in a potential pointer expression
    // as the base
    switch(op->code()) {
    case CPUI_RETURN:
    case CPUI_CALL:
    case CPUI_CALLIND:
      // A constant parameter or return value could be a pointer
      if (!glb->infer_pointers)
	return (SymbolEntry *)0;
      if (slot==0)
	return (SymbolEntry *)0;
      break;
    case CPUI_COPY:
    case CPUI_INT_EQUAL:
    case CPUI_INT_NOTEQUAL:
    case CPUI_INT_LESS:
    case CPUI_INT_LESSEQUAL:
      // A comparison with a constant could be a pointer
      break;
    case CPUI_INT_ADD:
      outvn = op->getOut();
      if (outvn->getTypeDefFacing()->getMetatype()==TYPE_PTR) {
	// Is there another pointer base in this expression
	if (op->getIn(1-slot)->getTypeReadFacing(op)->getMetatype()==TYPE_PTR)
	  return (SymbolEntry *)0; // If so, we are not a pointer
	// FIXME: need to fully explore additive tree
	needexacthit = false;
      }
      else if (!glb->infer_pointers)
	return (SymbolEntry *)0;
      break;
    case CPUI_STORE:
      if (slot != 2)
	return (SymbolEntry *)0;
      break;
    default:
      return (SymbolEntry *)0;
    }
    // Make sure the constant is in the expected range for a pointer
    if (spc->getPointerLowerBound() > vn->getOffset())
      return (SymbolEntry *)0;
    if (spc->getPointerUpperBound() < vn->getOffset())
      return (SymbolEntry *)0;
    // Check if the constant looks like a single bit or mask
    if (bit_transitions(vn->getOffset(),vn->getSize()) < 3)
      return (SymbolEntry *)0;
    rampoint = glb->resolveConstant(spc,vn->getOffset(),vn->getSize(),op->getAddr(),fullEncoding);
  }

  if (rampoint.isInvalid()) return (SymbolEntry *)0;
    // Since we are looking for a global address
    // Assume it is address tied and use empty usepoint
  SymbolEntry *entry = data.getScopeLocal()->getParent()->queryContainer(rampoint,1,Address());
  if (entry != (SymbolEntry *)0) {
    Datatype *ptrType = entry->getSymbol()->getType();
    if (ptrType->getMetatype() == TYPE_ARRAY) {
      Datatype *ct = ((TypeArray *)ptrType)->getBase();
      // In the special case of strings (character arrays) we allow the constant pointer to
      // refer to the middle of the string
      if (ct->isCharPrint())
	needexacthit = false;
    }
    if (needexacthit && entry->getAddr() != rampoint)
      return (SymbolEntry *)0;
  }
  return entry;
}

int4 ActionConstantPtr::apply(Funcdata &data)

{
  if (!data.hasTypeRecoveryStarted()) return 0;

  if (localcount >= 4)		// At most 4 passes (once type recovery starts)
    return 0;
  localcount += 1;

  VarnodeLocSet::const_iterator begiter,enditer;
  Architecture *glb = data.getArch();
  AddrSpace *cspc = glb->getConstantSpace();
  SymbolEntry *entry;
  Varnode *vn;

  begiter = data.beginLoc(cspc);
  enditer = data.endLoc(cspc);

  while(begiter!=enditer) {
    vn = *begiter++;
    if (!vn->isConstant()) break; // New varnodes may get inserted between begiter and enditer
    if (vn->getOffset() == 0) continue; // Never make constant 0 into spacebase
    if (vn->isPtrCheck()) continue; // Have we checked this variable before
    if (vn->hasNoDescend()) continue;
    if (vn->isSpacebase()) continue; // Don't use constant 0 which is already spacebase
    //    if (vn->getSize() != rspc->getAddrSize()) continue; // Must be size of pointer

    PcodeOp *op = vn->loneDescend();
    if (op == (PcodeOp *)0) continue;
    AddrSpace *rspc = selectInferSpace(vn, op, glb->inferPtrSpaces);
    if (rspc == (AddrSpace *)0) continue;
    int4 slot = op->getSlot(vn);
    OpCode opc = op->code();
    if (opc == CPUI_INT_ADD) {
      if (op->getIn(1-slot)->isSpacebase()) continue; // Make sure other side is not a spacebase already
    }
    else if ((opc == CPUI_PTRSUB)||(opc==CPUI_PTRADD))
      continue;
    Address rampoint;
    uintb fullEncoding;
    entry = isPointer(rspc,vn,op,slot,rampoint,fullEncoding,data);
    vn->setPtrCheck();		// Set check flag AFTER searching for symbol
    if (entry != (SymbolEntry *)0) {
      data.spacebaseConstant(op,slot,entry,rampoint,fullEncoding,vn->getSize());
      if ((opc == CPUI_INT_ADD)&&(slot==1))
	data.opSwapInput(op,0,1);
      count += 1;
    }
  }
  return 0;
}

int4 ActionDeindirect::apply(Funcdata &data)

{
  FuncCallSpecs *fc;
  PcodeOp *op;
  Varnode *vn;

  for(int4 i=0;i<data.numCalls();++i) {
    fc = data.getCallSpecs(i);
    op = fc->getOp();
    if (op->code() != CPUI_CALLIND) continue;
    vn = op->getIn(0);
    while(vn->isWritten()&&(vn->getDef()->code()==CPUI_COPY))
      vn = vn->getDef()->getIn(0);
    if (vn->isPersist() && vn->isExternalRef()) { // Check for possible external reference
      Funcdata *newfd = data.getScopeLocal()->getParent()->queryExternalRefFunction(vn->getAddr());
      if (newfd != (Funcdata *)0) {
	fc->deindirect(data,newfd);
	count += 1;
	continue;
      }
    }
    else if (vn->isConstant()) {
      AddrSpace *sp = data.getAddress().getSpace(); // Assume function is in same space as calling function
      // Convert constant to a byte address in this space
      uintb offset = AddrSpace::addressToByte(vn->getOffset(),sp->getWordSize());
      int4 align = data.getArch()->funcptr_align;
      if (align != 0) {		// If we know function pointer should be aligned
	offset >>= align;	// Remove any encoding bits before querying for the function
	offset <<= align;
      }
      Address codeaddr(sp,offset);
      Funcdata *newfd = data.getScopeLocal()->getParent()->queryFunction(codeaddr);
      if (newfd != (Funcdata *)0) {
	fc->deindirect(data,newfd);
	count += 1;
	continue;
      }
    }
    if (data.hasTypeRecoveryStarted()) {
      // Check for a function pointer that has an attached prototype
      Datatype *ct = op->getIn(0)->getTypeReadFacing(op);
      if ((ct->getMetatype()==TYPE_PTR)&&
	  (((TypePointer *)ct)->getPtrTo()->getMetatype()==TYPE_CODE)) {
	TypeCode *tc = (TypeCode *)((TypePointer *)ct)->getPtrTo();
	const FuncProto *fp = tc->getPrototype();
	if (fp!=(const FuncProto *)0) {
	  if (!fc->isInputLocked()) {
	    // We use isInputLocked as a test of whether the
	    // function pointer prototype has been applied before
	    fc->forceSet(data,*fp);
	    count += 1;
	  }
	}
	// FIXME: If fc's input IS locked presumably this means
	// that this prototype is already set, but it MIGHT mean
	// we have conflicting locked prototypes
      }
    }
  }
  return 0;
}

int4 ActionVarnodeProps::apply(Funcdata &data)

{
  Architecture *glb = data.getArch();
  bool cachereadonly = glb->readonlypropagate;
  int4 pass = data.getHeritagePass();
  VarnodeLocSet::const_iterator iter;
  Varnode *vn;

  iter = data.beginLoc();
  while(iter != data.endLoc()) {
    vn = *iter++;		// Advance iterator in case vn is deleted
    if (vn->isAnnotation()) continue;
    int4 vnSize = vn->getSize();
    if (vn->isAutoLiveHold()) {
      if (pass > 0) {
	if (vn->isWritten()) {
	  PcodeOp *loadOp = vn->getDef();
	  if (loadOp->code() == CPUI_LOAD) {
	    Varnode *ptr = loadOp->getIn(1);
	    if (ptr->isConstant() || ptr->isReadOnly())
	      continue;
	    if (ptr->isWritten()) {
	      PcodeOp *copyOp = ptr->getDef();
	      if (copyOp->code() == CPUI_COPY) {
		ptr = copyOp->getIn(0);
		if (ptr->isConstant() || ptr->isReadOnly())
		  continue;
	      }
	    }
	  }
	}
	vn->clearAutoLiveHold();
	count += 1;
      }
    }
    else if (vn->hasActionProperty()) {
      if (cachereadonly&&vn->isReadOnly()) {
	if (data.fillinReadOnly(vn)) // Try to replace vn with its lookup in LoadImage
	  count += 1;
      }
      else if (vn->isVolatile())
	if (data.replaceVolatile(vn))
	  count += 1;		// Try to replace vn with pcode op
    }
    else if (((vn->getNZMask() & vn->getConsume())==0)&&(vnSize<=sizeof(uintb))) {
      // FIXME: uintb should be arbitrary precision
      if (vn->isConstant()) continue; // Don't replace a constant
      if (vn->isWritten()) {
	if (vn->getDef()->code() == CPUI_COPY) {
	  if (vn->getDef()->getIn(0)->isConstant()) {
	    // Don't replace a COPY 0, with a zero, let
	    // constant propagation do that. This prevents
	    // an infinite recursion
	    if (vn->getDef()->getIn(0)->getOffset() == 0)
	      continue;
	  }
	}
      }
      if (!vn->hasNoDescend()) {
	data.totalReplaceConstant(vn,0);
	count += 1;
      }
    }
  }
  data.setLanedRegGenerated();
  return 0;
}

int4 ActionDirectWrite::apply(Funcdata &data)

{
  VarnodeLocSet::const_iterator iter;
  list<PcodeOp *>::const_iterator oiter;
  Varnode *vn,*dvn;
  PcodeOp *op;
  vector<Varnode *> worklist;

				// Collect legal inputs and other auto direct writes
  for(iter=data.beginLoc();iter!=data.endLoc();++iter) {
    vn = *iter;
    vn->clearDirectWrite();
    if (vn->isInput()) {
      if (vn->isPersist()||vn->isSpacebase()) {
	vn->setDirectWrite();
	worklist.push_back(vn);
      }
      else if (data.getFuncProto().possibleInputParam(vn->getAddr(),vn->getSize())) {
	vn->setDirectWrite();
	worklist.push_back(vn);
      }
    }
    else if (vn->isWritten()) {
      op = vn->getDef();
      if (!op->isMarker()) {
	if (vn->isPersist()) {
	  // Anything that writes to a global variable (in a real way) is considered a direct write
	  vn->setDirectWrite();
	  worklist.push_back(vn);
	}
	else if (op->code() == CPUI_COPY) {	// For most COPYs, do not consider it a direct write
	  if (vn->isStackStore()) {		// But, if the original operation was really a CPUI_STORE
	    Varnode *invn = op->getIn(0);	// Trace COPY source
	    if (invn->isWritten()) {		// Through possible multiple COPYs
	      PcodeOp *curop = invn->getDef();
	      if (curop->code() == CPUI_COPY)
		invn = curop->getIn(0);
	    }
	    if (invn->isWritten() && invn->getDef()->isMarker()) {	// if source is from an INDIRECT
	      vn->setDirectWrite();					// then treat this as a direct write
	      worklist.push_back(vn);
	    }
	  }
	}
	else if ((op->code()!=CPUI_PIECE)&&(op->code()!=CPUI_SUBPIECE)) {
	  // Anything that writes to a variable in a way that isn't some form of COPY is a direct write
	  vn->setDirectWrite();
	  worklist.push_back(vn);
	}
      }
      else if (!propagateIndirect && op->code() == CPUI_INDIRECT) {
	Varnode *outvn = op->getOut();
	if (op->getIn(0)->getAddr() != outvn->getAddr())	// Check if storage address changes from input to output
	  vn->setDirectWrite();					// Indicates an active COPY, which is a direct write
	else if (outvn->isPersist())				// Value must be present at global storage at point call is made
	  vn->setDirectWrite();					//   so treat as direct write
	// We do NOT add vn to worklist as INDIRECT otherwise does not propagate
      }
    }
    else if (vn->isConstant()) {
      if (!vn->isIndirectZero()) {
	vn->setDirectWrite();
	worklist.push_back(vn);
      }
    }
  }
				// Let legalness taint
  while(!worklist.empty()) {
    vn = worklist.back();
    worklist.pop_back();
    for(oiter=vn->beginDescend();oiter!=vn->endDescend();++oiter) {
      op = *oiter;
      if (!op->isAssignment()) continue;
      dvn = op->getOut();
      if (!dvn->isDirectWrite()) {
	dvn->setDirectWrite();
	// For call based INDIRECTs, output is marked, but does not propagate depending on setting
	if (propagateIndirect || op->code() != CPUI_INDIRECT || op->isIndirectStore())
	  worklist.push_back(dvn);
      }
    }
  }
  return 0;
}

int4 ActionExtraPopSetup::apply(Funcdata &data)

{
  FuncCallSpecs *fc;
  PcodeOp *op;

  if (stackspace == (AddrSpace *)0) return 0; // No stack to speak of
  const VarnodeData &point(stackspace->getSpacebase(0));
  Address sb_addr(point.space,point.offset);
  int4 sb_size = point.size;

  for(int4 i=0;i<data.numCalls();++i) {
    fc = data.getCallSpecs(i);
    if (fc->getExtraPop() == 0) continue; // Stack pointer is undisturbed
    op = data.newOp(2,fc->getOp()->getAddr());
    data.newVarnodeOut(sb_size,sb_addr,op);
    data.opSetInput(op,data.newVarnode(sb_size,sb_addr),0);
    if (fc->getExtraPop() != ProtoModel::extrapop_unknown) { // We know exactly how stack pointer is changed
      fc->setEffectiveExtraPop(fc->getExtraPop());
      data.opSetOpcode(op,CPUI_INT_ADD);
      data.opSetInput(op,data.newConstant(sb_size,fc->getExtraPop()),1);
      data.opInsertAfter(op,fc->getOp());
    }
    else {			// We don't know exactly, so we create INDIRECT
      data.opSetOpcode(op,CPUI_INDIRECT);
      data.opSetInput(op,data.newVarnodeIop(fc->getOp()),1);
      data.opInsertBefore(op,fc->getOp());
    }
  }
  return 0;
}

/// \brief Set up the parameter recovery process for a single sub-function call
///
/// If the prototype is known (locked), insert stub Varnodes
/// If the prototype is varargs (dotdotdot), set up recovery of variable Varnodes
/// \param fc is the given sub-function
/// \param data is the function being analyzed
void ActionFuncLink::funcLinkInput(FuncCallSpecs *fc,Funcdata &data)

{
  bool inputlocked = fc->isInputLocked();
  bool varargs = fc->isDotdotdot();
  AddrSpace *spacebase = fc->getSpacebase();	// Non-zero spacebase indicates we need a stackplaceholder
  ParamActive *active = fc->getActiveInput();

  if ((!inputlocked)||varargs)
    fc->initActiveInput();
  if (inputlocked) {
    PcodeOp *op = fc->getOp();
    int4 numparam = fc->numParams();
    bool setplaceholder = varargs;
    for(int4 i=0;i<numparam;++i) {
      ProtoParameter *param = fc->getParam(i);
      active->registerTrial(param->getAddress(),param->getSize());
      active->getTrial(i).markActive(); // Parameter is not optional
      if (varargs){
    	  active->getTrial(i).setFixedPosition(i);
      }
      AddrSpace *spc = param->getAddress().getSpace();
      uintb off = param->getAddress().getOffset();
      int4 sz = param->getSize();
      if (spc->getType() == IPTR_SPACEBASE) { // Param is stack relative
	Varnode *loadval = data.opStackLoad(spc,off,sz,op,(Varnode *)0,false);
	data.opInsertInput(op,loadval,op->numInput());
	if (!setplaceholder) {
	  setplaceholder = true;
	  loadval->setSpacebasePlaceholder();
	  spacebase = (AddrSpace *)0;	// With a locked stack parameter, we don't need a stackplaceholder
	}
      }
      else
	data.opInsertInput(op,data.newVarnode(param->getSize(),param->getAddress()),op->numInput());
    }
  }
  if (spacebase != (AddrSpace *)0) {	// If we need it, create the stackplaceholder
    PcodeOp *op = fc->getOp();
    int4 slot = op->numInput();
    Varnode *loadval = data.opStackLoad(spacebase,0,1,op,(Varnode *)0,false);
    data.opInsertInput(op,loadval,slot);
    fc->setStackPlaceholderSlot(slot);
    loadval->setSpacebasePlaceholder();
  }
}

/// \brief Set up the return value recovery process for a single sub-function call
///
/// If the prototype is known(locked), insert an output Varnode on the call
/// If the prototype is unknown set-up the ParamActive, so that outputs will be "gathered"
/// \param fc is the given sub-function
/// \param data is the function being analyzed
void ActionFuncLink::funcLinkOutput(FuncCallSpecs *fc,Funcdata &data)

{
  PcodeOp *callop = fc->getOp();
  if (callop->getOut() != (Varnode *)0) {
    // CALL ops are expected to have no output, but its possible an override has produced one
    if (callop->getOut()->getSpace()->getType() == IPTR_INTERNAL) {
      // Removing a varnode in the unique space will likely produce an input varnode in the unique space
      ostringstream s;
      s << "CALL op at ";
      callop->getAddr().printRaw(s);
      s << " has an unexpected output varnode";
      throw LowlevelError(s.str());
    }
    // Otherwise just remove the Varnode and assume return recovery will reintroduce it if necessary
    data.opUnsetOutput(callop);
  }
  if (fc->isOutputLocked()) {
    ProtoParameter *outparam = fc->getOutput();
    Datatype *outtype = outparam->getType();
    if (outtype->getMetatype() != TYPE_VOID) {
      int4 sz = outparam->getSize();
<<<<<<< HEAD
      if (sz == 1 && outtype->getMetatype() == TYPE_BOOL && data.isTypeRecoveryOn())
	data.opMarkCalculatedBool(fc->getOp());
=======
      if (sz == 1 && outtype->getMetatype() == TYPE_BOOL)
	data.opMarkCalculatedBool(callop);
>>>>>>> 54525fcb
      Address addr = outparam->getAddress();
      data.newVarnodeOut(sz,addr,callop);
      VarnodeData vdata;
      OpCode res = fc->assumedOutputExtension(addr,sz,vdata);
      if (res == CPUI_PIECE) {		// Pick an extension based on type
	if (outtype->getMetatype() == TYPE_INT)
	  res = CPUI_INT_SEXT;
	else
	  res = CPUI_INT_ZEXT;
      }
      if (res != CPUI_COPY) { // We assume the (smallsize) output is extended to a full register
	// Create the extension operation to eliminate artifact
	PcodeOp *op = data.newOp(1,callop->getAddr());
	data.newVarnodeOut(vdata.size,vdata.getAddr(),op);
	Varnode *invn = data.newVarnode(sz,addr);
	data.opSetInput(op,invn,0);
	data.opSetOpcode(op,res);
	data.opInsertAfter(op,callop); // Insert immediately after the call
      }
    }
  }
  else
    fc->initActiveOutput();
}

int4 ActionFuncLink::apply(Funcdata &data)

{
  int4 i,size;

  size = data.numCalls();
  for(i=0;i<size;++i) {
    funcLinkInput(data.getCallSpecs(i),data);
    funcLinkOutput(data.getCallSpecs(i),data);
  }
  return 0;
}

int4 ActionFuncLinkOutOnly::apply(Funcdata &data)

{
  int4 size = data.numCalls();
  for(int4 i=0;i<size;++i)
    ActionFuncLink::funcLinkOutput(data.getCallSpecs(i),data);
  return 0;
}

int4 ActionParamDouble::apply(Funcdata &data)

{
  for(int4 i=0;i<data.numCalls();++i) {
    FuncCallSpecs *fc = data.getCallSpecs(i);
    PcodeOp *op = fc->getOp();
    if (fc->isInputActive()) {
      ParamActive *active = fc->getActiveInput();
      for(int4 j=0;j<active->getNumTrials();++j) {
	const ParamTrial &paramtrial( active->getTrial(j) );
	if (paramtrial.isChecked()) continue;
	if (paramtrial.isUnref()) continue;
	AddrSpace *spc = paramtrial.getAddress().getSpace();
	if (spc->getType() != IPTR_SPACEBASE) continue;
	int4 slot = paramtrial.getSlot();
	Varnode *vn = op->getIn(slot);
	if (!vn->isWritten()) continue;
	PcodeOp *concatop = vn->getDef();
	if (concatop->code() != CPUI_PIECE) continue;
	if (!fc->hasModel()) continue;
	Varnode *mostvn = concatop->getIn(0);
	Varnode *leastvn = concatop->getIn(1);
	int4 splitsize = spc->isBigEndian() ? mostvn->getSize() : leastvn->getSize();
	if (fc->checkInputSplit(paramtrial.getAddress(),paramtrial.getSize(),splitsize)) {
	  active->splitTrial(j,splitsize);
	  if (spc->isBigEndian()) {
	    data.opInsertInput(op,mostvn,slot);
	    data.opSetInput(op,leastvn,slot+1);
	  }
	  else {
	    data.opInsertInput(op,leastvn,slot);
	    data.opSetInput(op,mostvn,slot+1);
	  }
	  count += 1;		// Indicate that a change was made

	  j -= 1;	// Note we decrement j here, so that we can check nested CONCATs
	}
      }
    }
    else if ((!fc->isInputLocked())&&(data.isDoublePrecisOn())) {
      // Search for double precision objects that might become params
      int4 max = op->numInput() - 1;
      // Look for adjacent slots that form pieces of a double precision whole
      for(int4 j=1;j<max;++j) {
	Varnode *vn1 = op->getIn(j);
	Varnode *vn2 = op->getIn(j+1);
	SplitVarnode whole;
	bool isslothi;
	if (whole.inHandHi(vn1)) {
	  if (whole.getLo() != vn2) continue;
	  isslothi = true;
	}
	else if (whole.inHandLo(vn1)) {
	  if (whole.getHi() != vn2) continue;
	  isslothi = false;
	}
	else
	  continue;
	if (fc->checkInputJoin(j,isslothi,vn1,vn2)) {
	  data.opSetInput(op,whole.getWhole(),j);
	  data.opRemoveInput(op,j+1);
	  fc->doInputJoin(j,isslothi);
	  max = op->numInput() - 1;
	  count += 1;
	}
      }
    }
  }


  const FuncProto &fp( data.getFuncProto() );
  if (fp.isInputLocked() && data.isDoublePrecisOn()) {
    // Search for locked parameters that are being split into hi and lo components
    vector<Varnode *> lovec;
    vector<Varnode *> hivec;
    int4 minDoubleSize = data.getArch()->getDefaultSize();	// Minimum size to consider
    int4 numparams = fp.numParams();
    for(int4 i=0;i<numparams;++i) {
      ProtoParameter *param = fp.getParam(i);
      Datatype *tp = param->getType();
      type_metatype mt = tp->getMetatype();
      if ((mt==TYPE_ARRAY)||(mt==TYPE_STRUCT)) continue; // Not double precision objects
      Varnode *vn = data.findVarnodeInput(tp->getSize(),param->getAddress());
      if (vn == (Varnode *)0) continue;
      if (vn->getSize() < minDoubleSize) continue;
      int4 halfSize = vn->getSize() / 2;
      lovec.clear();
      hivec.clear();
      bool otherUse = false;		// Have we seen use other than splitting into hi and lo
      list<PcodeOp *>::const_iterator iter,enditer;
      iter = vn->beginDescend();
      enditer = vn->endDescend();
      while(iter != enditer) {
	PcodeOp *subop = *iter;
	++iter;
	if (subop->code() != CPUI_SUBPIECE) continue;
	Varnode *outvn = subop->getOut();
	if (outvn->getSize() != halfSize) continue;
	if (subop->getIn(1)->getOffset() == 0)	// Possible lo precision piece
	  lovec.push_back(outvn);
	else if (subop->getIn(1)->getOffset() == halfSize)	// Possible hi precision piece
	  hivec.push_back(outvn);
	else {
	  otherUse = true;
	  break;
	}
      }
      if ((!otherUse)&&(!lovec.empty())&&(!hivec.empty())) {	// Seen (only) hi and lo uses
	for(int4 j=0;j<lovec.size();++j) {
	  Varnode *piecevn = lovec[j];
	  if (!piecevn->isPrecisLo()) {
	    piecevn->setPrecisLo();
	    count += 1;		// Indicate we made change
	  }
	}
	for(int4 j=0;j<hivec.size();++j) {
	  Varnode *piecevn = hivec[j];
	  if (!piecevn->isPrecisHi()) {
	    piecevn->setPrecisHi();
	    count += 1;
	  }
	}
      }
    }
  }
  return 0;
}

int4 ActionActiveParam::apply(Funcdata &data)

{
  int4 i;
  FuncCallSpecs *fc;
  AliasChecker aliascheck;
  aliascheck.gather(&data,data.getArch()->getStackSpace(),true);

  for(i=0;i<data.numCalls();++i) {
    fc = data.getCallSpecs(i);
				// An indirect function is not trimmable until
				// there has been at least one simplification pass
				// there has been a change to deindirect
    try {
      if (fc->isInputActive()) {
	ParamActive *activeinput = fc->getActiveInput();
	bool trimmable = ((activeinput->getNumPasses()>0)||(fc->getOp()->code() != CPUI_CALLIND));
	if (!activeinput->isFullyChecked())
	  fc->checkInputTrialUse(data,aliascheck);
	activeinput->finishPass();
	if (activeinput->getNumPasses() > activeinput->getMaxPass())
	  activeinput->markFullyChecked();
	else
	  count += 1;		// Count a change, to indicate we still have work to do
	if (trimmable && activeinput->isFullyChecked()) {
	  if (activeinput->needsFinalCheck())
	    fc->finalInputCheck();
	  fc->resolveModel(activeinput);
	  fc->deriveInputMap(activeinput);
	  fc->buildInputFromTrials(data);
	  fc->clearActiveInput();
	  count += 1;
	}
      }
    }
    catch(LowlevelError &err) {
      ostringstream s;
      s << "Error processing " << fc->getName();
      PcodeOp *op = fc->getOp();
      if (op != (PcodeOp *)0)
	s << " called at " << op->getSeqNum();
      s << ": " << err.explain;
      throw LowlevelError(s.str());
    }
  }
  return 0;
}

int4 ActionActiveReturn::apply(Funcdata &data)

{
  int4 i;
  FuncCallSpecs *fc;

  for(i=0;i<data.numCalls();++i) {
    fc = data.getCallSpecs(i);
    if (fc->isOutputActive()) {
      ParamActive *activeoutput = fc->getActiveOutput();
      vector<Varnode *> trialvn;
      fc->checkOutputTrialUse(data,trialvn);
      fc->deriveOutputMap(activeoutput);
      fc->buildOutputFromTrials(data,trialvn);
      fc->clearActiveOutput();
      count += 1;
    }
  }
  return 0;
}

// int4 ActionParamShiftStart::apply(Funcdata &data)

// {
//   int4 i;
//   FuncCallSpecs *fc;

//   for(i=0;i<data.numCalls();++i) {
//     fc = data.getCallSpecs(i);
//     fc->paramshiftModifyStart();
//   }
//   return 0;
// }

// int4 ActionParamShiftStop::apply(Funcdata &data)

// {
//   int4 i;
//   FuncCallSpecs *fc;

//   if (!paramshiftsleft) return 0;
//   paramshiftsleft = false;
//   for(i=0;i<data.numCalls();++i) {
//     fc = data.getCallSpecs(i);
//     if (fc->getParamshift() != 0) {
//       if (!fc->isInputActive()) {
// 	if (fc->paramshiftModifyStop(data))
// 	  count += 1;
//       }
//       else
// 	paramshiftsleft = true;
//     }
//   }
//   return 0;
// }

/// \brief Rewrite a CPUI_RETURN op to reflect a recovered output parameter.
///
/// Add a second input Varnode to the given CPUI_RETURN PcodeOp holding the return value
/// for the function at that point. Construct concatentations if there are multiple pieces
/// \param active is the output parameter description
/// \param retop is the given CPUI_RETURN
/// \param data is the function being analyzed
void ActionReturnRecovery::buildReturnOutput(ParamActive *active,PcodeOp *retop,Funcdata &data)

{
  vector<Varnode *> newparam;

  newparam.push_back(retop->getIn(0)); // Keep the first param (the return indirect reference)
  for(int4 i=0;i<active->getNumTrials();++i) { // Gather all the used varnodes to this return in proper order
    ParamTrial &curtrial(active->getTrial(i));
    if (!curtrial.isUsed()) break;
    if (curtrial.getSlot() >= retop->numInput()) break;
    newparam.push_back(retop->getIn(curtrial.getSlot()));
  }
  if (newparam.size()<=2)	// Easy zero or one return varnode case
    data.opSetAllInput(retop,newparam);
  else if (newparam.size()==3) { // Two piece concatenation case
    Varnode *lovn = newparam[1];
    Varnode *hivn = newparam[2];
    ParamTrial &triallo( active->getTrial(0) );
    ParamTrial &trialhi( active->getTrial(1) );
    Address joinaddr = data.getArch()->constructJoinAddress(data.getArch()->translate,
							    trialhi.getAddress(),trialhi.getSize(),
							    triallo.getAddress(),triallo.getSize());
    PcodeOp *newop = data.newOp(2,retop->getAddr());
    data.opSetOpcode(newop,CPUI_PIECE);
    Varnode *newwhole = data.newVarnodeOut(trialhi.getSize()+triallo.getSize(),joinaddr,newop);
    newwhole->setWriteMask();		// Don't let new Varnode cause additional heritage
    data.opInsertBefore(newop,retop);
    newparam.pop_back();
    newparam.back() = newwhole;
    data.opSetAllInput(retop,newparam);
    data.opSetInput(newop,hivn,0);
    data.opSetInput(newop,lovn,1);
  }
  else { // We may have several varnodes from a single container
    // Concatenate them into a single result
    newparam.clear();
    newparam.push_back(retop->getIn(0));
    int4 offmatch = 0;
    Varnode *preexist = (Varnode *)0;
    for(int4 i=0;i<active->getNumTrials();++i) {
      ParamTrial &curtrial(active->getTrial(i));
      if (!curtrial.isUsed()) break;
      if (curtrial.getSlot() >= retop->numInput()) break;
      if (preexist == (Varnode *)0) {
	preexist = retop->getIn(curtrial.getSlot());
	offmatch = curtrial.getOffset() + curtrial.getSize();
      }
      else if (offmatch == curtrial.getOffset()) {
	offmatch += curtrial.getSize();
	Varnode *vn = retop->getIn(curtrial.getSlot());
	// Concatenate the preexisting pieces with this new piece
	PcodeOp *newop = data.newOp(2,retop->getAddr());
	data.opSetOpcode(newop,CPUI_PIECE);
	Address addr = preexist->getAddr();
	if (vn->getAddr() < addr)
	  addr = vn->getAddr();
	Varnode *newout = data.newVarnodeOut(preexist->getSize()+vn->getSize(),addr,newop);
	newout->setWriteMask();		// Don't let new Varnode cause additional heritage
	data.opSetInput(newop,vn,0);	// Most sig part
	data.opSetInput(newop,preexist,1);
	data.opInsertBefore(newop,retop);
	preexist = newout;
      }
      else
	break;
    }
    if (preexist != (Varnode *)0)
      newparam.push_back(preexist);
    data.opSetAllInput(retop,newparam);
  }
}

int4 ActionReturnRecovery::apply(Funcdata &data)

{
  ParamActive *active = data.getActiveOutput();
  if (active != (ParamActive *)0) {
    PcodeOp *op;
    Varnode *vn;
    list<PcodeOp *>::const_iterator iter,iterend;
    int4 i;

    int4 maxancestor = data.getArch()->trim_recurse_max;
    iterend = data.endOp(CPUI_RETURN);
    AncestorRealistic ancestorReal;
    for(iter=data.beginOp(CPUI_RETURN);iter!=iterend;++iter) {
      op = *iter;
      if (op->isDead()) continue;
      if (op->getHaltType() != 0) continue; // Don't evaluate special halts
      for(i=0;i<active->getNumTrials();++i) {
	ParamTrial &trial(active->getTrial(i));
	if (trial.isChecked()) continue; // Already checked
	int4 slot = trial.getSlot();
	vn = op->getIn(slot);
	if (ancestorReal.execute(op,slot,&trial,false))
	  if (data.ancestorOpUse(maxancestor,vn,op,trial,0,0))
	    trial.markActive(); // This varnode sees active use as a parameter
	count += 1;
      }
    }

    active->finishPass();
    if (active->getNumPasses() > active->getMaxPass())
      active->markFullyChecked();

    if (active->isFullyChecked()) {
      data.getFuncProto().deriveOutputMap(active);
      iterend = data.endOp(CPUI_RETURN);
      for(iter=data.beginOp(CPUI_RETURN);iter!=iterend;++iter) {
	op = *iter;
	if (op->isDead()) continue;
	if (op->getHaltType() != 0) continue;
	buildReturnOutput(active,op,data);
      }
      data.clearActiveOutput();
      count += 1;
    }
  }
  return 0;
}

int4 ActionRestrictLocal::apply(Funcdata &data)

{
  FuncCallSpecs *fc;
  list<PcodeOp *>::const_iterator iter;
  PcodeOp *op;
  Varnode *vn;
  int4 i;
  vector<EffectRecord>::const_iterator eiter,endeiter;

  for(i=0;i<data.numCalls();++i) {
    fc = data.getCallSpecs(i);
    op = fc->getOp();

    if (!fc->isInputLocked()) continue;
    if (fc->getSpacebaseOffset() == FuncCallSpecs::offset_unknown) continue;
    int4 numparam = fc->numParams();
    for(int4 j=0;j<numparam;++j) {
      ProtoParameter *param = fc->getParam(j);
      Address addr = param->getAddress();
      if (addr.getSpace()->getType() != IPTR_SPACEBASE) continue;
      uintb off = addr.getSpace()->wrapOffset(fc->getSpacebaseOffset() + addr.getOffset());
      data.getScopeLocal()->markNotMapped(addr.getSpace(),off,param->getSize(),true);
    }
  }

  eiter = data.getFuncProto().effectBegin();
  endeiter = data.getFuncProto().effectEnd();
  for(;eiter!=endeiter;++eiter) { // Iterate through saved registers
    if ((*eiter).getType() == EffectRecord::killedbycall) continue;  // Not saved
    vn = data.findVarnodeInput((*eiter).getSize(),(*eiter).getAddress());
    if ((vn != (Varnode *)0)&&(vn->isUnaffected())) {
      // Mark storage locations for saved registers as not mapped
      // This should pickup unaffected, reload, and return_address effecttypes
      for(iter=vn->beginDescend();iter!=vn->endDescend();++iter) {
	op = *iter;
	if (op->code() != CPUI_COPY) continue;
	Varnode *outvn = op->getOut();
	if (!data.getScopeLocal()->isUnaffectedStorage(outvn))	// Is this where unaffected values get saved
	  continue;
	data.getScopeLocal()->markNotMapped(outvn->getSpace(),outvn->getOffset(),outvn->getSize(),false);
      }
    }
  }
  return 0;
}

/// Count the number of inputs to \b op which have their mark set
/// \param op is the PcodeOp to count
/// \return the number of marks set
uint4 ActionLikelyTrash::countMarks(PcodeOp *op)

{
  uint4 res = 0;
  for(int4 i=0;i<op->numInput();++i) {
    Varnode *vn = op->getIn(i);
    for(;;) {
      if (vn->isMark()) {
	res += 1;
	break;
      }
      if (!vn->isWritten()) break;
      PcodeOp *defOp = vn->getDef();
      if (defOp == op) {	// We have looped all the way around
	res += 1;
	break;
      }
      else if (defOp->code() != CPUI_INDIRECT)	// Chain up through INDIRECTs
	break;
      vn = vn->getDef()->getIn(0);
    }
  }
  return res;
}

/// \brief Decide if the given Varnode only ever flows into CPUI_INDIRECT
///
/// Return all the CPUI_INDIRECT ops that the Varnode hits in a list.
/// Trace forward down all paths from -vn-, if we hit
///    - CPUI_INDIRECT  -> trim that path and store that op in the resulting -indlist-
///    - CPUI_SUBPIECE
///    - CPUI_MULTIEQUAL
///    - CPUI_PIECE
///    - CPUI_AND       -> follow through to output
///    - anything else  -> consider -vn- to NOT be trash
///
/// For any CPUI_MULTIEQUAL and CPUI_PIECE that are hit, all the other inputs must be hit as well
/// \param vn is the given Varnode
/// \param indlist is the list to populate with CPUI_INDIRECT ops
/// \return \b true if all flows look like trash
bool ActionLikelyTrash::traceTrash(Varnode *vn,vector<PcodeOp *> &indlist)

{
  vector<PcodeOp *> allroutes;	// Keep track of merging ops (with more than 1 input)
  vector<Varnode *> markedlist;	// All varnodes we have visited on paths from -vn-
  list<PcodeOp *>::const_iterator iter,enditer;
  Varnode *outvn;
  uintb val;
  uint4 traced = 0;
  vn->setMark();
  markedlist.push_back(vn);
  bool istrash = true;

  while(traced < markedlist.size()) {
    Varnode *curvn = markedlist[traced++];
    iter = curvn->beginDescend();
    enditer = curvn->endDescend();
    for(;iter!=enditer;++iter) {
      PcodeOp *op = *iter;
      outvn = op->getOut();
      switch(op->code()) {
      case CPUI_INDIRECT:
	if (outvn->isPersist())
	  istrash = false;
	else if (op->isIndirectStore()) {
	  if (!outvn->isMark()) {
	    outvn->setMark();
	    markedlist.push_back(outvn);
	  }
	}
	else
	  indlist.push_back(op);
	break;
      case CPUI_SUBPIECE:
	if (outvn->isPersist())
	  istrash = false;
	else {
	  if (!outvn->isMark()) {
	    outvn->setMark();
	    markedlist.push_back(outvn);
	  }
	}
	break;
      case CPUI_MULTIEQUAL:
      case CPUI_PIECE:
	if (outvn->isPersist())
	  istrash = false;
	else {
	  if (!op->isMark()) {
	    op->setMark();
	    allroutes.push_back(op);
	  }
	  uint4 nummark = countMarks(op);
	  if (nummark == op->numInput()) {
	    if (!outvn->isMark()) {
	      outvn->setMark();
	      markedlist.push_back(outvn);
	    }
	  }
	}
	break;
      case CPUI_INT_AND:
	// If the AND is using only the topmost significant bytes then it is likely trash
	if (op->getIn(1)->isConstant()) {
	  val = op->getIn(1)->getOffset();
	  uintb mask = calc_mask(op->getIn(1)->getSize());
	  if ((val == ((mask<<8)&mask))||(val == ((mask<<16)&mask))||(val==((mask<<32)&mask))) {
	    indlist.push_back(op);
	    break;
	  }
	}
	istrash = false;
	break;
      default:
	istrash = false;
	break;
      }
      if (!istrash) break;
    }
    if (!istrash) break;
  }

  for(uint4 i=0;i<allroutes.size();++i) {
    if (!allroutes[i]->getOut()->isMark())
      istrash = false;		// Didn't see all inputs
    allroutes[i]->clearMark();
  }
  for(uint4 i=0;i<markedlist.size();++i)
    markedlist[i]->clearMark();

  return istrash;
}

int4 ActionLikelyTrash::apply(Funcdata &data)

{
  vector<PcodeOp *> indlist;

  vector<VarnodeData>::const_iterator iter,enditer;
  iter = data.getFuncProto().trashBegin();
  enditer = data.getFuncProto().trashEnd();
  for(;iter!=enditer;++iter) {
    const VarnodeData &vdata( *iter );
    Varnode *vn = data.findCoveredInput(vdata.size,vdata.getAddr());
    if (vn == (Varnode *)0) continue;
    if (vn->isTypeLock()||vn->isNameLock()) continue;
    indlist.clear();
    if (!traceTrash(vn,indlist)) continue;

    for(uint4 i=0;i<indlist.size();++i) {
      PcodeOp *op = indlist[i];
      if (op->code() == CPUI_INDIRECT) {
	// Trucate data-flow through INDIRECT, turning it into indirect creation
	data.opSetInput(op,data.newConstant(op->getOut()->getSize(), 0),0);
	data.markIndirectCreation(op,false);
      }
      else if (op->code() == CPUI_INT_AND) {
	data.opSetInput(op,data.newConstant(op->getIn(1)->getSize(),0),1);
      }
      count += 1;			// Indicate we made a change
    }
  }
  return 0;
}

int4 ActionRestructureVarnode::apply(Funcdata &data)

{
  ScopeLocal *l1 = data.getScopeLocal();

  bool aliasyes = data.isJumptableRecoveryOn() ? false : (numpass != 0);
  l1->restructureVarnode(aliasyes);
  // Note the alias calculation, may not be very good on the first pass
  if (data.syncVarnodesWithSymbols(l1,false))
    count += 1;

  numpass += 1;
#ifdef OPACTION_DEBUG
  if ((flags&rule_debug)==0) return 0;
  ostringstream s;
  data.getScopeLocal()->printEntries(s);
  data.getArch()->printDebug(s.str());
#endif
  return 0;
}

int4 ActionRestructureHigh::apply(Funcdata &data)

{
  if (!data.isHighOn()) return 0;
  ScopeLocal *l1 = data.getScopeLocal();

#ifdef OPACTION_DEBUG
  if ((flags&rule_debug)!=0)
    l1->turnOnDebug();
#endif

  l1->restructureHigh();
  if (data.syncVarnodesWithSymbols(l1,true))
    count += 1;

#ifdef OPACTION_DEBUG
  if ((flags&rule_debug)==0) return 0;
  l1->turnOffDebug();
  ostringstream s;
  data.getScopeLocal()->printEntries(s);
  data.getArch()->printDebug(s.str());
#endif
  return 0;
}

int4 ActionDefaultParams::apply(Funcdata &data)

{
  int4 i,size;
  FuncCallSpecs *fc;
  ProtoModel *evalfp = data.getArch()->evalfp_called; // Special model used when evaluating called funcs
  if (evalfp == (ProtoModel *)0) // If no special evaluation
    evalfp = data.getArch()->defaultfp;	// Use the default model

  size = data.numCalls();
  for(i=0;i<size;++i) {
    fc = data.getCallSpecs(i);
    if (!fc->hasModel()) {
      Funcdata *otherfunc = fc->getFuncdata();

      if (otherfunc != (Funcdata *)0) {
	fc->copy(otherfunc->getFuncProto());
	if ((!fc->isModelLocked())&& !fc->hasMatchingModel(evalfp))
	  fc->setModel(evalfp);
      }
      else
	fc->setInternal(evalfp,data.getArch()->types->getTypeVoid());
    }
    fc->insertPcode(data);	// Insert any necessary pcode
  }
  return 0;			// Indicate success
}

/// \brief Check if the data-type of the given value being used as a pointer makes sense
///
/// If the data-type is a pointer make sure:
///   - The pointed-to size matches the size of the value being loaded are stored
///   - Any address space attached to the pointer matches the address space of the LOAD/STORE
///
/// If any of the conditions are violated, a warning is added to the output.
/// \param op is the LOAD/STORE acting on a pointer
/// \param vn is the given value being used as a pointer
/// \param data is the function containing the PcodeOp
void ActionSetCasts::checkPointerIssues(PcodeOp *op,Varnode *vn,Funcdata &data)

{
  Datatype *ptrtype = op->getIn(1)->getHighTypeReadFacing(op);
  int4 valsize = vn->getSize();
  if ((ptrtype->getMetatype()!=TYPE_PTR)|| (((TypePointer *)ptrtype)->getPtrTo()->getSize() != valsize)) {
    string name = op->getOpcode()->getName();
    name[0] = toupper( name[0] );
    data.warning(name + " size is inaccurate",op->getAddr());
  }
  if (ptrtype->getMetatype()==TYPE_PTR) {
    AddrSpace *spc = ((TypePointer *)ptrtype)->getSpace();
    if (spc != (AddrSpace *)0) {
      AddrSpace *opSpc = op->getIn(0)->getSpaceFromConst();
      if (opSpc != spc && spc->getContain() != opSpc) {
	string name = op->getOpcode()->getName();
	name[0] = toupper( name[0] );
	ostringstream s;
	s << name << " refers to '" << opSpc->getName() << "' but pointer attribute is '";
	s << spc->getName() << '\'';
	data.warning(s.str(),op->getAddr());
      }
    }
  }
}

/// \brief Test if the given cast conflict can be resolved by passing to the first structure field
///
/// Test if the given Varnode data-type is a pointer to a structure and if interpreting
/// the data-type as a pointer to the structure's first field will get it to match the
/// desired data-type.
/// \param vn is the given Varnode
/// \param op is the PcodeOp reading the Varnode
/// \param ct is the desired data-type
/// \param castStrategy is used to determine if the data-types are compatible
/// \return \b true if a pointer to the first field makes sense
bool ActionSetCasts::testStructOffset0(Varnode *vn,PcodeOp *op,Datatype *ct,CastStrategy *castStrategy)

{
  if (ct->getMetatype() != TYPE_PTR) return false;
  Datatype *highType = vn->getHighTypeReadFacing(op);
  if (highType->getMetatype() != TYPE_PTR) return false;
  Datatype *highPtrTo = ((TypePointer *)highType)->getPtrTo();
  if (highPtrTo->getMetatype() != TYPE_STRUCT) return false;
  TypeStruct *highStruct = (TypeStruct *)highPtrTo;
  if (highStruct->numDepend() == 0) return false;
  vector<TypeField>::const_iterator iter = highStruct->beginField();
  if ((*iter).offset != 0) return false;
  Datatype *reqtype = ((TypePointer *)ct)->getPtrTo();
  Datatype *curtype = (*iter).type;
  if (reqtype->getMetatype() == TYPE_ARRAY)
    reqtype = ((TypeArray *)reqtype)->getBase();
  if (curtype->getMetatype() == TYPE_ARRAY)
    curtype = ((TypeArray *)curtype)->getBase();
  return (castStrategy->castStandard(reqtype, curtype, true, true) == (Datatype *)0);
}

/// \brief Try to adjust the input and output Varnodes to eliminate a CAST
///
/// If input/output data-types are different, it may be due to late merges.  For
/// unions, the CAST can sometimes be eliminated by adjusting the data-type resolutions
/// of the Varnodes relative to the PcodeOp
/// \param op is the PcodeOp reading the input Varnode and writing the output Varnode
/// \param slot is the index of the input Varnode
/// \param data is the function
/// \return \b true if an adjustment is made so that a CAST is no longer needed
bool ActionSetCasts::tryResolutionAdjustment(PcodeOp *op,int4 slot,Funcdata &data)

{
  Varnode *outvn = op->getOut();
  if (outvn == (Varnode *)0)
    return false;
  Datatype *outType = outvn->getHigh()->getType();
  Datatype *inType = op->getIn(slot)->getHigh()->getType();
  if (!inType->needsResolution() && !outType->needsResolution()) return false;
  int4 inResolve = -1;
  int4 outResolve = -1;
  if (inType->needsResolution()) {
    inResolve = inType->findCompatibleResolve(outType);
    if (inResolve < 0) return false;
  }
  if (outType->needsResolution()) {
    if (inResolve >= 0)
      outResolve = outType->findCompatibleResolve(inType->getDepend(inResolve));
    else
      outResolve = outType->findCompatibleResolve(inType);
    if (outResolve < 0) return false;
  }

  TypeFactory *typegrp = data.getArch()->types;
  if (inType->needsResolution()) {
    ResolvedUnion resolve(inType,inResolve,*typegrp);
    if (!data.setUnionField(inType, op, slot, resolve))
      return false;
  }
  if (outType->needsResolution()) {
    ResolvedUnion resolve(outType,outResolve,*typegrp);
    if (!data.setUnionField(outType, op, -1, resolve))
      return false;
  }
  return true;
}

/// \brief Test if two data-types are operation identical
///
/// If, at a source code level, a variable with data-type \b ct1 can be
/// legally substituted for another variable with data-type \b ct2, return \b true.
/// The substitution must be allowed for all possible operations the variable
/// may be involved in.
/// \param ct1 is the first data-type
/// \param ct2 is the second data-type
bool ActionSetCasts::isOpIdentical(Datatype *ct1,Datatype *ct2)

{
  while((ct1->getMetatype()==TYPE_PTR)&&(ct2->getMetatype()==TYPE_PTR)) {
    ct1 = ((const TypePointer *)ct1)->getPtrTo();
    ct2 = ((const TypePointer *)ct2)->getPtrTo();
  }
  while(ct1->getTypedef() != (Datatype *)0)
    ct1 = ct1->getTypedef();
  while(ct2->getTypedef() != (Datatype *)0)
    ct2 = ct2->getTypedef();
  return (ct1 == ct2);
}

/// \brief If the given op reads a pointer to a union, insert the CPUI_PTRSUB that resolves the union
///
/// \param op is the given PcodeOp
/// \param slot is index of the input slot being read
/// \param data is the containing function
/// \return 1 if a PTRSUB is inserted, 0 otherwise
int4 ActionSetCasts::resolveUnion(PcodeOp *op,int4 slot,Funcdata &data)

{
  Varnode *vn = op->getIn(slot);
  if (vn->isAnnotation()) return 0;
  Datatype *dt = vn->getHigh()->getType();
  if (!dt->needsResolution())
    return 0;
  if (dt != vn->getType())
    dt->resolveInFlow(op, slot);	// Last chance to resolve data-type based on flow
  const ResolvedUnion *resUnion = data.getUnionField(dt, op,slot);
  if (resUnion != (ResolvedUnion*)0 && resUnion->getFieldNum() >= 0) {
    // Insert specific placeholder indicating which field is accessed
    if (dt->getMetatype() == TYPE_PTR) {
      PcodeOp *ptrsub = insertPtrsubZero(op,slot,resUnion->getDatatype(),data);
      data.setUnionField(dt, ptrsub,-1,*resUnion);			// Attach the resolution to the PTRSUB
    }
    else if (vn->isImplied()) {
      if (vn->isWritten()) {
	// If the writefacing and readfacing resolutions for vn (an implied variable) are the same,
	// the resolutions are unnecessary and we treat the vn as if it had the field data-type
	const ResolvedUnion *writeRes = data.getUnionField(dt, vn->getDef(), -1);
	if (writeRes != (const ResolvedUnion *)0 && writeRes->getFieldNum() == resUnion->getFieldNum())
	  return 0;	// Don't print implied fields for vn
      }
      vn->setImpliedField();
    }
    return 1;
  }
  return 0;
}

/// \brief Insert cast to output Varnode type after given PcodeOp if it is necessary
///
/// \param op is the given PcodeOp
/// \param data is the function being analyzed
/// \param castStrategy is used to determine if the cast is necessary
/// \return 1 if a cast inserted, 0 otherwise
int4 ActionSetCasts::castOutput(PcodeOp *op,Funcdata &data,CastStrategy *castStrategy)

{
  Datatype *outct,*ct,*tokenct;
  Varnode *vn,*outvn;
  PcodeOp *newop;
  Datatype *outHighType;
  bool force=false;

  tokenct = op->getOpcode()->getOutputToken(op,castStrategy);
  outvn = op->getOut();
  outHighType = outvn->getHigh()->getType();
  if (tokenct == outHighType) {
    if (tokenct->needsResolution()) {
      // operation copies directly to outvn AS a union
      ResolvedUnion resolve(tokenct);
      data.setUnionField(tokenct, op, -1, resolve);
    }
    // Short circuit more sophisticated casting tests.  If they are the same type, there is no cast
    return 0;
  }
  Datatype *outHighResolve = outHighType;
  if (outHighType->needsResolution()) {
    if (outHighType != outvn->getType())
      outHighType->resolveInFlow(op, -1);		// Last chance to resolve data-type based on flow
    outHighResolve = outHighType->findResolve(op, -1);	// Finish fetching DefFacing data-type
  }
  if (outvn->isImplied()) {
    // implied varnode must have parse type
    if (outvn->isTypeLock()) {
      PcodeOp *outOp = outvn->loneDescend();
      // The Varnode input to a CPUI_RETURN is marked as implied but
      // casting should act as if it were explicit
      if (outOp == (PcodeOp *)0 || outOp->code() != CPUI_RETURN) {
	force = !isOpIdentical(outHighResolve, tokenct);
      }
    }
    else if (outHighResolve->getMetatype() != TYPE_PTR) {	// If implied varnode has an atomic (non-pointer) type
      outvn->updateType(tokenct,false,false); // Ignore it in favor of the token type
      outHighResolve = outvn->getHighTypeDefFacing();
    }
    else if (tokenct->getMetatype() == TYPE_PTR) { // If the token is a pointer AND implied varnode is pointer
      outct = ((TypePointer *)outHighResolve)->getPtrTo();
      type_metatype meta = outct->getMetatype();
      // Preserve implied pointer if it points to a composite
      if ((meta!=TYPE_ARRAY)&&(meta!=TYPE_STRUCT)&&(meta!=TYPE_UNION)) {
	outvn->updateType(tokenct,false,false); // Otherwise ignore it in favor of the token type
	outHighResolve = outvn->getHighTypeDefFacing();
      }
    }
  }
  if (!force) {
    outct = outHighResolve;	// Type of result
    ct = castStrategy->castStandard(outct,tokenct,false,true);
    if (ct == (Datatype *)0) return 0;
  }
				// Generate the cast op
  vn = data.newUnique(outvn->getSize());
  vn->updateType(tokenct,false,false);
  vn->setImplied();
  newop = data.newOp(1,op->getAddr());
#ifdef CPUI_STATISTICS
  data.getArch()->stats->countCast();
#endif
  data.opSetOpcode(newop,CPUI_CAST);
  data.opSetOutput(newop,outvn);
  data.opSetInput(newop,vn,0);
  data.opSetOutput(op,vn);
  data.opInsertAfter(newop,op); // Cast comes AFTER this operation
  if (tokenct->needsResolution())
    data.forceFacingType(tokenct, -1, newop, 0);
  if (outHighType->needsResolution())
    data.inheritResolution(outHighType, newop, -1, op, -1);	// Inherit write resolution

  return 1;
}

/// \brief Insert a PTRSUB with offset 0 that accesses a field of the given data-type
///
/// The data-type can be a structure, in which case the field at offset zero is being accessed.
/// The data-type can reference a union, in which case a specific field is being accessed
/// as indicated by Funcdata::getUnionField.  The PTRSUB is inserted right before the given
/// PcodeOp.  The indicated input Varnode becomes the PTRSUB input, and the PTRSUB output
/// replaces the Varnode in the PcodeOp.
/// \param op is the given PcodeOp where the PTRSUB is inserted
/// \param slot is the slot corresponding to the indicated Varnode
/// \param ct is the data-type produced by the PTRSUB
/// \param data is containing Function
/// \return the new PTRSUB op
PcodeOp *ActionSetCasts::insertPtrsubZero(PcodeOp *op,int4 slot,Datatype *ct,Funcdata &data)

{
  Varnode *vn = op->getIn(slot);
  PcodeOp *newop = data.newOp(2,op->getAddr());
  Varnode *vnout = data.newUniqueOut(vn->getSize(), newop);
  vnout->updateType(ct,false,false);
  vnout->setImplied();
  data.opSetOpcode(newop, CPUI_PTRSUB);
  data.opSetInput(newop,vn,0);
  data.opSetInput(newop,data.newConstant(4, 0),1);
  data.opSetInput(op,vnout,slot);
  data.opInsertBefore(newop,op);
  return newop;
}

/// \brief Insert cast to produce the input Varnode to a given PcodeOp if necessary
///
/// This method can also mark a Varnode as an explicit integer constant.
/// Guard against chains of casts.
/// \param op is the given PcodeOp
/// \param slot is the slot of the input Varnode
/// \param data is the function being analyzed
/// \param castStrategy is used to determine if a cast is necessary
/// \return 1 if a change is made, 0 otherwise
int4 ActionSetCasts::castInput(PcodeOp *op,int4 slot,Funcdata &data,CastStrategy *castStrategy)

{
  Datatype *ct;
  Varnode *vn,*vnout;
  PcodeOp *newop;

  ct = op->getOpcode()->getInputCast(op,slot,castStrategy); // Input type expected by this operation
  if (ct == (Datatype *)0) {
    bool resUnsigned = castStrategy->markExplicitUnsigned(op, slot);
    bool resSized = castStrategy->markExplicitLongSize(op, slot);
    if (resUnsigned || resSized)
      return 1;
    return 0;
  }

  vn = op->getIn(slot);
  // Check to make sure we don't have a double cast
  if (vn->isWritten() && (vn->getDef()->code() == CPUI_CAST)) {
    if (vn->isImplied() && (vn->loneDescend() == op)) {
      vn->updateType(ct,false,false);
      if (vn->getType()==ct)
	return 1;
    }
  }
  else if (vn->isConstant()) {
    vn->updateType(ct,false,false);
    if (vn->getType() == ct)
      return 1;
  }
  else if (testStructOffset0(vn, op, ct, castStrategy)) {
    // Insert a PTRSUB(vn,#0) instead of a CAST
    newop = insertPtrsubZero(op, slot, ct, data);
    if (vn->getHigh()->getType()->needsResolution())
      data.inheritResolution(vn->getHigh()->getType(),newop, 0, op, slot);
    return 1;
  }
  else if (tryResolutionAdjustment(op, slot, data)) {
    return 1;
  }
  newop = data.newOp(1,op->getAddr());
  vnout = data.newUniqueOut(vn->getSize(),newop);
  vnout->updateType(ct,false,false);
  vnout->setImplied();
#ifdef CPUI_STATISTICS
  data.getArch()->stats->countCast();
#endif
  data.opSetOpcode(newop,CPUI_CAST);
  data.opSetInput(newop,vn,0);
  data.opSetInput(op,vnout,slot);
  data.opInsertBefore(newop,op); // Cast comes AFTER operation
  if (ct->needsResolution()) {
    data.forceFacingType(ct, -1, newop, -1);
  }
  if (vn->getHigh()->getType()->needsResolution()) {
    data.inheritResolution(vn->getHigh()->getType(),newop, 0, op, slot);
  }
  return 1;
}

int4 ActionSetCasts::apply(Funcdata &data)

{
  list<PcodeOp *>::const_iterator iter;
  PcodeOp *op;

  data.startCastPhase();
  CastStrategy *castStrategy = data.getArch()->print->getCastStrategy();
  // We follow data flow, doing basic blocks in dominance order
  // Doing operations in basic block order
  const BlockGraph &basicblocks( data.getBasicBlocks() );
  for(int4 j=0;j<basicblocks.getSize();++j) {
    BlockBasic *bb = (BlockBasic *)basicblocks.getBlock(j);
    for(iter=bb->beginOp();iter!=bb->endOp();++iter) {
      op = *iter;
      if (op->notPrinted()) continue;
      OpCode opc = op->code();
      if (opc == CPUI_CAST) continue;
      if (opc == CPUI_PTRADD) {	// Check for PTRADD that no longer fits its pointer
	int4 sz = (int4)op->getIn(2)->getOffset();
	TypePointer *ct = (TypePointer *)op->getIn(0)->getHighTypeReadFacing(op);
	if ((ct->getMetatype() != TYPE_PTR)||(ct->getPtrTo()->getSize() != AddrSpace::addressToByteInt(sz, ct->getWordSize())))
	  data.opUndoPtradd(op,true);
      }
      else if (opc == CPUI_PTRSUB) {	// Check for PTRSUB that no longer fits pointer
	if (!op->getIn(0)->getHighTypeReadFacing(op)->isPtrsubMatching(op->getIn(1)->getOffset())) {
	  if (op->getIn(1)->getOffset() == 0) {
	    data.opRemoveInput(op, 1);
	    data.opSetOpcode(op, CPUI_COPY);
	  }
	  else
	    data.opSetOpcode(op, CPUI_INT_ADD);
	}
      }
      // Do input casts first, as output may depend on input
      for(int4 i=0;i<op->numInput();++i) {
	count += resolveUnion(op, i, data);
	count += castInput(op,i,data,castStrategy);
      }
      if (opc == CPUI_LOAD) {
	checkPointerIssues(op, op->getOut(), data);
      }
      else if (opc == CPUI_STORE) {
	checkPointerIssues(op, op->getIn(2), data);
      }
      Varnode *vn = op->getOut();
      if (vn == (Varnode *)0) continue;
      count += castOutput(op,data,castStrategy);
    }
  }
  return 0;			// Indicate full completion
}

/// Name the Varnode which seems to be the putative switch variable for an
/// unrecovered jump-table with a special name.
/// \param data is the function being analyzed
void ActionNameVars::lookForBadJumpTables(Funcdata &data)

{
  int4 numfunc = data.numCalls();
  ScopeLocal *localmap = data.getScopeLocal();
  for(int4 i=0;i<numfunc;++i) {
    FuncCallSpecs *fc = data.getCallSpecs(i);
    if (fc->isBadJumpTable()) {
      PcodeOp *op = fc->getOp();
      Varnode *vn = op->getIn(0);
      if (vn->isImplied()&&vn->isWritten()) { // Skip any cast into the function
	PcodeOp *castop = vn->getDef();
	if (castop->code() == CPUI_CAST)
	  vn = castop->getIn(0);
      }
      if (vn->isFree()) continue;
      Symbol *sym = vn->getHigh()->getSymbol();
      if (sym == (Symbol *)0) continue;
      if (sym->isNameLocked()) continue; // Override any unlocked name
      if (sym->getScope() != localmap) continue; // Only name this in the local scope
      string newname = "UNRECOVERED_JUMPTABLE";
      sym->getScope()->renameSymbol(sym,localmap->makeNameUnique(newname));
    }
  }
}

/// \brief Add a recommendation to the database based on a particular sub-function parameter.
///
/// We know \b vn holds data-flow for parameter \b param,  try to attach its name to \b vn's symbol.
/// We update map from \b vn to a name recommendation record.
/// If \b vn is input to multiple functions, the one whose parameter has the most specified type
/// will be preferred. If \b vn is passed to the function via a cast, this name will only be used
/// if there is no other function that takes \b vn as a parameter.
/// \param param is function prototype symbol
/// \param vn is the Varnode associated with the parameter
/// \param recmap is the recommendation map
void ActionNameVars::makeRec(ProtoParameter *param,Varnode *vn,map<HighVariable *,OpRecommend> &recmap)

{
  if (!param->isNameLocked()) return;
  if (param->isNameUndefined()) return;
  if (vn->getSize() != param->getSize()) return;
  Datatype *ct = param->getType();
  if (vn->isImplied()&&vn->isWritten()) { // Skip any cast into the function
    PcodeOp *castop = vn->getDef();
    if (castop->code() == CPUI_CAST) {
      vn = castop->getIn(0);
      ct = (Datatype *)0;	// Indicate that this is a less preferred name
    }
  }
  HighVariable *high = vn->getHigh();
  if (high->isAddrTied()) return;	// Don't propagate parameter name to address tied variable
  if (param->getName().compare(0,6,"param_")==0) return;

  map<HighVariable *,OpRecommend>::iterator iter = recmap.find(high);
  if (iter != recmap.end()) {	// We have seen this varnode before
    if (ct == (Datatype *)0) return; // Cannot override with null (casted) type
    Datatype *oldtype = (*iter).second.ct;
    if (oldtype != (Datatype *)0) {
      if (oldtype->typeOrder(*ct) <= 0) return; // oldtype is more specified
    }
    (*iter).second.ct = ct;
    (*iter).second.namerec = param->getName();
  }
  else {
    OpRecommend oprec;
    oprec.ct = ct;
    oprec.namerec = param->getName();
    recmap[high] = oprec;
  }
}

/// \brief Collect potential variable names from sub-function parameters.
///
/// Run through all sub-functions with a known prototype and collect potential
/// names for current Varnodes used to pass the parameters. For these Varnodes,
/// select from among these names.
/// \param data is the function being analyzed
/// \param varlist is a list of Varnodes representing HighVariables that need names
void ActionNameVars::lookForFuncParamNames(Funcdata &data,const vector<Varnode *> &varlist)

{
  int4 numfunc = data.numCalls();
  if (numfunc == 0) return;

  map<HighVariable *,OpRecommend> recmap;

  ScopeLocal *localmap = data.getScopeLocal();
  for(int4 i=0;i<numfunc;++i) {	// Run through all calls to functions
    FuncCallSpecs *fc = data.getCallSpecs(i);
    if (!fc->isInputLocked()) continue;
    PcodeOp *op = fc->getOp();
    int4 numparam = fc->numParams();
    if (numparam >= op->numInput())
      numparam = op->numInput()-1;
    for(int4 j=0;j<numparam;++j) {
      ProtoParameter *param = fc->getParam(j); // Looking for a parameter
      Varnode *vn = op->getIn(j+1);
      makeRec(param,vn,recmap);
    }
  }
  if (recmap.empty()) return;

  map<HighVariable *,OpRecommend>::iterator iter;
  for(uint4 i=0;i<varlist.size();++i) {	// Do the actual naming in the original (address based) order
    Varnode *vn = varlist[i];
    if (vn->isFree()) continue;
    if (vn->isInput()) continue;	// Don't override unaffected or input naming strategy
    HighVariable *high = vn->getHigh();
    if (high->getNumMergeClasses() > 1) continue;	// Don't inherit a name if speculatively merged
    Symbol *sym = high->getSymbol();
    if (sym == (Symbol *)0) continue;
    if (!sym->isNameUndefined()) continue;
    iter = recmap.find(high);
    if (iter != recmap.end()) {
      sym->getScope()->renameSymbol(sym,localmap->makeNameUnique((*iter).second.namerec));
    }
  }
}

/// \brief Link symbols associated with a given \e spacebase Varnode
///
/// Look for PTRSUB ops which indicate a symbol reference within the address space
/// referred to by the \e spacebase Varnode.  Decode any symbol reference and link it
/// to the appropriate HighVariable
/// \param vn is the given \e spacebase Varnode
/// \param data is the function containing the Varnode
/// \param namerec is used to store any recovered Symbol without a name
void ActionNameVars::linkSpacebaseSymbol(Varnode *vn,Funcdata &data,vector<Varnode *> &namerec)

{
  if (!vn->isConstant() && !vn->isInput()) return;
  list<PcodeOp *>::const_iterator iter;
  for(iter=vn->beginDescend();iter!=vn->endDescend();++iter) {
    PcodeOp *op = *iter;
    if (op->code() != CPUI_PTRSUB) continue;
    Varnode *offVn = op->getIn(1);
    Symbol *sym = data.linkSymbolReference(offVn);
    if ((sym != (Symbol *)0) && sym->isNameUndefined())
      namerec.push_back(offVn);
  }
}

/// \brief Link formal Symbols to their HighVariable representative in the given Function
///
/// Run through all HighVariables for the given function and set up the explicit mapping with
/// existing Symbol objects.  If there is no matching Symbol for a given HighVariable, a new
/// Symbol is created. Any Symbol that does not have a name is added to a list for further
/// name resolution.
/// \param data is the given function
/// \param namerec is the container for collecting Symbols with a name
void ActionNameVars::linkSymbols(Funcdata &data,vector<Varnode *> &namerec)

{
  const AddrSpaceManager *manage = data.getArch();
  VarnodeLocSet::const_iterator iter,enditer;
  AddrSpace *spc;
  AddrSpace *constSpace = manage->getConstantSpace();
  enditer = data.endLoc(constSpace);
  for(iter=data.beginLoc(constSpace);iter!=enditer;++iter) {
    Varnode *curvn = *iter;
    if (curvn->getSymbolEntry() != (SymbolEntry *)0)
      data.linkSymbol(curvn);		// Special equate symbol
    else if (curvn->isSpacebase())
      linkSpacebaseSymbol(curvn, data, namerec);
  }

  for(int4 i=0;i<manage->numSpaces();++i) { // Build a list of nameable highs
    spc = manage->getSpace(i);
    if (spc == (AddrSpace *)0) continue;
    if (spc == constSpace) continue;
    enditer = data.endLoc(spc);
    for(iter=data.beginLoc(spc);iter!=enditer;++iter) {
      Varnode *curvn = *iter;
      if (curvn->isFree()) {
	continue;
      }
      if (curvn->isSpacebase())
	linkSpacebaseSymbol(curvn, data, namerec);
      Varnode *vn = curvn->getHigh()->getNameRepresentative();
      if (vn != curvn) continue; // Hit each high only once
      HighVariable *high = vn->getHigh();
      if (!high->hasName()) continue;
      Symbol *sym = data.linkSymbol(vn);
      if (sym != (Symbol *)0) {	// Can we associate high with a nameable symbol
	if (sym->isNameUndefined() && high->getSymbolOffset() < 0)
	  namerec.push_back(vn);	// Add if no name, and we have a high representing the whole
	if (sym->isSizeTypeLocked()) {
	  if (vn->getSize() == sym->getType()->getSize())
	    sym->getScope()->overrideSizeLockType(sym,high->getType());
	}
      }
    }
  }
}

int4 ActionNameVars::apply(Funcdata &data)

{
  vector<Varnode *> namerec;

  linkSymbols(data, namerec);
  data.getScopeLocal()->recoverNameRecommendationsForSymbols(); // Make sure recommended names hit before subfunc
  lookForBadJumpTables(data);
  lookForFuncParamNames(data,namerec);

  int4 base = 1;
  for(uint4 i=0;i<namerec.size();++i) {
    Varnode *vn = namerec[i];
    Symbol *sym = vn->getHigh()->getSymbol();
    if (sym->isNameUndefined()) {
      Scope *scope = sym->getScope();
      string newname = scope->buildDefaultName(sym, base, vn);
      scope->renameSymbol(sym,newname);
    }
  }
  data.getScopeLocal()->assignDefaultNames(base);
  return 0;
}

/// If the given Varnode is defined by CPUI_NEW, return -2 indicating it should be explicit
/// and that it needs special printing.
/// \param vn is the given Varnode
/// \param maxref is the maximum number of references to consider before forcing explicitness
/// \return -1 if given Varnode should be marked explicit, the number of descendants otherwise
int4 ActionMarkExplicit::baseExplicit(Varnode *vn,int4 maxref)

{
  list<PcodeOp *>::const_iterator iter;

  PcodeOp *def = vn->getDef();
  if (def == (PcodeOp *)0) return -1;
  if (def->isMarker()) return -1;
  if (def->isCall()) {
    if ((def->code() == CPUI_NEW)&&(def->numInput() == 1))
      return -2;		// Explicit, but may need special printing
    return -1;
  }
  HighVariable *high = vn->getHigh();
  if ((high!=(HighVariable *)0)&&(high->numInstances()>1)) return -1; // Must not be merged at all
  if (vn->isAddrTied()) {		// We need to see addrtied as explicit because pointers may reference it
    if (def->code() == CPUI_SUBPIECE) {
      Varnode *vin = def->getIn(0);
      if (vin->isAddrTied()) {
	if (vn->overlap(*vin) == def->getIn(1)->getOffset())
	  return -1;		// Should be explicit, will be a copymarker and not printed
      }
    }
    // (Part of) an addrtied location into itself is hopefully implicit
    bool shouldbeimplicit = true;
    for(iter=vn->beginDescend();iter!=vn->endDescend();++iter) {
      PcodeOp *op = *iter;
      if ((op->code()!=CPUI_INT_ZEXT)&&(op->code()!=CPUI_PIECE)) {
	shouldbeimplicit = false;
	break;
      }
      Varnode *vnout = op->getOut();
      if ((!vnout->isAddrTied())||(0!=vnout->contains(*vn))) {
	shouldbeimplicit = false;
	break;
      }
    }
    if (!shouldbeimplicit) return -1;
  }
  else if (vn->isMapped()) {
    // If NOT addrtied but is still mapped, there must be either a first use (register) mapping
    // or a dynamic mapping causing the bit to be set. In either case, it should probably be explicit
    return -1;
  }
  if (vn->hasNoDescend()) return -1;	// Must have at least one descendant

  if (def->code() == CPUI_PTRSUB) { // A dereference
    Varnode *basevn = def->getIn(0);
    if (basevn->isSpacebase()) { // of a spacebase
      if (basevn->isConstant() || basevn->isInput())
	maxref = 1000000;	// Should always be implicit, so remove limit on max references
    }
  }
  int4 desccount = 0;
  for(iter=vn->beginDescend();iter!=vn->endDescend();++iter) {
    PcodeOp *op = *iter;
    if (op->isMarker()) return -1;
    desccount += 1;
    if (desccount > maxref) return -1; // Must not exceed max descendants
  }

  return desccount;
}

/// Look for certain situations where one Varnode with multiple descendants has one descendant who also has
/// multiple descendants.  This routine is handed the list of Varnodes with multiple descendants;
/// These all must already have their mark set.
/// For the situations we can find with one flowing into another, mark the top Varnode
/// as \e explicit.
/// \param multlist is the list Varnodes with multiple descendants
/// \return the number Varnodes that were marked as explicit
int4 ActionMarkExplicit::multipleInteraction(vector<Varnode *> &multlist)

{
  vector<Varnode *> purgelist;

  for(int4 i=0;i<multlist.size();++i) {
    Varnode *vn = multlist[i];	// All elements in this list should have a defining op
    PcodeOp *op = vn->getDef();
    OpCode opc = op->code();
    if (op->isBoolOutput() || (opc == CPUI_INT_ZEXT) || (opc == CPUI_INT_SEXT) || (opc == CPUI_PTRADD)) {
      int4 maxparam = 2;
      if (op->numInput() < maxparam)
	maxparam = op->numInput();
      Varnode *topvn = (Varnode *)0;
      for(int4 j=0;j<maxparam;++j) {
	topvn = op->getIn(j);
	if (topvn->isMark()) {	// We have a "multiple" interaction between -topvn- and -vn-
	  OpCode topopc = CPUI_COPY;
	  if (topvn->isWritten()) {
	    if (topvn->getDef()->isBoolOutput())
	      continue;		// Try not to make boolean outputs explicit
	    topopc = topvn->getDef()->code();
	  }
	  if (opc == CPUI_PTRADD) {
	    if (topopc == CPUI_PTRADD)
	      purgelist.push_back(topvn);
	  }
	  else
	    purgelist.push_back(topvn);
	}
      }
    }
  }

  for(int4 i=0;i<purgelist.size();++i) {
    Varnode *vn = purgelist[i];
    vn->setExplicit();
    vn->clearImplied();
    vn->clearMark();
  }
  return purgelist.size();
}

/// Record the Varnode just encountered and set-up the next (backward) edges to traverse.
/// \param v is the Varnode just encountered
ActionMarkExplicit::OpStackElement::OpStackElement(Varnode *v)

{
  vn = v;
  slot = 0;
  slotback = 0;
  if (v->isWritten()) {
    OpCode opc = v->getDef()->code();
    if (opc == CPUI_LOAD) {
      slot = 1;
      slotback = 2;
    }
    else if (opc == CPUI_PTRADD)
      slotback = 1;			// Don't traverse the multiplier slot
    else
      slotback = v->getDef()->numInput();
  }
}

/// Count the number of terms in the expression making up \b vn. If
/// there are more than \b max terms, mark \b vn as \e explicit.
/// The given Varnode is already assumed to have multiple descendants.
/// We do a depth first traversal along op inputs, to recursively
/// calculate the number of explicit terms in an expression.
/// \param vn is the given Varnode
/// \param max is the maximum number of terms to allow
void ActionMarkExplicit::processMultiplier(Varnode *vn,int4 max)

{
  vector<OpStackElement> opstack;
  Varnode *vncur;
  int4 finalcount = 0;

  opstack.push_back(vn);
  do {
    vncur = opstack.back().vn;
    bool isaterm = vncur->isExplicit() || (!vncur->isWritten());
    if (isaterm || (opstack.back().slotback<=opstack.back().slot)) { // Trimming condition
      if (isaterm) {
	if (!vncur->isSpacebase()) // Don't count space base
	  finalcount += 1;
      }
      if (finalcount > max) {
	vn->setExplicit();	// Make this variable explicit
	vn->clearImplied();
	return;
      }
      opstack.pop_back();
    }
    else {
      PcodeOp *op = vncur->getDef();
      Varnode *newvn = op->getIn(opstack.back().slot++);
      if (newvn->isMark()) {	// If an ancestor is marked(also possible implied with multiple descendants)
	vn->setExplicit();	// then automatically consider this to be explicit
	vn->clearImplied();
      }
      opstack.push_back(newvn);
    }
  } while(!opstack.empty());
}

/// Assume \b vn is produced via a CPUI_NEW operation. If it is immediately fed to a constructor,
/// set special printing flags on the Varnode.
/// \param data is the function being analyzed
/// \param vn is the given Varnode
void ActionMarkExplicit::checkNewToConstructor(Funcdata &data,Varnode *vn)

{  PcodeOp *op = vn->getDef();
  BlockBasic *bb = op->getParent();
  PcodeOp *firstuse = (PcodeOp *)0;
  list<PcodeOp *>::const_iterator iter;
  for(iter=vn->beginDescend();iter!=vn->endDescend();++iter) {
    PcodeOp *curop = *iter;
    if (curop->getParent() != bb) continue;
    if (firstuse == (PcodeOp *)0)
      firstuse = curop;
    else if (curop->getSeqNum().getOrder() < firstuse->getSeqNum().getOrder())
      firstuse = curop;
    else if (curop->code() == CPUI_CALLIND) {
      Varnode *ptr = curop->getIn(0);
      if (ptr->isWritten()) {
	if (ptr->getDef() == firstuse)
	  firstuse = curop;
      }
    }
  }
  if (firstuse == (PcodeOp *)0) return;

  if (!firstuse->isCall()) return;
  if (firstuse->getOut() != (Varnode *)0) return;
  if (firstuse->numInput() < 2) return;		// Must have at least 1 parameter (plus destination varnode)
  if (firstuse->getIn(1) != vn) return;		// First parameter must result of new
//  if (!fc->isConstructor()) return;		// Function must be a constructor
  data.opMarkSpecialPrint(firstuse);		// Mark call to print the new operator as well
  data.opMarkNonPrinting(op);			// Don't print the new operator as stand-alone operation
}

int4 ActionMarkExplicit::apply(Funcdata &data)

{
  VarnodeDefSet::const_iterator viter,enditer;
  vector<Varnode *> multlist;		// implied varnodes with >1 descendants
  int4 maxref;

  maxref = data.getArch()->max_implied_ref;
  enditer = data.beginDef(0); // Cut out free varnodes
  for(viter=data.beginDef();viter!=enditer;++viter) {
    Varnode *vn = *viter;

    int4 desccount = baseExplicit(vn,maxref);
    if (desccount < 0) {
      vn->setExplicit();
      count += 1;
      if (desccount < -1)
	checkNewToConstructor(data,vn);
    }
    else if (desccount > 1) {	// Keep track of possible implieds with more than one descendant
      vn->setMark();
      multlist.push_back(vn);
    }
  }

  count += multipleInteraction(multlist);
  int4 maxdup = data.getArch()->max_term_duplication;
  for(int4 i=0;i<multlist.size();++i) {
    Varnode *vn = multlist[i];
    if (vn->isMark())		// Mark may have been cleared by multipleInteraction
      processMultiplier(vn,maxdup);
  }
  for(int4 i=0;i<multlist.size();++i)
    multlist[i]->clearMark();
  return 0;
}

/// Return false only if one Varnode is obtained by adding non-zero thing to another Varnode.
/// The order of the Varnodes is not important.
/// \param vn1 is the first Varnode
/// \param vn2 is the second Varnode
/// \return false if the additive relationship holds
bool ActionMarkImplied::isPossibleAliasStep(Varnode *vn1,Varnode *vn2)

{
  Varnode *var[2];
  var[0] = vn1;
  var[1] = vn2;
  for(int4 i=0;i<2;++i) {
    Varnode *vncur = var[i];
    if (!vncur->isWritten()) continue;
    PcodeOp *op = vncur->getDef();
    OpCode opc = op->code();
    if ((opc!=CPUI_INT_ADD)&&(opc!=CPUI_PTRSUB)&&(opc!=CPUI_PTRADD)&&(opc!=CPUI_INT_XOR)) continue;
    if (var[1-i] != op->getIn(0)) continue;
    if (op->getIn(1)->isConstant()) return false;
  }
  return true;
}


/// Return false \b only if we can guarantee two Varnodes have different values.
/// \param vn1 is the first Varnode
/// \param vn2 is the second Varnode
/// \param depth is the maximum level to recurse
/// \return true if its possible the Varnodes hold the same value
bool ActionMarkImplied::isPossibleAlias(Varnode *vn1,Varnode *vn2,int4 depth)

{
  if (vn1 == vn2) return true;	// Definite alias
  if ((!vn1->isWritten())||(!vn2->isWritten())) {
    if (vn1->isConstant() && vn2->isConstant())
      return (vn1->getOffset()==vn2->getOffset()); // FIXME: these could be NEAR each other and still have an alias
    return isPossibleAliasStep(vn1,vn2);
  }

  if (!isPossibleAliasStep(vn1,vn2))
    return false;
  Varnode *cvn1,*cvn2;
  PcodeOp *op1 = vn1->getDef();
  PcodeOp *op2 = vn2->getDef();
  OpCode opc1 = op1->code();
  OpCode opc2 = op2->code();
  int4 mult1 = 1;
  int4 mult2 = 1;
  if (opc1 == CPUI_PTRSUB)
    opc1 = CPUI_INT_ADD;
  else if (opc1 == CPUI_PTRADD) {
    opc1 = CPUI_INT_ADD;
    mult1 = (int4) op1->getIn(2)->getOffset();
  }
  if (opc2 == CPUI_PTRSUB)
    opc2 = CPUI_INT_ADD;
  else if (opc2 == CPUI_PTRADD) {
    opc2 = CPUI_INT_ADD;
    mult2 = (int4) op2->getIn(2)->getOffset();
  }
  if (opc1 != opc2) return true;
  if (depth == 0) return true;	// Couldn't find absolute difference
  depth -= 1;
  switch(opc1) {
  case CPUI_COPY:
  case CPUI_INT_ZEXT:
  case CPUI_INT_SEXT:
  case CPUI_INT_2COMP:
  case CPUI_INT_NEGATE:
    return isPossibleAlias(op1->getIn(0),op2->getIn(0),depth);
  case CPUI_INT_ADD:
    cvn1 = op1->getIn(1);
    cvn2 = op2->getIn(1);
    if (cvn1->isConstant() && cvn2->isConstant()) {
      uintb val1 = mult1 * cvn1->getOffset();
      uintb val2 = mult2 * cvn2->getOffset();
      if (val1 == val2)
	return isPossibleAlias(op1->getIn(0),op2->getIn(0),depth);
      return !functionalEquality(op1->getIn(0),op2->getIn(0));
    }
    if (mult1 != mult2) return true;
    if (functionalEquality(op1->getIn(0),op2->getIn(0)))
      return isPossibleAlias(op1->getIn(1),op2->getIn(1),depth);
    if (functionalEquality(op1->getIn(1),op2->getIn(1)))
      return isPossibleAlias(op1->getIn(0),op2->getIn(0),depth);
    if (functionalEquality(op1->getIn(0),op2->getIn(1)))
      return isPossibleAlias(op1->getIn(1),op2->getIn(0),depth);
    if (functionalEquality(op1->getIn(1),op2->getIn(0)))
      return isPossibleAlias(op1->getIn(0),op2->getIn(1),depth);
    break;
  default:
    break;
  }
  return true;
}

/// Marking a Varnode as \e implied causes the input Varnodes to its defining op to propagate farther
/// in the output.  This may cause eventual variables to hold different values at the same
/// point in the code. Any input must test that its propagated Cover doesn't intersect its current Cover.
/// \param data is the function being analyzed
/// \param vn is the given Varnode
/// \return \b true if there is a Cover violation
bool ActionMarkImplied::checkImpliedCover(Funcdata &data,Varnode *vn)

{
  PcodeOp *op,*storeop,*callop;
  Varnode *defvn;
  int4 i;

  op = vn->getDef();
  if (op->code() == CPUI_LOAD) { // Check for loads crossing stores
    list<PcodeOp *>::const_iterator oiter,iterend;
    iterend = data.endOp(CPUI_STORE);
    for(oiter=data.beginOp(CPUI_STORE);oiter!=iterend;++oiter) {
      storeop = *oiter;
      if (storeop->isDead()) continue;
      if (vn->getCover()->contain(storeop,2)) {
				// The LOAD crosses a STORE. We are cavalier
				// and let it through unless we can verify
				// that the pointers are actually the same
	if (storeop->getIn(0)->getOffset() == op->getIn(0)->getOffset()) {
	  //	  if (!functionalDifference(storeop->getIn(1),op->getIn(1),2)) return false;
	  if (isPossibleAlias(storeop->getIn(1),op->getIn(1),2)) return false;
	}
      }
    }
  }
  if (op->isCall() || (op->code() == CPUI_LOAD)) { // loads crossing calls
    for(i=0;i<data.numCalls();++i) {
      callop = data.getCallSpecs(i)->getOp();
      if (vn->getCover()->contain(callop,2)) return false;
    }
  }
  for(i=0;i<op->numInput();++i) {
    defvn = op->getIn(i);
    if (defvn->isConstant()) continue;
    if (data.getMerge().inflateTest(defvn,vn->getHigh()))	// Test for intersection
      return false;
  }
  return true;
}

int4 ActionMarkImplied::apply(Funcdata &data)

{
  VarnodeLocSet::const_iterator viter;
  list<PcodeOp *>::const_iterator oiter;
  Varnode *vn,*vncur,*defvn,*outvn;
  PcodeOp *op;
  vector<DescTreeElement> varstack; // Depth first varnode traversal stack

  for(viter=data.beginLoc();viter!=data.endLoc();++viter) {
    vn = *viter;
    if (vn->isFree()) continue;
    if (vn->isExplicit()) continue;
    if (vn->isImplied()) continue;
    varstack.push_back(vn);
    do {
      vncur = varstack.back().vn;
      if (varstack.back().desciter == vncur->endDescend()) {
	// All descendants are traced first, try to make vncur implied
	count += 1;		// Will be marked either explicit or implied
	if (!checkImpliedCover(data,vncur)) // Can this variable be implied
	  vncur->setExplicit();	// if not, mark explicit
	else {
	  vncur->setImplied();	// Mark as implied
	  op = vncur->getDef();
	  // setting the implied type is now taken care of by ActionSetCasts
	  //    vn->updatetype(op->outputtype_token(),false,false); // implied must have parsed type
	  // Back propagate varnode's cover to inputs of defining op
	  for(int4 i=0;i<op->numInput();++i) {
	    defvn = op->getIn(i);
	    if (!defvn->hasCover()) continue;
	    data.getMerge().inflate(defvn,vncur->getHigh());
	  }
	}
	varstack.pop_back();
      }
      else {
	outvn = (*varstack.back().desciter++)->getOut();
	if (outvn != (Varnode *)0) {
	  if ((!outvn->isExplicit())&&(!outvn->isImplied()))
	    varstack.push_back(outvn);
	}
      }
    } while(!varstack.empty());
  }

  return 0;
}

int4 ActionUnreachable::apply(Funcdata &data)

{				// Detect unreachable blocks and remove
  if (data.removeUnreachableBlocks(true,false))
    count += 1;			// Deleting at least one block

  return 0;
}

int4 ActionDoNothing::apply(Funcdata &data)

{				// Remove blocks that do nothing
  int4 i;
  const BlockGraph &graph(data.getBasicBlocks());
  BlockBasic *bb;

  for(i=0;i<graph.getSize();++i) {
    bb = (BlockBasic *) graph.getBlock(i);
    if (bb->isDoNothing()) {
      if ((bb->sizeOut()==1)&&(bb->getOut(0)==bb)) { // Infinite loop
	if (!bb->isDonothingLoop()) {
	  bb->setDonothingLoop();
	  data.warning("Do nothing block with infinite loop",bb->getStart());
	}
      }
      else if (bb->unblockedMulti(0)) {
	data.removeDoNothingBlock(bb);
	count += 1;
	return 0;
      }
    }
  }
  return 0;
}

int4 ActionRedundBranch::apply(Funcdata &data)

{
  // Remove redundant branches, i.e. a CPUI_CBRANCH that falls thru and branches to the same place
  int4 i,j;
  const BlockGraph &graph(data.getBasicBlocks());
  BlockBasic *bb;
  FlowBlock *bl;

  for(i=0;i<graph.getSize();++i) {
    bb = (BlockBasic *) graph.getBlock(i);
    if (bb->sizeOut() == 0) continue;
    bl = bb->getOut(0);
    if (bb->sizeOut() == 1) {
      if ((bl->sizeIn() == 1)&&(!bl->isEntryPoint())&&(!bb->isSwitchOut())) {
	// Do not splice block coming from single exit switch as this prevents possible second stage recovery
	data.spliceBlockBasic(bb);
	count += 1;
	// This will remove one block, so reset i
	i = -1;
      }
      continue;
    }
    for(j=1;j<bb->sizeOut();++j) // Are all exits to the same block? (bl)
      if (bb->getOut(j) != bl) break;
    if (j!=bb->sizeOut()) continue;

    //    ostringstream s;
    //    s << "Removing redundant branch out of block ";
    //    s << "code_" << bb->start.Target().getShortcut();
    //    bb->start.Target().printRaw(s);
    //    data.warningHeader(s.str());
    data.removeBranch(bb,1);	// Remove the branch instruction
    count += 1;
  }
  return 0;			// Indicate full rule was applied
}

int4 ActionDeterminedBranch::apply(Funcdata &data)

{
  int4 i;
  const BlockGraph &graph(data.getBasicBlocks());
  BlockBasic *bb;
  PcodeOp *cbranch;

  for(i=0;i<graph.getSize();++i) {
    bb = (BlockBasic *) graph.getBlock(i);
    cbranch = bb->lastOp();
    if ((cbranch == (PcodeOp *)0)||(cbranch->code() != CPUI_CBRANCH)) continue;
    if (!cbranch->getIn(1)->isConstant()) continue;
    uintb val = cbranch->getIn(1)->getOffset();
    int4 num = ((val!=0)!=cbranch->isBooleanFlip()) ? 0 : 1;
    data.removeBranch(bb,num);
    count += 1;
  }
  return 0;
}

/// Given a new \e consume value to push to a Varnode, determine if this changes
/// the Varnodes consume value and whether to push the Varnode onto the work-list.
/// \param val is the new consume value
/// \param vn is the Varnode to push to
/// \param worklist is the current work-list
inline void ActionDeadCode::pushConsumed(uintb val,Varnode *vn,vector<Varnode *> &worklist)

{
  uintb newval = (val | vn->getConsume())&calc_mask(vn->getSize());
  if ((newval == vn->getConsume())&&vn->isConsumeVacuous()) return;
  vn->setConsumeVacuous();
  if (!vn->isConsumeList()) { // Check if already in list
    vn->setConsumeList();	// Mark as in the list
    if (vn->isWritten())
      worklist.push_back(vn);	// add to list
  }
  vn->setConsume(newval);
}

/// \brief Propagate the \e consumed value for one Varnode
///
/// The Varnode at the top of the stack is popped off, and its current
/// \e consumed value is propagated  backward to the inputs of the op
/// that produced it.
/// \param worklist is the current stack of dirty Varnodes
void ActionDeadCode::propagateConsumed(vector<Varnode *> &worklist)

{
  Varnode *vn = worklist.back();
  worklist.pop_back();
  uintb outc = vn->getConsume();
  vn->clearConsumeList();

  PcodeOp *op = vn->getDef();	// Assume vn is written

  int4 sz;
  uintb a,b;

  switch(op->code()) {
  case CPUI_INT_MULT:
    b = coveringmask(outc);
    if (op->getIn(1)->isConstant()) {
      int4 leastSet = leastsigbit_set(op->getIn(1)->getOffset());
      if (leastSet >= 0) {
	a = calc_mask(vn->getSize()) >> leastSet;
	a &= b;
      }
      else
	a = 0;
    }
    else
      a = b;
    pushConsumed(a,op->getIn(0),worklist);
    pushConsumed(b,op->getIn(1),worklist);
    break;
  case CPUI_INT_ADD:
  case CPUI_INT_SUB:
    a = coveringmask(outc);	// Make sure value is filled out as a contiguous mask
    pushConsumed(a,op->getIn(0),worklist);
    pushConsumed(a,op->getIn(1),worklist);
    break;
  case CPUI_SUBPIECE:
    sz = op->getIn(1)->getOffset();
    if (sz >= sizeof(uintb))	// If we are truncating beyond the precision of the consume field
      a = 0;			// this tells us nothing about consuming bits within the field
    else
      a = outc << (sz*8);
    if ((a==0)&&(outc!=0)&&(op->getIn(0)->getSize() > sizeof(uintb))) {
      // If the consumed mask is zero because
      // it isn't big enough to cover the whole varnode and
      // there are still upper bits that are consumed
      a = ~((uintb)0);
      a = a ^ (a >> 1);		// Set the highest bit possible in the mask to indicate some consumption
    }
    b = (outc == 0) ? 0 : ~((uintb)0);
    pushConsumed(a,op->getIn(0),worklist);
    pushConsumed(b,op->getIn(1),worklist);
    break;
  case CPUI_PIECE:
    sz = op->getIn(1)->getSize();
    if (vn->getSize() > sizeof(uintb)) { // If the concatenation goes beyond the consume precision
      if (sz >= sizeof(uintb)) {
	a = ~((uintb)0);	// Assume the bits not in the consume field are consumed
	b = outc;
      }
      else {
	a = (outc >> (sz*8)) ^ ( (~((uintb)0)) << 8*(sizeof(uintb)-sz));
	b = outc ^ (a << (sz*8));
      }
    }
    else {
      a = outc >> (sz*8);
      b = outc ^ (a << (sz*8));
    }
    pushConsumed(a,op->getIn(0),worklist);
    pushConsumed(b,op->getIn(1),worklist);
    break;
  case CPUI_INDIRECT:
    pushConsumed(outc,op->getIn(0),worklist);
    if (op->getIn(1)->getSpace()->getType()==IPTR_IOP) {
      PcodeOp *indop = PcodeOp::getOpFromConst(op->getIn(1)->getAddr());
      if (!indop->isDead()) {
	if (indop->code() == CPUI_COPY) {
	  if (indop->getOut()->characterizeOverlap(*op->getOut())>0) {
	    pushConsumed(~((uintb)0),indop->getOut(),worklist);	// Mark the copy as consumed
	    indop->setIndirectSource();
	  }
	  // If we reach here, there isn't a true block of INDIRECT (RuleIndirectCollapse will convert it to COPY)
	}
	else
	  indop->setIndirectSource();
      }
    }
    break;
  case CPUI_COPY:
  case CPUI_INT_NEGATE:
    pushConsumed(outc,op->getIn(0),worklist);
    break;
  case CPUI_INT_XOR:
  case CPUI_INT_OR:
    pushConsumed(outc,op->getIn(0),worklist);
    pushConsumed(outc,op->getIn(1),worklist);
    break;
  case CPUI_INT_AND:
    if (op->getIn(1)->isConstant()) {
      uintb val = op->getIn(1)->getOffset();
      pushConsumed(outc&val,op->getIn(0),worklist);
      pushConsumed(outc,op->getIn(1),worklist);
    }
    else {
      pushConsumed(outc,op->getIn(0),worklist);
      pushConsumed(outc,op->getIn(1),worklist);
    }
    break;
  case CPUI_MULTIEQUAL:
    for(int4 i=0;i<op->numInput();++i)
      pushConsumed(outc,op->getIn(i),worklist);
    break;
  case CPUI_INT_ZEXT:
    pushConsumed(outc,op->getIn(0),worklist);
    break;
  case CPUI_INT_SEXT:
    b = calc_mask(op->getIn(0)->getSize());
    a = outc & b;
    if (outc > b)
      a |= (b ^ (b>>1));	// Make sure signbit is marked used
    pushConsumed(a,op->getIn(0),worklist);
    break;
  case CPUI_INT_LEFT:
    if (op->getIn(1)->isConstant()) {
      sz = vn->getSize();
      int4 sa = op->getIn(1)->getOffset();
      if (sz > sizeof(uintb)) {	// If there exists bits beyond the precision of the consume field
	if (sa >= 8*sizeof(uintb))
	  a = ~((uintb)0);	// Make sure we assume one bits where we shift in unrepresented bits
	else
	  a = (outc >> sa) ^ ( (~((uintb)0)) << (8*sizeof(uintb)-sa));
	sz = 8*sz -sa;
	if (sz < 8*sizeof(uintb)) {
	  uintb mask = ~((uintb)0);
	  mask <<= sz;
	  a = a & ~mask;	// Make sure high bits that are left shifted out are not marked consumed
	}
      }
      else
	a = outc >> sa;		// Most cases just do this
      b = (outc == 0) ? 0 : ~((uintb)0);
      pushConsumed(a,op->getIn(0),worklist);
      pushConsumed(b,op->getIn(1),worklist);
    }
    else {
      a = (outc==0) ? 0 : ~((uintb)0);
      pushConsumed(a,op->getIn(0),worklist);
      pushConsumed(a,op->getIn(1),worklist);
    }
    break;
  case CPUI_INT_RIGHT:
    if (op->getIn(1)->isConstant()) {
      int4 sa = op->getIn(1)->getOffset();
      if (sa >= 8*sizeof(uintb)) // If the shift is beyond the precision of the consume field
	a = 0;			// We know nothing about the low order consumption of the input bits
      else
	a = outc << sa;		// Most cases just do this
      b = (outc == 0) ? 0 : ~((uintb)0);
      pushConsumed(a,op->getIn(0),worklist);
      pushConsumed(b,op->getIn(1),worklist);
    }
    else {
      a = (outc==0) ? 0 : ~((uintb)0);
      pushConsumed(a,op->getIn(0),worklist);
      pushConsumed(a,op->getIn(1),worklist);
    }
    break;
  case CPUI_INT_LESS:
  case CPUI_INT_LESSEQUAL:
  case CPUI_INT_EQUAL:
  case CPUI_INT_NOTEQUAL:
    if (outc==0)
      a = 0;
    else			// Anywhere we know is zero, is not getting "consumed"
      a = op->getIn(0)->getNZMask() | op->getIn(1)->getNZMask();
    pushConsumed(a,op->getIn(0),worklist);
    pushConsumed(a,op->getIn(1),worklist);
    break;
  case CPUI_INSERT:
    a = 1;
    a <<= (int4)op->getIn(3)->getOffset();
    a -= 1;	// Insert mask
    pushConsumed(a,op->getIn(1),worklist);
    a <<= (int4)op->getIn(2)->getOffset();
    pushConsumed(outc & ~a, op->getIn(0), worklist);
    b = (outc == 0) ? 0 : ~((uintb)0);
    pushConsumed(b,op->getIn(2), worklist);
    pushConsumed(b,op->getIn(3), worklist);
    break;
  case CPUI_EXTRACT:
    a = 1;
    a <<= (int4)op->getIn(2)->getOffset();
    a -= 1;	// Extract mask
    a &= outc;	// Consumed bits of mask
    a <<= (int4)op->getIn(1)->getOffset();
    pushConsumed(a,op->getIn(0),worklist);
    b = (outc == 0) ? 0 : ~((uintb)0);
    pushConsumed(b,op->getIn(1), worklist);
    pushConsumed(b,op->getIn(2), worklist);
    break;
  case CPUI_POPCOUNT:
    a = 16 * op->getIn(0)->getSize() - 1;	// Mask for possible bits that could be set
    a &= outc;					// Of the bits that could be set, which are consumed
    b = (a == 0) ? 0 : ~((uintb)0);		// if any consumed, treat all input bits as consumed
    pushConsumed(b,op->getIn(0), worklist);
    break;
  case CPUI_CALL:
  case CPUI_CALLIND:
    break;		// Call output doesn't indicate consumption of inputs
  default:
    a = (outc==0) ? 0 : ~((uintb)0); // all or nothing
    for(int4 i=0;i<op->numInput();++i)
      pushConsumed(a,op->getIn(i),worklist);
    break;
  }

}

/// \brief Deal with unconsumed Varnodes
///
/// For a Varnode, none of whose bits are consumed, eliminate the PcodeOp defining it
/// and replace Varnode inputs to ops that officially read it with zero constants.
/// \param vn is the Varnode
/// \param data is the function being analyzed
/// \return true if the Varnode was eliminated
bool ActionDeadCode::neverConsumed(Varnode *vn,Funcdata &data)

{
  if (vn->getSize() > sizeof(uintb)) return false; // Not enough precision to really tell
  list<PcodeOp *>::const_iterator iter;
  PcodeOp *op;
  iter = vn->beginDescend();
  while(iter != vn->endDescend()) {
    op = *iter++;		// Advance before ref is removed
    int4 slot = op->getSlot(vn);
    // Replace vn with 0 whereever it is read
    // We don't worry about putting a constant in a marker
    // because if vn is not consumed and is input to a marker
    // then the output is also not consumed and the marker
    // op is about to be deleted anyway
    data.opSetInput(op,data.newConstant(vn->getSize(),0),slot);
  }
  op = vn->getDef();
  if (op->isCall())
    data.opUnsetOutput(op); // For calls just get rid of output
  else
    data.opDestroy(op);	// Otherwise completely remove the op
  return true;
}

/// \brief Determine how the given sub-function parameters are consumed
///
/// Set the consume property for each input Varnode of a CPUI_CALL or CPUI_CALLIND.
/// If the prototype is locked, assume parameters are entirely consumed.
/// \param fc is the call specification for the given sub-function
/// \param worklist will hold input Varnodes that can propagate their consume property
void ActionDeadCode::markConsumedParameters(FuncCallSpecs *fc,vector<Varnode *> &worklist)

{
  PcodeOp *callOp = fc->getOp();
  pushConsumed(~((uintb)0),callOp->getIn(0),worklist);		// In all cases the first operand is fully consumed
  if (fc->isInputLocked() || fc->isInputActive()) {		// If the prototype is locked in, or in active recovery
    for(int4 i=1;i<callOp->numInput();++i)
      pushConsumed(~((uintb)0),callOp->getIn(i),worklist);	// Treat all parameters as fully consumed
    return;
  }
  for(int4 i=1;i<callOp->numInput();++i) {
    Varnode *vn = callOp->getIn(i);
    uintb consumeVal;
    if (vn->isAutoLive())
      consumeVal = ~((uintb)0);
    else
      consumeVal = minimalmask(vn->getNZMask());
    int4 bytesConsumed = fc->getInputBytesConsumed(i);
    if (bytesConsumed != 0)
      consumeVal &= calc_mask(bytesConsumed);
    pushConsumed(consumeVal,vn,worklist);
  }
}

/// \brief Determine how the \e return \e values for the given function are consumed
///
/// Examine each CPUI_RETURN to see how the Varnode input is consumed.
/// If the function's prototype is locked, assume the Varnode is entirely consumed.
/// If there are no CPUI_RETURN ops, return 0
/// \param data is the given function
/// \return the bit mask of what is consumed
uintb ActionDeadCode::gatherConsumedReturn(Funcdata &data)

{
  if (data.getFuncProto().isOutputLocked() || data.getActiveOutput() != (ParamActive *)0)
    return ~((uintb)0);
  list<PcodeOp *>::const_iterator iter,enditer;
  enditer = data.endOp(CPUI_RETURN);
  uintb consumeVal = 0;
  for(iter=data.beginOp(CPUI_RETURN);iter!=enditer;++iter) {
    PcodeOp *returnOp = *iter;
    if (returnOp->isDead()) continue;
    if (returnOp->numInput() > 1) {
      Varnode *vn = returnOp->getIn(1);
      consumeVal |= minimalmask(vn->getNZMask());
    }
  }
  int4 val = data.getFuncProto().getReturnBytesConsumed();
  if (val != 0) {
    consumeVal &= calc_mask(val);
  }
  return consumeVal;
}

/// \brief Determine if the given Varnode may eventually collapse to a constant
///
/// Recursively check if the Varnode is either:
///   - Copied from a constant
///   - The result of adding constants
///   - Loaded from a pointer that is a constant
///
/// \param vn is the given Varnode
/// \param addCount is the number of CPUI_INT_ADD operations seen so far
/// \param loadCount is the number of CPUI_LOAD operations seen so far
/// \return \b true if the Varnode (might) collapse to a constant
bool ActionDeadCode::isEventualConstant(Varnode *vn,int4 addCount,int4 loadCount)

{
  if (vn->isConstant()) return true;
  if (!vn->isWritten()) return false;
  PcodeOp *op = vn->getDef();
  while(op->code() == CPUI_COPY) {
    vn = op->getIn(0);
    if (vn->isConstant()) return true;
    if (!vn->isWritten()) return false;
    op = vn->getDef();
  }
  switch(op->code()) {
    case CPUI_INT_ADD:
      if (addCount > 0) return false;
      if (!isEventualConstant(op->getIn(0),addCount+1,loadCount))
	return false;
      return isEventualConstant(op->getIn(1),addCount+1,loadCount);
    case CPUI_LOAD:
      if (loadCount > 0) return false;
      return isEventualConstant(op->getIn(1),0,loadCount+1);
    case CPUI_INT_LEFT:
    case CPUI_INT_RIGHT:
    case CPUI_INT_SRIGHT:
    case CPUI_INT_MULT:
      if (!op->getIn(1)->isConstant())
	return false;
      return isEventualConstant(op->getIn(0),addCount,loadCount);
    case CPUI_INT_ZEXT:
    case CPUI_INT_SEXT:
      return isEventualConstant(op->getIn(0),addCount,loadCount);
    default:
      break;
  }
  return false;
}

/// \brief Check if there are any unconsumed LOADs that may be from volatile addresses.
///
/// It may be too early to remove certain LOAD operations even though their result isn't
/// consumed because it may be of a volatile address with side effects.  If a LOAD meets this
/// criteria, it is added to the worklist and \b true is returned.
/// \param data is the function being analyzed
/// \param worklist is the container of consumed Varnodes to further process
/// \return \b true if there was at least one LOAD added to the worklist
bool ActionDeadCode::lastChanceLoad(Funcdata &data,vector<Varnode *> &worklist)

{
  if (data.getHeritagePass() > 1) return false;
  if (data.isJumptableRecoveryOn()) return false;
  list<PcodeOp *>::const_iterator iter = data.beginOp(CPUI_LOAD);
  list<PcodeOp *>::const_iterator enditer = data.endOp(CPUI_LOAD);
  bool res = false;
  while(iter != enditer) {
    PcodeOp *op = *iter;
    ++iter;
    if (op->isDead()) continue;
    Varnode *vn = op->getOut();
    if (vn->isConsumeVacuous()) continue;
    if (isEventualConstant(op->getIn(1), 0, 0)) {
      pushConsumed(~(uintb)0, vn, worklist);
      vn->setAutoLiveHold();
      res = true;
    }
  }
  return res;
}

int4 ActionDeadCode::apply(Funcdata &data)

{
  int4 i;
  list<PcodeOp *>::const_iterator iter;
  PcodeOp *op;
  Varnode *vn;
  uintb returnConsume;
  vector<Varnode *> worklist;
  VarnodeLocSet::const_iterator viter,endviter;
  const AddrSpaceManager *manage = data.getArch();
  AddrSpace *spc;

				// Clear consume flags
  for(viter=data.beginLoc();viter!=data.endLoc();++viter) {
    vn = *viter;
    vn->clearConsumeList();
    vn->clearConsumeVacuous();
    vn->setConsume(0);
    if (vn->isAddrForce()&&(!vn->isDirectWrite()))
      vn->clearAddrForce();
  }

				// Set pre-live registers
  for(i=0;i<manage->numSpaces();++i) {
    spc = manage->getSpace(i);
    if (spc == (AddrSpace *)0 || !spc->doesDeadcode()) continue;
    if (data.deadRemovalAllowed(spc)) continue; // Mark consumed if we have NOT heritaged
    viter = data.beginLoc(spc);
    endviter = data.endLoc(spc);
    while(viter != endviter) {
      vn = *viter++;
      pushConsumed(~((uintb)0),vn,worklist);
    }
  }

  returnConsume = gatherConsumedReturn(data);
  for(iter=data.beginOpAlive();iter!=data.endOpAlive();++iter) {
    op = *iter;

    op->clearIndirectSource();
    if (op->isCall()) {
      // Postpone setting consumption on CALL and CALLIND inputs
      if (op->isCallWithoutSpec()) {
	for(i=0;i<op->numInput();++i)
	  pushConsumed(~((uintb)0),op->getIn(i),worklist);
      }
      if (!op->isAssignment())
	continue;
    }
    else if (!op->isAssignment()) {
      OpCode opc = op->code();
      if (opc == CPUI_RETURN) {
	pushConsumed(~((uintb)0),op->getIn(0),worklist);
	for(i=1;i<op->numInput();++i)
	  pushConsumed(returnConsume,op->getIn(i),worklist);
      }
      else if (opc == CPUI_BRANCHIND) {
	JumpTable *jt = data.findJumpTable(op);
	uintb mask;
	if (jt != (JumpTable *)0)
	  mask = jt->getSwitchVarConsume();
	else
	  mask = ~((uintb)0);
	pushConsumed(mask,op->getIn(0),worklist);
      }
      else {
	for(i=0;i<op->numInput();++i)
	  pushConsumed(~((uintb)0),op->getIn(i),worklist);
      }
      // Postpone setting consumption on RETURN input
      continue;
    }
    else {
      for(i=0;i<op->numInput();++i) {
	vn = op->getIn(i);
	if (vn->isAutoLive())
	  pushConsumed(~((uintb)0),vn,worklist);
      }
    }
    vn = op->getOut();
    if (vn->isAutoLive())
      pushConsumed(~((uintb)0),vn,worklist);
  }

				// Mark consumption of call parameters
  for(i=0;i<data.numCalls();++i)
    markConsumedParameters(data.getCallSpecs(i),worklist);

				// Propagate the consume flags
  while(!worklist.empty())
    propagateConsumed(worklist);

  if (lastChanceLoad(data, worklist)) {
    while(!worklist.empty())
      propagateConsumed(worklist);
  }

  for(i=0;i<manage->numSpaces();++i) {
    spc = manage->getSpace(i);
    if (spc == (AddrSpace *)0 || !spc->doesDeadcode()) continue;
    if (!data.deadRemovalAllowed(spc)) continue; // Don't eliminate if we haven't heritaged
    viter = data.beginLoc(spc);
    endviter = data.endLoc(spc);
    int4 changecount = 0;
    while(viter != endviter) {
      vn = *viter++;		// Advance iterator BEFORE (possibly) deleting varnode
      if (!vn->isWritten()) continue;
      bool vacflag = vn->isConsumeVacuous();
      vn->clearConsumeList();
      vn->clearConsumeVacuous();
      if (!vacflag) {		// Not even vacuously consumed
	op = vn->getDef();
	changecount += 1;
	if (op->isCall())
	  data.opUnsetOutput(op); // For calls just get rid of output
	else
	  data.opDestroy(op);	// Otherwise completely remove the op
      }
      else {
	// Check for values that are never used, but bang around
	// for a while
	if (vn->getConsume()==0) {
	  if (neverConsumed(vn,data))
	    changecount += 1;
	}
      }
    }
    if (changecount != 0)
      data.seenDeadcode(spc);	// Record that we have seen dead code for this space
  }
#ifdef OPACTION_DEBUG
  data.debugModPrint(getName()); // Print dead ops before freeing them
#endif
  data.clearDeadVarnodes();
  data.clearDeadOps();
  return 0;
}

/// \brief Replace reads of a given Varnode with a constant.
///
/// For each read op, check that is in or dominated by a specific block we known
/// the Varnode is constant in.
/// \param varVn is the given Varnode
/// \param constVn is the constant Varnode to replace with
/// \param constBlock is the block which dominates ops reading the constant value
/// \param data is the function being analyzed
void ActionConditionalConst::propagateConstant(Varnode *varVn,Varnode *constVn,FlowBlock *constBlock,Funcdata &data)

{
  list<PcodeOp *>::const_iterator iter,enditer;
  iter = varVn->beginDescend();
  enditer = varVn->endDescend();
  FlowBlock *rootBlock = (FlowBlock *)0;
  if (varVn->isWritten())
    rootBlock = varVn->getDef()->getParent();
  while(iter != enditer) {
    PcodeOp *op = *iter;
    ++iter;		// Advance iterator before possibly destroying descendant
    if (op->isMarker()) continue;		// Don't propagate constant into these
    if (op->code() == CPUI_COPY) {		// Don't propagate into COPY unless...
      PcodeOp *followOp = op->getOut()->loneDescend();
      if (followOp == (PcodeOp *)0) continue;
      if (followOp->isMarker()) continue;
      if (followOp->code() == CPUI_COPY) continue;
						// ...unless COPY is into something more interesting
    }
    FlowBlock *bl = op->getParent();
    while(bl != (FlowBlock *)0) {
      if (bl == rootBlock) break;
      if (bl == constBlock) {		// Is op dominated by constBlock?
	int4 slot = op->getSlot(varVn);
	data.opSetInput(op,data.newConstant(varVn->getSize(),constVn->getOffset()),slot);	// Replace ref with constant!
	count += 1;			// We made a change
	break;
      }
      bl = bl->getImmedDom();
    }
  }
}

int4 ActionConditionalConst::apply(Funcdata &data)

{
  const BlockGraph &blockGraph(data.getBasicBlocks());
  for(int4 i=0;i<blockGraph.getSize();++i) {
    FlowBlock *bl = blockGraph.getBlock(i);
    PcodeOp *cBranch = bl->lastOp();
    if (cBranch == (PcodeOp *)0 || cBranch->code() != CPUI_CBRANCH) continue;
    Varnode *boolVn = cBranch->getIn(1);
    if (!boolVn->isWritten()) continue;
    PcodeOp *compOp = boolVn->getDef();
    OpCode opc = compOp->code();
    bool flipEdge = cBranch->isBooleanFlip();
    if (opc == CPUI_BOOL_NEGATE) {
      flipEdge = !flipEdge;
      boolVn = compOp->getIn(0);
      if (!boolVn->isWritten()) continue;
      compOp = boolVn->getDef();
      opc = compOp->code();
    }
    int4 constEdge;			// Out edge where value is constant
    if (opc == CPUI_INT_EQUAL)
      constEdge = 1;
    else if (opc == CPUI_INT_NOTEQUAL)
      constEdge = 0;
    else
      continue;
    // Find the variable and verify that it is compared to a constant
    Varnode *varVn = compOp->getIn(0);
    Varnode *constVn = compOp->getIn(1);
    if (!constVn->isConstant()) {
      if (!varVn->isConstant())
	continue;
      Varnode *tmp = constVn;
      constVn = varVn;
      varVn = tmp;
    }
    if (flipEdge)
      constEdge = 1 - constEdge;
    FlowBlock *constBlock = bl->getOut(constEdge);
    if (!constBlock->restrictedByConditional(bl)) continue;	// Make sure condition holds
    propagateConstant(varVn,constVn,constBlock,data);
  }
  return 0;
}

int4 ActionSwitchNorm::apply(Funcdata &data)

{
  for(int4 i=0;i<data.numJumpTables();++i) {
    JumpTable *jt = data.getJumpTable(i);
    if (!jt->isLabelled()) {
      if (jt->recoverLabels(&data)) { // Recover case statement labels
	// If this returns true, the jumptable was not fully recovered during flow analysis
	// So we need to issue a restart
	data.getOverride().insertMultistageJump(jt->getOpAddress());
	data.setRestartPending(true);
      }
      jt->foldInNormalization(&data);
      count += 1;
    }
    if (jt->foldInGuards(&data)) {
      data.getStructure().clear();	// Make sure we redo structure
      count += 1;
    }
  }
  return 0;
}

int4 ActionNormalizeSetup::apply(Funcdata &data)

{
  FuncProto &fp( data.getFuncProto() );
  fp.clearInput();
  fp.setModelLock(false);	// This will cause the model to get reevaluated
  fp.setOutputLock(false);

  // FIXME:  This should probably save and restore symbols, model, and state
  //   If we are calculating normalized trees in console mode, this currently eliminates locks
  //   that may be needed by other normalizing calculations
  return 0;
}

/// \brief Extend Varnode inputs to match prototype model.
///
/// For prototype models that assume input variables are already extended in some way,
/// insert the appropriate extension operation to allow correct small-size input
/// Varnode to exist.
/// \param data is the function being analyzed
/// \param invn is the given (small) input Varnode
/// \param param is the matching symbol info for the Varnode
/// \param topbl is the entry block for the function
void ActionPrototypeTypes::extendInput(Funcdata &data,Varnode *invn,ProtoParameter *param,BlockBasic *topbl)

{
  VarnodeData vdata;
  OpCode res = data.getFuncProto().assumedInputExtension(invn->getAddr(),invn->getSize(),vdata);
  if (res == CPUI_COPY) return;		// no extension
  if (res == CPUI_PIECE) {	// Do an extension based on type of parameter
    if (param->getType()->getMetatype() == TYPE_INT)
      res = CPUI_INT_SEXT;
    else
      res = CPUI_INT_ZEXT;
  }
  PcodeOp *op = data.newOp(1,topbl->getStart());
  data.newVarnodeOut(vdata.size,vdata.getAddr(),op);
  data.opSetOpcode(op,res);
  data.opSetInput(op,invn,0);
  data.opInsertBegin(op,topbl);
}

int4 ActionPrototypeTypes::apply(Funcdata &data)

{
  list<PcodeOp *>::const_iterator iter,iterend;

  // Set the evaluation prototype if we are not already locked
  ProtoModel *evalfp = data.getArch()->evalfp_current;
  if (evalfp == (ProtoModel *)0)
    evalfp = data.getArch()->defaultfp;
  if ((!data.getFuncProto().isModelLocked()) && !data.getFuncProto().hasMatchingModel(evalfp))
    data.getFuncProto().setModel(evalfp);
  if (data.getFuncProto().hasThisPointer())
    data.prepareThisPointer();

  iterend = data.endOp(CPUI_RETURN);

				// Strip the indirect register from all RETURN ops
				// (Because we don't want to see this compiler
				// mechanism in the high-level C output)
  for(iter=data.beginOp(CPUI_RETURN);iter!=iterend;++iter) {
    PcodeOp *op = *iter;
    if (op->isDead()) continue;
    if (!op->getIn(0)->isConstant()) {
      Varnode *vn = data.newConstant(op->getIn(0)->getSize(),0);
      data.opSetInput(op,vn,0);
    }
  }

  if (data.getFuncProto().isOutputLocked()) {
    ProtoParameter *outparam = data.getFuncProto().getOutput();
    if (outparam->getType()->getMetatype() != TYPE_VOID) {
      for(iter=data.beginOp(CPUI_RETURN);iter!=iterend;++iter) {
	PcodeOp *op = *iter;
	if (op->isDead()) continue;
	if (op->getHaltType() != 0) continue;
	Varnode *vn = data.newVarnode(outparam->getSize(),outparam->getAddress());
	data.opInsertInput(op,vn,op->numInput());
	vn->updateType(outparam->getType(),true,true);
      }
    }
  }
  else
    data.initActiveOutput(); // Initiate gathering potential return values

  AddrSpace *spc = data.getArch()->getDefaultCodeSpace();
  if (spc->isTruncated()) {
    // For truncated spaces we need a zext op, from the truncated stack pointer
    // into the full stack pointer
    AddrSpace *stackspc = data.getArch()->getStackSpace();
    BlockBasic *topbl = (BlockBasic *)0;
    if (data.getBasicBlocks().getSize() > 0)
      topbl = (BlockBasic *)data.getBasicBlocks().getBlock(0);
    if ((stackspc != (AddrSpace *)0)&&(topbl != (BlockBasic *)0)) {
      for(int4 i=0;i<stackspc->numSpacebase();++i) {
	const VarnodeData &fullReg( stackspc->getSpacebaseFull(i) );
	const VarnodeData &truncReg( stackspc->getSpacebase(i) );
	Varnode *invn = data.newVarnode( truncReg.size, truncReg.getAddr() );
	invn = data.setInputVarnode(invn);
	PcodeOp *extop = data.newOp(1,topbl->getStart());
	data.newVarnodeOut(fullReg.size,fullReg.getAddr(),extop);
	data.opSetOpcode(extop,CPUI_INT_ZEXT);
	data.opSetInput(extop,invn,0);
	data.opInsertBegin(extop,topbl);
      }
    }
  }

  // Force locked inputs to exist as varnodes

  // This is needed if we want to force a big input to exist
  // but only part of it is getting used. This is allows
  // a SUBPIECE instruction to get built with the big variable
  // as input and the part getting used as output.
  if (data.getFuncProto().isInputLocked()) {

    int4 ptr_size = spc->isTruncated() ? spc->getAddrSize() : 0; // Check if we need to do pointer trimming
    BlockBasic *topbl = (BlockBasic *)0;
    if (data.getBasicBlocks().getSize() > 0)
      topbl = (BlockBasic *)data.getBasicBlocks().getBlock(0);

    int4 numparams = data.getFuncProto().numParams();
    for(int4 i=0;i<numparams;++i) {
      ProtoParameter *param = data.getFuncProto().getParam(i);
      Varnode *vn = data.newVarnode( param->getSize(), param->getAddress());
      vn = data.setInputVarnode(vn);
      vn->setLockedInput();
      if (topbl != (BlockBasic *)0)
	extendInput(data,vn,param,topbl);
      if (ptr_size > 0) {
	Datatype *ct = param->getType();
	if ((ct->getMetatype() == TYPE_PTR)&&(ct->getSize() == ptr_size))
	  vn->setPtrFlow();
      }
    }
  }
  return 0;
}

int4 ActionInputPrototype::apply(Funcdata &data)

{
  vector<Varnode *> triallist;
  ParamActive active(false);
  Varnode *vn;

  // Clear any unlocked local variables because these are
  // getting cleared anyway in the restructure and may be
  // using symbol names that we want
  data.getScopeLocal()->clearUnlockedCategory(-1);
  data.getFuncProto().clearUnlockedInput();
  if (!data.getFuncProto().isInputLocked()) {
    VarnodeDefSet::const_iterator iter,enditer;
    iter = data.beginDef(Varnode::input);
    enditer = data.endDef(Varnode::input);
    while(iter != enditer) {
      vn = *iter;
      ++iter;
      if (data.getFuncProto().possibleInputParam(vn->getAddr(),vn->getSize())) {
	int4 slot = active.getNumTrials();
	active.registerTrial(vn->getAddr(),vn->getSize());
	if (!vn->hasNoDescend())
	  active.getTrial(slot).markActive(); // Mark as active if it has descendants
	triallist.push_back(vn);
      }
    }
    data.getFuncProto().resolveModel(&active);
    data.getFuncProto().deriveInputMap(&active); // Derive the correct prototype from trials
    // Create any unreferenced input varnodes
    for(int4 i=0;i<active.getNumTrials();++i) {
      ParamTrial &paramtrial(active.getTrial(i));
      if (paramtrial.isUnref() && paramtrial.isUsed()) {
	vn = data.newVarnode(paramtrial.getSize(),paramtrial.getAddress());
	vn = data.setInputVarnode(vn);
	int4 slot = triallist.size();
	triallist.push_back(vn);
	paramtrial.setSlot(slot + 1);
      }
    }
    if (data.isHighOn())
      data.getFuncProto().updateInputTypes(data,triallist,&active);
    else
      data.getFuncProto().updateInputNoTypes(data,triallist,&active);
  }
  data.clearDeadVarnodes();
#ifdef OPACTION_DEBUG
  if ((flags&rule_debug)==0) return 0;
  ostringstream s;
  data.getScopeLocal()->printEntries(s);
  data.getArch()->printDebug(s.str());
#endif
  return 0;
}

int4 ActionOutputPrototype::apply(Funcdata &data)

{
  ProtoParameter *outparam = data.getFuncProto().getOutput();
  if ((!outparam->isTypeLocked())||outparam->isSizeTypeLocked()) {
    PcodeOp *op = data.getFirstReturnOp();
    vector<Varnode *> vnlist;
    if (op != (PcodeOp *)0) {
      for(int4 i=1;i<op->numInput();++i)
	vnlist.push_back(op->getIn(i));
    }
    if (data.isHighOn())
      data.getFuncProto().updateOutputTypes(vnlist);
    else
      data.getFuncProto().updateOutputNoTypes(vnlist,data.getArch()->types);
  }
  return 0;
}

int4 ActionUnjustifiedParams::apply(Funcdata &data)

{
  VarnodeDefSet::const_iterator iter,enditer;
  FuncProto &proto( data.getFuncProto() );

  iter = data.beginDef(Varnode::input);
  enditer = data.endDef(Varnode::input);

  while(iter != enditer) {
    Varnode *vn = *iter++;
    VarnodeData vdata;
    if (!proto.unjustifiedInputParam(vn->getAddr(),vn->getSize(),vdata)) continue;

    bool newcontainer;
    do {
      newcontainer = false;
      VarnodeDefSet::const_iterator begiter,iter2;
      begiter = data.beginDef(Varnode::input);
      iter2 = iter;
      bool overlaps = false;
      while(iter2 != begiter) {
	--iter2;
	vn = *iter2;
	if (vn->getSpace() != vdata.space) continue;
	uintb offset = vn->getOffset() + vn->getSize()-1; // Last offset in varnode
	if ((offset >= vdata.offset)&&(vn->getOffset()<vdata.offset)) { // If there is overlap that extends size
	  overlaps = true;
	  uintb endpoint = vdata.offset + vdata.size;
	  vdata.offset = vn->getOffset();
	  vdata.size = endpoint - vdata.offset;
	}
      }
      if (!overlaps) break;	// Found no additional overlaps, go with current justified container
      // If there were overlaps, container may no longer be justified
      newcontainer = proto.unjustifiedInputParam(vdata.getAddr(),vdata.size,vdata);
    } while(newcontainer);

    data.adjustInputVarnodes(vdata.getAddr(),vdata.size);
    // Reset iterator because of additions and deletions
    iter = data.beginDef(Varnode::input,vdata.getAddr());
    enditer = data.endDef(Varnode::input);
    count += 1;
  }
  return 0;
}

int4 ActionHideShadow::apply(Funcdata &data)

{
  VarnodeDefSet::const_iterator iter,enditer;
  HighVariable *high;

  enditer = data.endDef(Varnode::written);
  for(iter=data.beginDef();iter!=enditer;++iter) {
    high = (*iter)->getHigh();
    if (high->isMark()) continue;
    if (data.getMerge().hideShadows(high))
      count += 1;
    high->setMark();
  }
  for(iter=data.beginDef();iter!=enditer;++iter) {
    high = (*iter)->getHigh();
    high->clearMark();
  }
  return 0;
}

int4 ActionDynamicMapping::apply(Funcdata &data)

{
  ScopeLocal *localmap = data.getScopeLocal();
  list<SymbolEntry>::iterator iter,enditer;
  iter = localmap->beginDynamic();
  enditer = localmap->endDynamic();
  DynamicHash dhash;
  while(iter != enditer) {
    SymbolEntry *entry = &(*iter);
    ++iter;
    if (data.attemptDynamicMapping(entry,dhash))
      count += 1;
  }
  return 0;
}

int4 ActionDynamicSymbols::apply(Funcdata &data)

{
  ScopeLocal *localmap = data.getScopeLocal();
  list<SymbolEntry>::iterator iter,enditer;
  iter = localmap->beginDynamic();
  enditer = localmap->endDynamic();
  DynamicHash dhash;
  while(iter != enditer) {
    SymbolEntry *entry = &(*iter);
    ++iter;
    if (data.attemptDynamicMappingLate(entry, dhash))
      count += 1;
  }
  return 0;
}

int4 ActionPrototypeWarnings::apply(Funcdata &data)

{
  vector<string> overridemessages;
  data.getOverride().generateOverrideMessages(overridemessages,data.getArch());
  for(int4 i=0;i<overridemessages.size();++i)
    data.warningHeader(overridemessages[i]);

  FuncProto &ourproto( data.getFuncProto() );
  if (ourproto.hasInputErrors()) {
    data.warningHeader("Cannot assign parameter locations for this function: Prototype may be inaccurate");
  }
  if (ourproto.hasOutputErrors()) {
    data.warningHeader("Cannot assign location of return value for this function: Return value may be inaccurate");
  }
  if (ourproto.isModelUnknown()) {
    ostringstream s;
    s << "Unknown calling convention";
    if (ourproto.printModelInDecl())
      s << ": " << ourproto.getModelName();
    if (!ourproto.hasCustomStorage() && (ourproto.isInputLocked() || ourproto.isOutputLocked()))
      s << " -- yet parameter storage is locked";
    data.warningHeader(s.str());
 }
  int4 numcalls = data.numCalls();
  for(int4 i=0;i<numcalls;++i) {
    FuncCallSpecs *fc = data.getCallSpecs(i);
    Funcdata *fd = fc->getFuncdata();
    if (fc->hasInputErrors()) {
      ostringstream s;
      s << "Cannot assign parameter location for function ";
      if (fd != (Funcdata *)0)
	s << fd->getName();
      else
	s << "<indirect>";
      s << ": Prototype may be inaccurate";
      data.warning(s.str(),fc->getEntryAddress());
    }
    if (fc->hasOutputErrors()) {
      ostringstream s;
      s << "Cannot assign location of return value for function ";
      if (fd != (Funcdata *)0)
	s << fd->getName();
      else
	s << "<indirect>";
      s << ": Return value may be inaccurate";
      data.warning(s.str(),fc->getEntryAddress());
    }
  }
  return 0;
}

#ifdef TYPEPROP_DEBUG
/// \brief Log a particular data-type propagation action.
///
/// Print the Varnode updated, the new data-type it contains, and
/// where the data-type propagated from.
/// \param glb is the Architecture holding the error console
/// \param vn is the target Varnode
/// \param newtype is the new data-type
/// \param op is the PcodeOp through which the data-type propagated
/// \param slot is the slot from which the data-type propagated
/// \param ptralias if not NULL holds the pointer that aliased the target Varnode
void ActionInferTypes::propagationDebug(Architecture *glb,Varnode *vn,const Datatype *newtype,PcodeOp *op,int4 slot,Varnode *ptralias)

{
  ostringstream s;

  vn->printRaw(s);
  s << " : ";
  newtype->printRaw(s);
  if ((op == (PcodeOp *)0)&&(ptralias == (Varnode *)0)) {
    s << " init";
  }
  else if (ptralias != (Varnode *)0) {
    s << " alias ";
    ptralias->printRaw(s);
  }
  else {
    s << " from ";
    op->printRaw(s);
    s << " slot=" << dec << slot;
  }
  glb->printDebug(s.str());
}
#endif

/// Collect \e local data-type information on each Varnode inferred
/// from the PcodeOps that read and write to it.
/// \param data is the function being analyzed
void ActionInferTypes::buildLocaltypes(Funcdata &data)

{
  Datatype *ct;
  Varnode *vn;
  VarnodeLocSet::const_iterator iter;

  for(iter=data.beginLoc();iter!=data.endLoc();++iter) {
    vn = *iter;
    if (vn->isAnnotation()) continue;
    if ((!vn->isWritten())&&(vn->hasNoDescend())) continue;
    bool needsBlock = false;
    if (vn->getSymbolEntry() != (SymbolEntry *)0) {
      ct = data.checkSymbolType(vn);
      if (ct == (Datatype *)0)
	ct = vn->getLocalType(needsBlock);
    }
    else
      ct = vn->getLocalType(needsBlock);
    if (needsBlock)
      vn->setStopUpPropagation();
#ifdef TYPEPROP_DEBUG
    propagationDebug(data.getArch(),vn,ct,(PcodeOp *)0,0,(Varnode *)0);
#endif
    vn->setTempType(ct);
  }
}

/// For each Varnode copy the temporary data-type to the permament
/// field, taking into account previous locks.
/// \param data is the function being analyzed
/// \return \b true if any Varnode's data-type changed from the last round of propagation
bool ActionInferTypes::writeBack(Funcdata &data)

{
  bool change = false;
  Datatype *ct;
  Varnode *vn;
  VarnodeLocSet::const_iterator iter;

  for(iter=data.beginLoc();iter!=data.endLoc();++iter) {
    vn = *iter;
    if (vn->isAnnotation()) continue;
    if ((!vn->isWritten())&&(vn->hasNoDescend())) continue;
    ct = vn->getTempType();
    if (vn->updateType(ct,false,false))
      change = true;
  }
  return change;
}

/// \brief Attempt to propagate a data-type across a single PcodeOp edge
///
/// Given an \e input Varnode and an \e output Varnode defining a directed edge
/// through a PcodeOp, determine if and how the input data-type propagates to the
/// output. Update the output Varnode's (temporary) data-type. An input to the
/// edge may either an input or output to the PcodeOp.  A \e slot value of -1
/// indicates the PcodeOp output, a non-negative value indicates a PcodeOp input index.
/// \param typegrp is the TypeFactory for building a possibly transformed data-type
/// \param op is the PcodeOp through which the propagation edge flows
/// \param inslot indicates the edge's input Varnode
/// \param outslot indicates the edge's output Varnode
/// \return \b true if the data-type propagates
bool ActionInferTypes::propagateTypeEdge(TypeFactory *typegrp,PcodeOp *op,int4 inslot,int4 outslot)

{
  Varnode *invn,*outvn;

  invn = (inslot==-1) ? op->getOut() : op->getIn(inslot);
  Datatype *alttype = invn->getTempType();
  if (alttype->needsResolution()) {
    // Always give incoming data-type a chance to resolve, even if it would not otherwise propagate
    alttype = alttype->resolveInFlow(op, inslot);
  }
  if (inslot == outslot) return false; // don't backtrack
  if (outslot < 0)
    outvn = op->getOut();
  else {
    outvn = op->getIn(outslot);
    if (outvn->isAnnotation()) return false;
  }
  if (outvn->isTypeLock()) return false; // Can't propagate through typelock
  if (outvn->stopsUpPropagation() && outslot >= 0) return false;	// Propagation is blocked

  if (alttype->getMetatype() == TYPE_BOOL) {	// Only propagate boolean
    if (outvn->getNZMask() > 1)			// If we know output can only take boolean values
      return false;
  }

  Datatype *newtype = op->getOpcode()->propagateType(alttype, op, invn, outvn, inslot, outslot);
  if (newtype == (Datatype *)0)
    return false;

  if (0>newtype->typeOrder(*outvn->getTempType())) {
#ifdef TYPEPROP_DEBUG
    propagationDebug(typegrp->getArch(),outvn,newtype,op,inslot,(Varnode *)0);
#endif
    outvn->setTempType(newtype);
    return !outvn->isMark();
  }
  return false;
}

/// \param v is the root Varnode to iterate over
PropagationState::PropagationState(Varnode *v)

{
  vn = v;
  iter = vn->beginDescend();
  if (iter != vn->endDescend()) {
    op = *iter++;
    if (op->getOut() != (Varnode *)0)
      slot = -1;
    else
      slot = 0;
    inslot = op->getSlot(vn);
  }
  else {
    op = vn->getDef();
    inslot = -1;
    slot = 0;
  }
}

/// At the high level, this iterates through all the descendant
/// PcodeOps of the root Varnode, then the defining PcodeOp.
/// At the low level, this iterates from the output Varnode
/// of the current PcodeOp then through all the input Varnodes
void PropagationState::step(void)

{
  slot += 1;
  if (slot < op->numInput())
    return;
  if (iter != vn->endDescend()) {
    op = *iter++;
    if (op->getOut() != (Varnode *)0)
      slot = -1;
    else
      slot = 0;
    inslot = op->getSlot(vn);
    return;
  }
  if (inslot == -1)
    op = (PcodeOp *)0;
  else
    op = vn->getDef();
  inslot = -1;
  slot = 0;
}

/// \brief Propagate a data-type starting from one Varnode across the function
///
/// Given a starting Varnode, propagate its Datatype as far as possible through
/// the data-flow graph, transforming the data-type through PcodeOps as necessary.
/// The data-type is push through all possible propagating edges, but each
/// Varnode is visited at most once.  Propagation is trimmed along any particular
/// path if the pushed data-type isn't \e more \e specific than the current
/// data-type on a Varnode, under the data-type ordering.
/// \param typegrp is the TypeFactory for constructing transformed data-types
/// \param vn is the Varnode holding the root data-type to push
void ActionInferTypes::propagateOneType(TypeFactory *typegrp,Varnode *vn)

{
  PropagationState *ptr;
  vector<PropagationState> state;

  state.emplace_back(vn);
  vn->setMark();

  while(!state.empty()) {
    ptr = &state.back();
    if (!ptr->valid()) {	// If we are out of edges to traverse
      ptr->vn->clearMark();
      state.pop_back();
    }
    else {
      if (propagateTypeEdge(typegrp,ptr->op,ptr->inslot,ptr->slot)) {
	vn = (ptr->slot==-1) ? ptr->op->getOut() : ptr->op->getIn(ptr->slot);
	ptr->step();		// Make sure to step before push_back
	state.emplace_back(vn);
	vn->setMark();
      }
      else
	ptr->step();
    }
  }
}

/// \brief Try to propagate a pointer data-type to known aliases.
///
/// Given a Varnode which is a likely pointer and an Address that
/// is a known alias of the pointer, attempt to propagate the Varnode's
/// data-type to Varnodes at that address.
/// \param data is the function being analyzed
/// \param vn is the given Varnode
/// \param addr is the aliased address
void ActionInferTypes::propagateRef(Funcdata &data,Varnode *vn,const Address &addr)

{
  Datatype *ct = vn->getTempType();
  if (ct->getMetatype() != TYPE_PTR) return;
  ct = ((TypePointer *)ct)->getPtrTo();
  if (ct->getMetatype() == TYPE_SPACEBASE) return;
  if (ct->getMetatype() == TYPE_UNKNOWN) return; // Don't bother propagating this
  VarnodeLocSet::const_iterator iter,enditer;
  uintb off = addr.getOffset();
  TypeFactory *typegrp = data.getArch()->types;
  Address endaddr = addr + ct->getSize();
  if (endaddr.getOffset() < off) // If the address wrapped
    enditer = data.endLoc(addr.getSpace());	// Go to end of space
  else
    enditer = data.endLoc(endaddr);
  iter = data.beginLoc(addr);
  uintb lastoff = 0;
  int4 lastsize = ct->getSize();
  Datatype *lastct = ct;
  while(iter != enditer) {
    Varnode *curvn = *iter;
    ++iter;
    if (curvn->isAnnotation()) continue;
    if ((!curvn->isWritten())&&curvn->hasNoDescend()) continue;
    uintb curoff = curvn->getOffset() - off;
    int4 cursize = curvn->getSize();
    if (curoff + cursize > ct->getSize()) continue;
    if ((cursize!=lastsize)||(curoff!=lastoff)) {
      lastoff = curoff;
      lastsize = cursize;
      Datatype *cur = ct;
      do {
	lastct = cur;
	cur = cur->getSubType(curoff,&curoff);
      } while(cur != (Datatype *)0);
    }
    if (lastct->getSize() != cursize) continue;

    // Try to propagate the reference type into a varnode that is pointed to by that reference
    if (0>lastct->typeOrder(*curvn->getTempType())) {
#ifdef TYPEPROP_DEBUG
      propagationDebug(data.getArch(),curvn,lastct,(PcodeOp *)0,0,vn);
#endif
      curvn->setTempType(lastct);
      propagateOneType(typegrp,curvn); // Try to propagate the new type as far as possible
    }
  }
}

/// \brief Search for pointers and propagate its data-type to known aliases
///
/// This routine looks for ADD operations off of a specific
/// \e spacebase register that produce output Varnodes with a known
/// data-type. The offset of the ADD is calculated into the corresponding
/// address space, and an attempt is made to propagate the Varnodes data-type
/// to other Varnodes in the address space at that offset.
/// \param data is the function being analyzed
/// \param spcvn is the spacebase register
void ActionInferTypes::propagateSpacebaseRef(Funcdata &data,Varnode *spcvn)

{
  Datatype *spctype = spcvn->getType();	// This is an absolute property of the varnode, so not temptype
  if (spctype->getMetatype() != TYPE_PTR) return;
  spctype = ((TypePointer *)spctype)->getPtrTo();
  if (spctype->getMetatype() != TYPE_SPACEBASE) return;
  TypeSpacebase *sbtype = (TypeSpacebase *)spctype;
  list<PcodeOp *>::const_iterator iter;
  Address addr;

  for(iter=spcvn->beginDescend();iter!=spcvn->endDescend();++iter) {
    PcodeOp *op = *iter;
    Varnode *vn;
    switch(op->code()) {
    case CPUI_COPY:
      vn = op->getIn(0);
      addr = sbtype->getAddress(0,vn->getSize(),op->getAddr());
      propagateRef(data,op->getOut(),addr);
      break;
    case CPUI_INT_ADD:
    case CPUI_PTRSUB:
      vn = op->getIn(1);
      if (vn->isConstant()) {
	addr = sbtype->getAddress(vn->getOffset(),vn->getSize(),op->getAddr());
	propagateRef(data,op->getOut(),addr);
      }
      break;
    case CPUI_PTRADD:
      vn = op->getIn(1);
      if (vn->isConstant()) {
	uintb off = vn->getOffset() * op->getIn(2)->getOffset();
	addr = sbtype->getAddress(off,vn->getSize(),op->getAddr());
	propagateRef(data,op->getOut(),addr);
      }
      break;
    default:
      break;
    }
  }
}

/// Return the CPUI_RETURN op with the most specialized data-type, which is not
/// dead and is not a special halt.
/// \param data is the function
/// \return the representative CPUI_RETURN op or NULL
PcodeOp *ActionInferTypes::canonicalReturnOp(Funcdata &data)

{
  PcodeOp *res = (PcodeOp *)0;
  Datatype *bestdt = (Datatype *)0;
  list<PcodeOp *>::const_iterator iter,iterend;
  iterend = data.endOp(CPUI_RETURN);
  for(iter=data.beginOp(CPUI_RETURN);iter!=iterend;++iter) {
    PcodeOp *retop = *iter;
    if (retop->isDead()) continue;
    if (retop->getHaltType()!=0) continue;
    if (retop->numInput() > 1) {
      Varnode *vn = retop->getIn(1);
      Datatype *ct = vn->getTempType();
      if (bestdt == (Datatype *)0) {
	res = retop;
	bestdt = ct;
      }
      else if (ct->typeOrder(*bestdt) < 0) {
	res = retop;
	bestdt = ct;
      }
    }
  }
  return res;
}

/// \brief Give data-types a chance to propagate between CPUI_RETURN operations.
///
/// Since a function is intended to return a single data-type, data-types effectively
/// propagate between the input Varnodes to CPUI_RETURN ops, if there are more than one.
void ActionInferTypes::propagateAcrossReturns(Funcdata &data)

{
  if (data.getFuncProto().isOutputLocked()) return;
  PcodeOp *op = canonicalReturnOp(data);
  if (op == (PcodeOp *)0) return;
  TypeFactory *typegrp = data.getArch()->types;
  Varnode *baseVn = op->getIn(1);
  Datatype *ct = baseVn->getTempType();
  int4 baseSize = baseVn->getSize();
  bool isBool = ct->getMetatype() == TYPE_BOOL;
  list<PcodeOp *>::const_iterator iter,iterend;
  iterend = data.endOp(CPUI_RETURN);
  for(iter=data.beginOp(CPUI_RETURN);iter!=iterend;++iter) {
    PcodeOp *retop = *iter;
    if (retop == op) continue;
    if (retop->isDead()) continue;
    if (retop->getHaltType()!=0) continue;
    if (retop->numInput() > 1) {
      Varnode *vn = retop->getIn(1);
      if (vn->getSize() != baseSize) continue;
      if (isBool && vn->getNZMask() > 1) continue;	// Don't propagate bool if value is not necessarily 0 or 1
      if (vn->getTempType() == ct) continue;		// Already propagated
      vn->setTempType(ct);
#ifdef TYPEPROP_DEBUG
      propagationDebug(typegrp->getArch(),vn,ct,op,1,(Varnode *)0);
#endif
      propagateOneType(typegrp, vn);
    }
  }
}

int4 ActionInferTypes::apply(Funcdata &data)

{
  // Make sure spacebase is accurate or bases could get typed and then ptrarithed
  if (!data.hasTypeRecoveryStarted()) return 0;
  TypeFactory *typegrp = data.getArch()->types;
  Varnode *vn;
  VarnodeLocSet::const_iterator iter;

#ifdef TYPEPROP_DEBUG
  ostringstream s;
  s << "Type propagation pass - " << dec << localcount;
  data.getArch()->printDebug(s.str());
#endif
  if (localcount >= 7) {       // This constant arrived at empirically
    if (localcount == 7) {
      data.warningHeader("Type propagation algorithm not settling");
      localcount += 1;
    }
    return 0;
  }
  data.getScopeLocal()->applyTypeRecommendations();
  buildLocaltypes(data);	// Set up initial types (based on local info)
  for(iter=data.beginLoc();iter!=data.endLoc();++iter) {
    vn = *iter;
    if (vn->isAnnotation()) continue;
    if ((!vn->isWritten())&&(vn->hasNoDescend())) continue;
    propagateOneType(typegrp,vn);
  }
  propagateAcrossReturns(data);
  AddrSpace *spcid = data.getScopeLocal()->getSpaceId();
  Varnode *spcvn = data.findSpacebaseInput(spcid);
  if (spcvn != (Varnode *)0)
    propagateSpacebaseRef(data,spcvn);
  if (writeBack(data)) {
    // count += 1;			// Do not consider this a data-flow change
    localcount += 1;
  }
  return 0;
}

/// Assuming root->getOut() is the root of an expression formed with the
/// CPUI_INT_ADD op, collect all the Varnode \e terms of the expression.
void TermOrder::collect(void)

{
  Varnode *curvn;
  PcodeOp *curop;
  PcodeOp *subop,*multop;

  vector<PcodeOp *> opstack;	// Depth first traversal path
  vector<PcodeOp *> multstack;

  opstack.push_back(root);
  multstack.push_back((PcodeOp *)0);

  while(!opstack.empty()) {
    curop = opstack.back();
    multop = multstack.back();
    opstack.pop_back();
    multstack.pop_back();
    for(int4 i=0;i<curop->numInput();++i) {
      curvn = curop->getIn(i);	// curvn is a node of the subtree IF
      if (!curvn->isWritten()) { // curvn is not defined by another operation
	terms.push_back(AdditiveEdge(curop,i,multop));
	continue;
      }
      if (curvn->loneDescend() == (PcodeOp *)0) { // curvn has more then one use
	terms.push_back(AdditiveEdge(curop,i,multop));
	continue;
      }
      subop = curvn->getDef();
      if (subop->code() != CPUI_INT_ADD) { // or if curvn is defined with some other type of op
	if ((subop->code()==CPUI_INT_MULT)&&(subop->getIn(1)->isConstant())) {
	  PcodeOp *addop = subop->getIn(0)->getDef();
	  if ((addop!=(PcodeOp *)0)&&(addop->code()==CPUI_INT_ADD)) {
	    if (addop->getOut()->loneDescend()!=(PcodeOp *)0) {
	      opstack.push_back(addop);
	      multstack.push_back(subop);
	      continue;
	    }
	  }
	}
	terms.push_back(AdditiveEdge(curop,i,multop));
	continue;
      }
      opstack.push_back(subop);
      multstack.push_back(multop);
    }
  }
}

void TermOrder::sortTerms(void)

{
  for(vector<AdditiveEdge>::iterator iter=terms.begin();iter!=terms.end();++iter)
    sorter.push_back( &(*iter) );

  sort(sorter.begin(),sorter.end(),additiveCompare);
}

/// (Re)build the default \e root Actions: decompile, jumptable, normalize, paramid, register, firstpass
void ActionDatabase::buildDefaultGroups(void)

{
  if (isDefaultGroups) return;
  groupmap.clear();
  const char *members[] = { "base", "protorecovery", "protorecovery_a", "deindirect", "localrecovery",
			    "deadcode", "typerecovery", "stackptrflow",
			    "blockrecovery", "stackvars", "deadcontrolflow", "switchnorm",
			    "cleanup", "merge", "dynamic", "casts", "analysis",
			    "fixateglobals", "fixateproto",
			    "segment", "returnsplit", "nodejoin", "doubleload", "doubleprecis",
			    "unreachable", "subvar", "floatprecision",
			    "conditionalexe", "" };
  setGroup("decompile",members);

  const char *jumptab[] = { "base", "noproto", "localrecovery", "deadcode", "stackptrflow",
			    "stackvars", "analysis", "segment", "subvar", "conditionalexe", "" };
  setGroup("jumptable",jumptab);

 const  char *normali[] = { "base", "protorecovery", "protorecovery_b", "deindirect", "localrecovery",
			    "deadcode", "stackptrflow", "normalanalysis",
			    "stackvars", "deadcontrolflow", "analysis", "fixateproto", "nodejoin",
			    "unreachable", "subvar", "floatprecision", "normalizebranches",
			    "conditionalexe", "" };
  setGroup("normalize",normali);

  const  char *paramid[] = { "base", "protorecovery", "protorecovery_b", "deindirect", "localrecovery",
                             "deadcode", "typerecovery", "stackptrflow", "siganalysis",
                             "stackvars", "deadcontrolflow", "analysis", "fixateproto",
                             "unreachable", "subvar", "floatprecision",
                             "conditionalexe", "" };
  setGroup("paramid",paramid);

  const char *regmemb[] = { "base", "analysis", "subvar", "" };
  setGroup("register",regmemb);

  const char *firstmem[] = { "base", "" };
  setGroup("firstpass",firstmem);
  isDefaultGroups = true;
}

/// Construct the \b universal Action that contains all possible components
/// \param conf is the Architecture that will use the Action
void ActionDatabase::universalAction(Architecture *conf)

{
  vector<Rule *>::iterator iter;
  ActionGroup *act;
  ActionGroup *actmainloop;
  ActionGroup *actfullloop;
  ActionPool *actprop,*actprop2;
  ActionPool *actcleanup;
  ActionGroup *actstackstall;
  AddrSpace *stackspace = conf->getStackSpace();

  act = new ActionRestartGroup(Action::rule_onceperfunc,"universal",1);
  registerAction(universalname,act);

  act->addAction( new ActionStart("base"));
  act->addAction( new ActionConstbase("base"));
  act->addAction( new ActionNormalizeSetup("normalanalysis"));
  act->addAction( new ActionDefaultParams("base"));
  //  act->addAction( new ActionParamShiftStart("paramshift") );
  act->addAction( new ActionExtraPopSetup("base",stackspace) );
  act->addAction( new ActionPrototypeTypes("protorecovery"));
  act->addAction( new ActionFuncLink("protorecovery") );
  act->addAction( new ActionFuncLinkOutOnly("noproto") );
  {
    actfullloop = new ActionGroup(Action::rule_repeatapply,"fullloop");
    {
      actmainloop = new ActionGroup(Action::rule_repeatapply,"mainloop");
      actmainloop->addAction( new ActionUnreachable("base") );
      actmainloop->addAction( new ActionVarnodeProps("base") );
      actmainloop->addAction( new ActionHeritage("base") );
      actmainloop->addAction( new ActionParamDouble("protorecovery") );
      actmainloop->addAction( new ActionSegmentize("base"));
      actmainloop->addAction( new ActionForceGoto("blockrecovery") );
      actmainloop->addAction( new ActionDirectWrite("protorecovery_a", true) );
      actmainloop->addAction( new ActionDirectWrite("protorecovery_b", false) );
      actmainloop->addAction( new ActionActiveParam("protorecovery") );
      actmainloop->addAction( new ActionReturnRecovery("protorecovery") );
      //      actmainloop->addAction( new ActionParamShiftStop("paramshift") );
      actmainloop->addAction( new ActionRestrictLocal("localrecovery") ); // Do before dead code removed
      actmainloop->addAction( new ActionDeadCode("deadcode") );
      actmainloop->addAction( new ActionDynamicMapping("dynamic") ); // Must come before restructurevarnode and infertypes
      actmainloop->addAction( new ActionRestructureVarnode("localrecovery") );
      actmainloop->addAction( new ActionSpacebase("base") );	// Must come before infertypes and nonzeromask
      actmainloop->addAction( new ActionNonzeroMask("analysis") );
      actmainloop->addAction( new ActionInferTypes("typerecovery") );
      actstackstall = new ActionGroup(Action::rule_repeatapply,"stackstall");
      {
	actprop = new ActionPool(Action::rule_repeatapply,"oppool1");
	actprop->addRule( new RuleEarlyRemoval("deadcode"));
	actprop->addRule( new RuleTermOrder("analysis"));
	actprop->addRule( new RuleSelectCse("analysis"));
	actprop->addRule( new RuleCollectTerms("analysis"));
	actprop->addRule( new RulePullsubMulti("analysis"));
	actprop->addRule( new RulePullsubIndirect("analysis"));
	actprop->addRule( new RulePushMulti("nodejoin"));
	actprop->addRule( new RuleSborrow("analysis") );
	actprop->addRule( new RuleIntLessEqual("analysis") );
	actprop->addRule( new RuleTrivialArith("analysis") );
	actprop->addRule( new RuleTrivialBool("analysis") );
	actprop->addRule( new RuleTrivialShift("analysis") );
	actprop->addRule( new RuleSignShift("analysis") );
	actprop->addRule( new RuleTestSign("analysis") );
	actprop->addRule( new RuleIdentityEl("analysis") );
	actprop->addRule( new RuleOrMask("analysis") );
	actprop->addRule( new RuleAndMask("analysis") );
	actprop->addRule( new RuleOrConsume("analysis") );
	actprop->addRule( new RuleOrCollapse("analysis") );
	actprop->addRule( new RuleAndOrLump("analysis") );
	actprop->addRule( new RuleShiftBitops("analysis") );
	actprop->addRule( new RuleRightShiftAnd("analysis") );
	actprop->addRule( new RuleNotDistribute("analysis") );
	actprop->addRule( new RuleHighOrderAnd("analysis") );
	actprop->addRule( new RuleAndDistribute("analysis") );
	actprop->addRule( new RuleAndCommute("analysis") );
	actprop->addRule( new RuleAndPiece("analysis") );
	actprop->addRule( new RuleAndCompare("analysis") );
	actprop->addRule( new RuleDoubleSub("analysis") );
	actprop->addRule( new RuleDoubleShift("analysis") );
	actprop->addRule( new RuleDoubleArithShift("analysis") );
	actprop->addRule( new RuleConcatShift("analysis") );
	actprop->addRule( new RuleLeftRight("analysis") );
	actprop->addRule( new RuleShiftCompare("analysis") );
	actprop->addRule( new RuleShift2Mult("analysis") );
	actprop->addRule( new RuleShiftPiece("analysis") );
	actprop->addRule( new RuleMultiCollapse("analysis") );
	actprop->addRule( new RuleIndirectCollapse("analysis") );
	actprop->addRule( new Rule2Comp2Mult("analysis") );
	actprop->addRule( new RuleSub2Add("analysis") );
	actprop->addRule( new RuleCarryElim("analysis") );
	actprop->addRule( new RuleBxor2NotEqual("analysis") );
	actprop->addRule( new RuleLess2Zero("analysis") );
	actprop->addRule( new RuleLessEqual2Zero("analysis") );
	actprop->addRule( new RuleSLess2Zero("analysis") );
	actprop->addRule( new RuleEqual2Zero("analysis") );
	actprop->addRule( new RuleEqual2Constant("analysis") );
	actprop->addRule( new RuleThreeWayCompare("analysis") );
	actprop->addRule( new RuleXorCollapse("analysis") );
	actprop->addRule( new RuleAddMultCollapse("analysis") );
	actprop->addRule( new RuleCollapseConstants("analysis") );
	actprop->addRule( new RuleTransformCpool("analysis") );
	actprop->addRule( new RulePropagateCopy("analysis") );
	actprop->addRule( new RuleZextEliminate("analysis") );
	actprop->addRule( new RuleSlessToLess("analysis") );
	actprop->addRule( new RuleZextSless("analysis") );
	actprop->addRule( new RuleBitUndistribute("analysis") );
	actprop->addRule( new RuleBoolZext("analysis") );
	actprop->addRule( new RuleBooleanNegate("analysis") );
	actprop->addRule( new RuleLogic2Bool("analysis") );
	actprop->addRule( new RuleSubExtComm("analysis") );
	actprop->addRule( new RuleSubCommute("analysis") );
	actprop->addRule( new RuleConcatCommute("analysis") );
	actprop->addRule( new RuleConcatZext("analysis") );
	actprop->addRule( new RuleZextCommute("analysis") );
	actprop->addRule( new RuleZextShiftZext("analysis") );
	actprop->addRule( new RuleShiftAnd("analysis") );
	actprop->addRule( new RuleConcatZero("analysis") );
	actprop->addRule( new RuleConcatLeftShift("analysis") );
	actprop->addRule( new RuleEmbed("analysis") );
	actprop->addRule( new RuleSubZext("analysis") );
	actprop->addRule( new RuleSubCancel("analysis") );
	actprop->addRule( new RuleShiftSub("analysis") );
	actprop->addRule( new RuleHumptyDumpty("analysis") );
	actprop->addRule( new RuleDumptyHump("analysis") );
	actprop->addRule( new RuleHumptyOr("analysis") );
	actprop->addRule( new RuleNegateIdentity("analysis") );
	actprop->addRule( new RuleSubNormal("analysis") );
	actprop->addRule( new RulePositiveDiv("analysis") );
	actprop->addRule( new RuleDivTermAdd("analysis") );
	actprop->addRule( new RuleDivTermAdd2("analysis") );
	actprop->addRule( new RuleDivOpt("analysis") );
	actprop->addRule( new RuleSignForm("analysis") );
	actprop->addRule( new RuleSignForm2("analysis") );
	actprop->addRule( new RuleSignDiv2("analysis") );
	actprop->addRule( new RuleDivChain("analysis") );
	actprop->addRule( new RuleSignNearMult("analysis") );
	actprop->addRule( new RuleModOpt("analysis") );
	actprop->addRule( new RuleSignMod2nOpt("analysis") );
	actprop->addRule( new RuleSignMod2nOpt2("analysis") );
	actprop->addRule( new RuleSignMod2Opt("analysis") );
	actprop->addRule( new RuleSwitchSingle("analysis") );
	actprop->addRule( new RuleCondNegate("analysis") );
	actprop->addRule( new RuleBoolNegate("analysis") );
	actprop->addRule( new RuleLessEqual("analysis") );
	actprop->addRule( new RuleLessNotEqual("analysis") );
	actprop->addRule( new RuleLessOne("analysis") );
	actprop->addRule( new RuleRangeMeld("analysis") );
	actprop->addRule( new RuleFloatRange("analysis") );
	actprop->addRule( new RulePiece2Zext("analysis") );
	actprop->addRule( new RulePiece2Sext("analysis") );
	actprop->addRule( new RulePopcountBoolXor("analysis") );
	actprop->addRule( new RuleOrMultiBool("analysis") );
	actprop->addRule( new RuleXorSwap("analysis") );
	actprop->addRule( new RuleSubvarAnd("subvar") );
	actprop->addRule( new RuleSubvarSubpiece("subvar") );
	actprop->addRule( new RuleSplitFlow("subvar") );
	actprop->addRule( new RulePtrFlow("subvar",conf) );
	actprop->addRule( new RuleSubvarCompZero("subvar") );
	actprop->addRule( new RuleSubvarShift("subvar") );
	actprop->addRule( new RuleSubvarZext("subvar") );
	actprop->addRule( new RuleSubvarSext("subvar") );
	actprop->addRule( new RuleNegateNegate("analysis") );
	actprop->addRule( new RuleConditionalMove("conditionalexe") );
	actprop->addRule( new RuleOrPredicate("conditionalexe") );
	actprop->addRule( new RuleFuncPtrEncoding("analysis") );
	actprop->addRule( new RuleSubfloatConvert("floatprecision") );
	actprop->addRule( new RuleFloatCast("floatprecision") );
	actprop->addRule( new RuleIgnoreNan("floatprecision") );
	actprop->addRule( new RulePtraddUndo("typerecovery") );
	actprop->addRule( new RulePtrsubUndo("typerecovery") );
	actprop->addRule( new RuleSegment("segment") );
	actprop->addRule( new RulePiecePathology("protorecovery") );

	actprop->addRule( new RuleDoubleLoad("doubleload") );
	actprop->addRule( new RuleDoubleStore("doubleprecis") );
	actprop->addRule( new RuleDoubleIn("doubleprecis") );
	for(iter=conf->extra_pool_rules.begin();iter!=conf->extra_pool_rules.end();++iter)
	  actprop->addRule( *iter ); // Add CPU specific rules
	conf->extra_pool_rules.clear(); // Rules are now absorbed into universal
      }
      actstackstall->addAction( actprop );
      actstackstall->addAction( new ActionLaneDivide("base") );
      actstackstall->addAction( new ActionMultiCse("analysis") );
      actstackstall->addAction( new ActionShadowVar("analysis") );
      actstackstall->addAction( new ActionDeindirect("deindirect") );
      actstackstall->addAction( new ActionStackPtrFlow("stackptrflow",stackspace));
      actmainloop->addAction( actstackstall );
      actmainloop->addAction( new ActionRedundBranch("deadcontrolflow") ); // dead code removal
      actmainloop->addAction( new ActionBlockStructure("blockrecovery"));
      actmainloop->addAction( new ActionConstantPtr("typerecovery") );
      {
	actprop2 = new ActionPool(Action::rule_repeatapply,"oppool2");

	actprop2->addRule( new RulePushPtr("typerecovery") );
	actprop2->addRule( new RuleStructOffset0("typerecovery") );
	actprop2->addRule( new RulePtrArith("typerecovery") );
	//	actprop2->addRule( new RuleIndirectConcat("analysis") );
	actprop2->addRule( new RuleLoadVarnode("stackvars") );
	actprop2->addRule( new RuleStoreVarnode("stackvars") );
      }
      actmainloop->addAction( actprop2 );
      actmainloop->addAction( new ActionDeterminedBranch("unreachable") );
      actmainloop->addAction( new ActionUnreachable("unreachable") );
      actmainloop->addAction( new ActionNodeJoin("nodejoin") );
      actmainloop->addAction( new ActionConditionalExe("conditionalexe") );
      actmainloop->addAction( new ActionConditionalConst("analysis") );
    }
    actfullloop->addAction( actmainloop );
    actfullloop->addAction( new ActionLikelyTrash("protorecovery") );
    actfullloop->addAction( new ActionDirectWrite("protorecovery_a", true) );
    actfullloop->addAction( new ActionDirectWrite("protorecovery_b", false) );
    actfullloop->addAction( new ActionDeadCode("deadcode") );
    actfullloop->addAction( new ActionDoNothing("deadcontrolflow") );
    actfullloop->addAction( new ActionSwitchNorm("switchnorm") );
    actfullloop->addAction( new ActionReturnSplit("returnsplit") );
    actfullloop->addAction( new ActionUnjustifiedParams("protorecovery") );
    actfullloop->addAction( new ActionStartTypes("typerecovery") );
    actfullloop->addAction( new ActionActiveReturn("protorecovery") );
  }
  act->addAction( actfullloop );
  act->addAction( new ActionStartCleanUp("cleanup") );
  {
    actcleanup = new ActionPool(Action::rule_repeatapply,"cleanup");

    actcleanup->addRule( new RuleMultNegOne("cleanup") );
    actcleanup->addRule( new RuleAddUnsigned("cleanup") );
    actcleanup->addRule( new Rule2Comp2Sub("cleanup") );
    actcleanup->addRule( new RuleSubRight("cleanup") );
    actcleanup->addRule( new RulePtrsubCharConstant("cleanup") );
    actcleanup->addRule( new RuleExtensionPush("cleanup") );
  }
  act->addAction( actcleanup );

  act->addAction( new ActionPreferComplement("blockrecovery") );
  act->addAction( new ActionStructureTransform("blockrecovery") );
  act->addAction( new ActionNormalizeBranches("normalizebranches") );
  act->addAction( new ActionAssignHigh("merge") );
  act->addAction( new ActionMergeRequired("merge") );
  act->addAction( new ActionMarkExplicit("merge") );
  act->addAction( new ActionMarkImplied("merge") ); // This must come BEFORE general merging
  act->addAction( new ActionMergeMultiEntry("merge") );
  act->addAction( new ActionMergeCopy("merge") );
  act->addAction( new ActionDominantCopy("merge") );
  act->addAction( new ActionDynamicSymbols("dynamic") );
  act->addAction( new ActionMarkIndirectOnly("merge") ); // Must come after required merges but before speculative
  act->addAction( new ActionMergeAdjacent("merge") );
  act->addAction( new ActionMergeType("merge") );
  act->addAction( new ActionHideShadow("merge") );
  act->addAction( new ActionCopyMarker("merge") );
  act->addAction( new ActionOutputPrototype("localrecovery") );
  act->addAction( new ActionInputPrototype("fixateproto") );
  act->addAction( new ActionRestructureHigh("localrecovery") );
  act->addAction( new ActionMapGlobals("fixateglobals") );
  act->addAction( new ActionDynamicSymbols("dynamic") );
  act->addAction( new ActionNameVars("merge") );
  act->addAction( new ActionSetCasts("casts") );
  act->addAction( new ActionFinalStructure("blockrecovery") );
  act->addAction( new ActionPrototypeWarnings("protorecovery") );
  act->addAction( new ActionStop("base") );
}<|MERGE_RESOLUTION|>--- conflicted
+++ resolved
@@ -1500,13 +1500,8 @@
     Datatype *outtype = outparam->getType();
     if (outtype->getMetatype() != TYPE_VOID) {
       int4 sz = outparam->getSize();
-<<<<<<< HEAD
       if (sz == 1 && outtype->getMetatype() == TYPE_BOOL && data.isTypeRecoveryOn())
-	data.opMarkCalculatedBool(fc->getOp());
-=======
-      if (sz == 1 && outtype->getMetatype() == TYPE_BOOL)
 	data.opMarkCalculatedBool(callop);
->>>>>>> 54525fcb
       Address addr = outparam->getAddress();
       data.newVarnodeOut(sz,addr,callop);
       VarnodeData vdata;
