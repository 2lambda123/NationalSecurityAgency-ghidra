--- conflicted
+++ resolved
@@ -1362,18 +1362,15 @@
 Datatype *TypeOpIntXor::propagateType(Datatype *alttype,PcodeOp *op,Varnode *invn,Varnode *outvn,
 				      int4 inslot,int4 outslot)
 {
-<<<<<<< HEAD
-  if (alttype->isEnumType() && invn->isConstant() && !outvn->isConstant())
-    return (Datatype *)0;  // propagating enum types set by ActionPropagateEnums may be bad if their size does not
-                           // match the size of the other operand
-=======
-  if (!alttype->isPowerOfTwo()) {
+  if (!alttype->isEnumType()) {
     if (alttype->getMetatype() != TYPE_FLOAT)
       return (Datatype *)0;
     if (floatSignManipulation(op) == CPUI_MAX)
       return (Datatype *)0;
-  }
->>>>>>> c8a83861
+  } else if (invn->isConstant() && !outvn->isConstant()) {
+  	return (Datatype *)0;  // propagating enum types set by ActionPropagateEnums may be bad if their size does not
+                           // match the size of the other operand
+  }
   Datatype *newtype;
   if (invn->isSpacebase()) {
     AddrSpace *spc = tlst->getArch()->getDefaultDataSpace();
@@ -1401,18 +1398,15 @@
 Datatype *TypeOpIntAnd::propagateType(Datatype *alttype,PcodeOp *op,Varnode *invn,Varnode *outvn,
 				      int4 inslot,int4 outslot)
 {
-<<<<<<< HEAD
-  if (alttype->isEnumType() && invn->isConstant() && !outvn->isConstant())
-    return (Datatype *)0;  // propagating enum types set by ActionPropagateEnums may be bad if their size does not
-                           // match the size of the other operand
-=======
-  if (!alttype->isPowerOfTwo()) {
+  if (!alttype->isEnumType()) {
     if (alttype->getMetatype() != TYPE_FLOAT)
       return (Datatype *)0;
     if (floatSignManipulation(op) == CPUI_MAX)
       return (Datatype *)0;
-  }
->>>>>>> c8a83861
+  } else if (invn->isConstant() && !outvn->isConstant()) {
+  	return (Datatype *)0;  // propagating enum types set by ActionPropagateEnums may be bad if their size does not
+                           // match the size of the other operand
+  }
   Datatype *newtype;
   if (invn->isSpacebase()) {
     AddrSpace *spc = tlst->getArch()->getDefaultDataSpace();
