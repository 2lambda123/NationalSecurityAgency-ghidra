--- conflicted
+++ resolved
@@ -259,10 +259,6 @@
 		highlightController.addPrimaryHighlights(root, ops, hlColor);
 	}
 
-	public String getHighlightedText() {
-		return highlightController.getPrimaryHighlightedText();
-	}
-
 	public void setHighlightController(ClangHighlightController highlightController) {
 		if (this.highlightController != null) {
 			this.highlightController.removeListener(this);
@@ -426,7 +422,6 @@
 			return;
 		}
 
-<<<<<<< HEAD
 		Set<ClangDecompilerHighlighter> globalHighlighters =
 			highlightController.getGlobalHighlighters();
 		for (ClangDecompilerHighlighter highlighter : globalHighlighters) {
@@ -434,13 +429,6 @@
 			highlighter.applyHighlights();
 		}
 	}
-=======
-		// The existing highlights are based on the previously generated tokens, which no longer
-		// exist.  Use those tokens to highlight the current tokens, which are conceptually the
-		// same tokens.
-		Set<HighlightToken> oldHighlights =
-			highlightController.getSecondaryHighlightsByFunction(function);
->>>>>>> 7e02aa3f
 
 	private void reapplySecondaryHighlights() {
 
@@ -1029,8 +1017,6 @@
 		return SPECIAL_COLOR_DEF;
 	}
 
-<<<<<<< HEAD
-=======
 	public String getHighlightedText() {
 		ClangToken token = highlightController.getHighlightedToken();
 		if (token == null) {
@@ -1074,7 +1060,6 @@
 		return FieldSelectionHelper.getFieldSelectionText(selection, fieldPanel);
 	}
 
->>>>>>> 7e02aa3f
 	public FieldLocation getCursorPosition() {
 		return fieldPanel.getCursorLocation();
 	}
@@ -1148,10 +1133,6 @@
 
 	private void doFindTokensByName(List<ClangToken> tokens, ClangTokenGroup group, String name) {
 
-<<<<<<< HEAD
-=======
-		// TODO is it possible that two or more different variable tokens share the same name?
->>>>>>> 7e02aa3f
 		for (int i = 0; i < group.numChildren(); ++i) {
 			ClangNode child = group.Child(i);
 			if (child instanceof ClangTokenGroup) {
