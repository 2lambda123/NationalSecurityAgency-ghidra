/* ###
 * IP: GHIDRA
 *
 * Licensed under the Apache License, Version 2.0 (the "License");
 * you may not use this file except in compliance with the License.
 * You may obtain a copy of the License at
 * 
 *      http://www.apache.org/licenses/LICENSE-2.0
 * 
 * Unless required by applicable law or agreed to in writing, software
 * distributed under the License is distributed on an "AS IS" BASIS,
 * WITHOUT WARRANTIES OR CONDITIONS OF ANY KIND, either express or implied.
 * See the License for the specific language governing permissions and
 * limitations under the License.
 */
package ghidra.app.util.opinion;

import java.io.*;
import java.text.ParseException;
import java.text.SimpleDateFormat;
import java.util.*;

import org.jdom.*;
import org.jdom.input.SAXBuilder;
import org.jdom.output.XMLOutputter;
import org.xml.sax.*;

import generic.jar.ResourceFile;
import ghidra.app.util.*;
import ghidra.program.model.address.Address;
import ghidra.program.model.listing.*;
import ghidra.program.model.mem.MemoryBlock;
import ghidra.program.model.scalar.Scalar;
import ghidra.program.model.symbol.*;
import ghidra.util.Msg;
import ghidra.util.exception.CancelledException;
import ghidra.util.task.TaskMonitor;
import ghidra.util.xml.GenericXMLOutputter;
import ghidra.util.xml.XmlUtilities;
import ghidra.xml.*;
import util.CollectionUtils;

class LibrarySymbolTable {

	private static final SimpleDateFormat TIMESTAMP_FORMAT =
		new SimpleDateFormat("EEE MMM dd kk:mm:ss zzz yyyy");

	private static final int NONE = 0;
	private static final int LIBRARY = 1;
	private static final int EXPORTS = 2;
	private static final int ORDINAL = 3;

	private String tableName;
	private int size;
	private String path;
	private String date;
	private String version;
	private int tempPurge;
	private String forwardLibrary = null;
	private String forwardSymbol = null;
	private HashMap<String, LibraryExportedSymbol> symMap = new HashMap<>();
	private ArrayList<LibraryExportedSymbol> exportList = new ArrayList<>();
	private HashMap<Integer, LibraryExportedSymbol> ordMap = new HashMap<>();
	private Set<String> forwards = new HashSet<>();

	/**
	 * Construct an empty library symbol table
	 * @param tableName symbol table name (generally same as associated library name)
	 * @param size the architecture size of the DLL (e.g., 32 or 64).
	 */
	LibrarySymbolTable(String tableName, int size) {
		this.tableName = tableName.toLowerCase();
		this.size = size;
		this.version = "unknown";
		tempPurge = size <= 32 ? -1 : 0; // assume 0 purge for 64-bit
	}

	/**
	 * Construct library symbol table from an existing symbol exports file in XML format
	 * @param libraryFile existing symbol exports file
	 * @param size the architecture size of the DLL (e.g., 32 or 64).
	 * @throws IOException thrown if file IO error occurs
	 */
	LibrarySymbolTable(ResourceFile libraryFile, int size) throws IOException {
		read(libraryFile, size);
	}

	/**
	 * Construct a library symbol table based upon a specified library in the 
	 * form of a {@link Program} object.
	 * @param library library program
	 * @param monitor task monitor
	 * @throws CancelledException thrown if task cancelled
	 */
	LibrarySymbolTable(Program library, TaskMonitor monitor) throws CancelledException {

		tableName = new File(library.getExecutablePath()).getName().toLowerCase();
		size = library.getLanguage().getLanguageDescription().getSize();

		LibraryHints hints = LibraryHints.getLibraryHints(tableName, size);

		SymbolTable symTab = library.getSymbolTable();

		// go through all the symbols looking for Ordinal_#
		//    get the number and name for the symbol
		SymbolIterator iter = symTab.getSymbolIterator(SymbolUtilities.ORDINAL_PREFIX + "*", true);
		while (iter.hasNext()) {
			monitor.checkCancelled();
			Symbol sym = iter.next();

			// Only consider ordinal exports, not ordinal imports
			if (!(sym.isGlobal() && sym.isExternalEntryPoint())) {
				continue;
			}

			int ordinal = SymbolUtilities.getOrdinalValue(sym.getName());
			if (ordinal == -1) {
				continue;
			}

			// The symbols at the given address should be in a list ordered like:
			// [realName1, ordinalName1, realName2, ordinalName2, ...]
			// where the realName elements are optional.  For example,
			// [ordinalName1, realName2, ordinalName2, ordinalName3, ...]
			// is also valid.  We want to find our ordinalName in the list and look at the
			// previous entry to find its corresponding realName.  If there is no previous
			// entry or the previous entry starts with Ordinal_, then we'll assume it's
			// a [NONAME] export and we'll just use the ordinalName as the realName.
			String ordinalName = sym.getName();
			String realName = ordinalName;
			Address symAddr = sym.getAddress();
			Symbol symbolsAt[] = symTab.getSymbols(symAddr);
			for (int i = 0; i < symbolsAt.length; i++) {
				if (symbolsAt[i].getName().equals(ordinalName)) {
					if (i > 0 &&
						!symbolsAt[i - 1].getName().startsWith(SymbolUtilities.ORDINAL_PREFIX)) {
						realName = symbolsAt[i - 1].getName();
					}
					break;
				}
			}

			forwardLibrary = null;
			forwardSymbol = null;
			tempPurge = -1;
			String comment = "";

			Attribute cmtAttr = hints.getAttributeHint(ordinal, realName, "COMMENT");
			if (cmtAttr != null) {
				comment = cmtAttr.getValue();
			}

			Function func = library.getFunctionManager().getFunctionAt(symAddr);
			if (func != null) {
				tempPurge = func.getStackPurgeSize();
			}
			if (tempPurge == -1 || tempPurge > 128 || tempPurge < -128) {
				Data data = library.getListing().getDefinedDataAt(symAddr);
				if (data != null) {
					Reference[] refs = library.getReferenceManager().getReferencesFrom(symAddr);
					if (refs != null && refs.length > 0 && refs[0].isExternalReference()) {
						ExternalReference exRef = (ExternalReference) refs[0];
						forwardLibrary = exRef.getLibraryName();
						forwardSymbol = exRef.getLabel();
					}
				}

				if (forwardLibrary == null || forwardLibrary.length() <= 0) {
					MemoryBlock block = library.getMemory().getBlock(symAddr);
					if (block != null && block.isExecute()) {
						pseudoDisassemble(library, symAddr);
					}
				}
			}

			boolean noReturn = false;
			Attribute noReturnHint = hints.getAttributeHint(ordinal, realName, "NO_RETURN");
			if (noReturnHint != null && "y".equals(noReturnHint.getValue())) {
				noReturn = true;
			}

			if (forwardLibrary != null && forwardLibrary.length() > 0) {
				forwards.add(forwardLibrary);
			}

			LibraryExportedSymbol expSym = new LibraryExportedSymbol(tableName, size, ordinal,
				realName, forwardLibrary, forwardSymbol, tempPurge, noReturn, comment);

			// add to export list in order
			exportList.add(expSym);
			ordMap.put(Integer.valueOf(ordinal), expSym);
			symMap.put(realName, expSym);
		}
	}

	String getCacheKey() {
		return LibrarySymbolTable.getCacheKey(tableName, size);
	}

	static String getCacheKey(String dllName, int size) {
		return LibraryLookupTable.stripPossibleExtensionFromFilename(dllName).toLowerCase() + ":" +
			size;
	}

	private void pseudoDisassemble(Program library, Address addr) {
		// Pseudo Disassemble to get the purge
		PseudoDisassembler pdis = new PseudoDisassembler(library);
		pdis.followSubFlows(addr, 4000, new PseudoFlowProcessor() {
			@Override
			public boolean followFlows(PseudoInstruction instr) {
				return true;
			}

			@Override
			public boolean process(PseudoInstruction instr) {
				if (instr == null) {
					return false;
				}
				FlowType ftype = instr.getFlowType();
				if (ftype.isTerminal()) {
					String mnemonicStr = instr.getMnemonicString().toLowerCase();
					if ("ret".equals(mnemonicStr) || "retf".equals(mnemonicStr)) {
						// x86 has a scalar operand to purge value from the stack
						tempPurge = 0;
						Scalar scalar = instr.getScalar(0);
						if (scalar != null) {
							tempPurge = (int) scalar.getSignedValue();
							forwardLibrary = null;
							forwardSymbol = null;
							return false;
						}
					}
				}
				if (ftype.isJump() && ftype.isComputed()) {
					Reference[] refs = instr.getReferencesFrom();
					if (refs.length > 0) {
						Data data = instr.getProgram()
								.getListing()
								.getDefinedDataAt(refs[0].getToAddress());
						if (data != null) {
							refs = instr.getProgram()
									.getReferenceManager()
									.getReferencesFrom(data.getMinAddress());
							if (refs != null && refs.length > 0 && refs[0].isExternalReference()) {
								ExternalReference exRef = (ExternalReference) refs[0];
								forwardLibrary = exRef.getLibraryName();
								forwardSymbol = exRef.getLabel();
							}
						}
					}
				}
				return true;
			}
		});
	}

	/**
	 * Parse a ordinal exports file produced by Microsoft DUMPBIN /EXPORTS &lt;DLL&gt;
	 * It is expected to start parsing lines following the table header containing the 'ordinal' header.
	 * Each ordinal mapping line is expected to have the format, starting with ordinal number and
	 * ending with symbol name:
	 *   &lt;ordinal&gt; &lt;other-column-data&gt; &lt;name&gt;
	 * The name column contains the symbol name followed by an optional demangled form.  If the name starts with 
	 * [NONAME] this will be stripped.
	 * @param ordinalExportsFile file path to ordinal mapping file produced by DUMPBIN /EXPORTS
	 * @param addMissingOrdinals if true new entries will be created for ordinal mappings
	 * not already existing within this symbol table, otherwise only those which already
	 * exist will be updated with a name if specified by mapping file.
	 */
	public void applyOrdinalFile(ResourceFile ordinalExportsFile, boolean addMissingOrdinals) {
		try (BufferedReader in =
			new BufferedReader(new InputStreamReader(ordinalExportsFile.getInputStream()))) {

			int ordinalColumnEndIndex = -1;
			int nameColumnStartIndex = -1;

			int mode = NONE;
			String inString;
			while ((inString = in.readLine()) != null) {

				if (mode == NONE && inString.trim().startsWith("ordinal")) {
					// rely on column header labels to establish ordinal and name column start/end 
					int ordinalColumnStartIndex = inString.indexOf("ordinal");
					if (ordinalColumnStartIndex < 0) {
						continue;
					}
					ordinalColumnEndIndex = ordinalColumnStartIndex + 7;

					nameColumnStartIndex = inString.indexOf("name");
					if (nameColumnStartIndex < 1) {
						Msg.error(this,
							"Failed to parse ordinal symbol file: " + ordinalExportsFile);
						break;
					}
					mode = ORDINAL;
					continue;
				}

				if (mode != ORDINAL) {
					continue;
				}

				inString = stripComment(inString);
				if (inString.length() < nameColumnStartIndex) {
					continue;
				}

				// parse ordinal from first token on line, if bad parse, then done
				String ordinalStr = inString.substring(0, ordinalColumnEndIndex).trim();
				int ordinal;
				try {
					ordinal = Integer.parseInt(ordinalStr);
				}
				catch (NumberFormatException exc) {
					// done parsing
					break;
				}

				String nameStr = inString.substring(nameColumnStartIndex).trim();
				if (nameStr.length() == 0) {
					break; // unexpected
				}

				// if [NONAME] present strip-off and use next field as name (i.e., mangled name)
				if (nameStr.startsWith("[NONAME]")) {
					nameStr = nameStr.substring(8).trim();
				}

				int index = nameStr.indexOf(' ');
				if (index > 0) {
					nameStr = nameStr.substring(0, index);
				}

				if (nameStr.length() == 0) {
					continue; // skip if no name
				}

				LibraryExportedSymbol sym = ordMap.get(Integer.valueOf(ordinal));
				if (sym != null) {
					symMap.remove(sym.getName());
					sym.setName(nameStr);
				}
				else if (addMissingOrdinals) {
					sym = new LibraryExportedSymbol(tableName, size, ordinal, nameStr, null, null,
						tempPurge, false, null);
					symMap.put(nameStr, sym);
					ordMap.put(ordinal, sym);
				}
			}
		}
		catch (FileNotFoundException e) {
			return;
		}
		catch (IOException e) {
			Msg.error(this, "Unexpected Exception: " + e.getMessage(), e);
		}
	}

	private String stripComment(String str) {
		int index = str.indexOf(';');
		return index < 0 ? str : str.substring(0, index);
	}

	List<String> getForwards() {
		return new ArrayList<>(forwards);
	}

	/**
	 * Returns the symbol for the specified ordinal.
	 * 
	 * @param ordinal the ordinal value of the desired symbol
	 * @return the symbol for the specified ordinal, or null if one does not
	 *         exist.
	 */
	LibraryExportedSymbol getSymbol(int ordinal) {
		return ordMap.get(ordinal);
	}

	/**
	 * Returns the symbol for the specified name
	 * 
	 * @param symbol the name of the desired symbol
	 * @return symbol map entry or null if not found
	 */
	LibraryExportedSymbol getSymbol(String symbol) {
		return symMap.get(symbol);
	}

	/**
	 * Returns a string describing the version of this library. For example,
	 * "5.100.2566".
	 * 
	 * @return a string describing the version of this library
	 */
	String getVersion() {
		return version;
	}

	String getPath() {
		return path;
	}

	String getDate() {
		return date;
	}

	private void read(ResourceFile file, int size) throws IOException {
		this.size = size;
		symMap = new HashMap<>();
		exportList = new ArrayList<>();

		InputStream is = file.getInputStream();
		SAXBuilder sax = XmlUtilities.createSecureSAXBuilder(false, false);

		try {
			Document doc = sax.build(is);

			Element root = doc.getRootElement();
			tableName = root.getAttributeValue("NAME");
			if (tableName == null) {
				throw new IOException("Missing NAME attribute: " + file);
			}
			tableName = tableName.toLowerCase();

			path = root.getAttributeValue("PATH");
			date = root.getAttributeValue("DATE");
			version = root.getAttributeValue("VERSION");

			List<Element> children = CollectionUtils.asList(root.getChildren(), Element.class);
<<<<<<< HEAD
/*
			Iterator<Element> iter = children.iterator();
			while (iter.hasNext()) {
				Element export = iter.next();
=======
			for (Element export : children) {
>>>>>>> 317a8814
				int ordinal = Integer.parseInt(export.getAttributeValue("ORDINAL"));
				String name = export.getAttributeValue("NAME");
				int purge = Integer.parseInt(export.getAttributeValue("PURGE"));
				String comment = export.getAttributeValue("COMMENT");
				String forwardLibName = export.getAttributeValue("FOWARDLIBRARY");
				String forwardSymName = export.getAttributeValue("FOWARDSYMBOL");

				String noReturnStr = export.getAttributeValue("NO_RETURN");
				boolean noReturn = noReturnStr != null && "y".equals(noReturnStr);

				if (forwardLibName != null && forwardLibName.length() > 0 &&
					!forwardLibName.equals(tableName)) {
					forwards.add(forwardLibName);
				}

				LibraryExportedSymbol sym = new LibraryExportedSymbol(tableName, size, ordinal,
					name, forwardLibName, forwardSymName, purge, noReturn, comment);

				exportList.add(sym);
				symMap.put(name, sym);
				ordMap.put(Integer.valueOf(ordinal), sym);
			}
*/
			
			List<LibraryExport> libraryExports = new ArrayList<LibraryExport>();

			Iterator<Element> iterElem = children.iterator();
			while (iterElem.hasNext()) {
				libraryExports.add(new LibraryExport(iterElem.next()));
			}
			
			try {
//ShowDebugInfo.printf("Size of %s is %d\n", tableName, libraryExports.size());
				libraryExports.sort((e1, e2) -> {
					int result = 0;
					if (e1.getOrdinal() != e2.getOrdinal()) {
						result = e1.getOrdinal() - e2.getOrdinal();
					} else if (e1.getName().startsWith(SymbolUtilities.ORDINAL_PREFIX)) {
						result = +1;
					} else if (e2.getName().startsWith(SymbolUtilities.ORDINAL_PREFIX)) {
						result = -1;
					} else {
						result = e1.getName().compareTo(e2.getName());
					}
					return result;
				});
			}
			catch (Exception e) {
				// TODO: handle exception
				System.out.println(e.getMessage());
			}
			
			Iterator<LibraryExport> iter = libraryExports.iterator();
			int preOrdinal = -1;
			while (iter.hasNext()) {
				LibraryExport export = iter.next();
				int ordinal = export.getOrdinal();
				if (preOrdinal == ordinal) {
					continue;
				}

				preOrdinal = ordinal;
				String name = export.getName();
//ShowDebugInfo.printf("In LibrarySymbolTable.read:(...) %s <ord %3d> : '%s'\n", file.getName(), ordinal, name);
System.out.printf("In LibrarySymbolTable.read:(...) %s <ord %3d> : '%s'\n", file.getName(), ordinal, name);
				int purge = export.getPurge();
				String comment = export.getComment();
				String fowardLibName = export.getFowardLibName();
				String fowardSymName = export.getFowardSymName();

				String noReturnStr = export.getNoReturnStr();
				boolean noReturn = noReturnStr != null && "y".equals(noReturnStr);

				if (fowardLibName != null && fowardLibName.length() > 0 &&
					!fowardLibName.equals(tableName)) {
					forwards.add(fowardLibName);
				}

				LibraryExportedSymbol sym = new LibraryExportedSymbol(tableName, size, ordinal,
					name, fowardLibName, fowardSymName, purge, noReturn, comment);

				exportList.add(sym);
				symMap.put(name, sym);
				ordMap.put(Integer.valueOf(ordinal), sym);
			}
		}
		catch (JDOMException e) {
			throw new IOException(e);
		}

		is.close();

		//// read in the formatted data
		//FileReader fr = new FileReader(file);
		//BufferedReader br = new BufferedReader(fr);
		//
		//try{
		//    Pattern p = Pattern.compile("(.*)\\t(.*)\\t(.*)\\t(.*)$");
		//
		//    String inline;
		//    while ((inline = br.readLine()) != null) {
		//        Matcher m = p.matcher(inline);
		//        if (m.matches()) {
		//            int ord = Integer.parseInt(m.group(1));
		//            String funcName = m.group(2);
		//            int purge = Integer.parseInt(m.group(3));
		//            String comment = m.group(4);
		//
		//            LibraryExportedSymbol sym = new LibraryExportedSymbol(tableName, ord, funcName, purge, comment);
		//            exportList.add(sym);
		//            symMap.put(funcName, sym);
		//            ordMap.put(Integer.valueOf(ord), sym);
		//        }
		//    }
		//}
		//finally {
		//    fr.close();
		//}
	}

	void write(File output, File input, String lversion) throws IOException {
		Element root = new Element("LIBRARY");

		root.setAttribute("NAME", tableName);
		root.setAttribute("PATH", input.getAbsolutePath());
		long lastModifiedSeconds = (input.lastModified() / 1000) * 1000; // file time in seconds
		root.setAttribute("DATE", TIMESTAMP_FORMAT.format(new Date(lastModifiedSeconds)));
		root.setAttribute("VERSION", lversion);

		for (LibraryExportedSymbol sym : exportList) {
			Element export = new Element("EXPORT");

			export.setAttribute("ORDINAL", sym.getOrdinal() + "");
			export.setAttribute("NAME", sym.getName() == null ? "" : sym.getName());
			export.setAttribute("PURGE", sym.getPurge() + "");
			export.setAttribute("COMMENT", sym.getComment() == null ? "" : sym.getComment());

			if (sym.hasNoReturn()) {
				export.setAttribute("NO_RETURN", "y");
			}

			if (sym.isFowardEntry()) {
				export.setAttribute("FOWARDLIBRARY",
					sym.getFowardLibraryName() == null ? "" : sym.getFowardLibraryName());
				export.setAttribute("FOWARDSYMBOL",
					sym.getFowardSymbolName() == null ? "" : sym.getFowardSymbolName());
			}
			root.addContent(export);
		}

		FileOutputStream fos = new FileOutputStream(output);
		try {
			Document doc = new Document(root);

			XMLOutputter xmlout = new GenericXMLOutputter();
			xmlout.output(doc, fos);
		}
		finally {
			fos.close();
		}

		//StringBuffer buffer = new StringBuffer();
		//Iterator iter = exportList.iterator();
		//while (iter.hasNext()) {
		//    LibraryExportedSymbol sym = (LibraryExportedSymbol) iter.next();
		//
		//    buffer.append(sym.getOrdinal());
		//    buffer.append("\t");
		//    buffer.append(sym.getName());
		//    buffer.append("\t");
		//    buffer.append(sym.getPurge());
		//    buffer.append("\t");
		//    buffer.append(sym.getComment());
		//    buffer.append("\n");
		//}
		//PrintWriter writer = new PrintWriter(new FileOutputStream(file));
		//try {
		//    writer.println(buffer.toString());
		//}
		//finally {
		//    writer.flush();
		//    writer.close();
		//}
	}

	void setVersion(String version) {
		this.version = version;
	}

	/**
	 * Check an existing exports file to verify that it corresponds to the
	 * specified libraryFile.
	 * 
	 * @param exportsFile existing exports file
	 * @param libraryFile library file
	 * @return true if exports file corresponds to library file
	 * @throws ParseException if timestamp fails to parse
	 * @throws SAXException if exports file has XML failure
	 * @throws IOException if unable to read exports file
	 */
	static boolean hasFileAndPathAndTimeStampMatch(ResourceFile exportsFile, File libraryFile)
			throws ParseException, SAXException, IOException {
		if (exportsFile == null || !exportsFile.exists()) {
			return false;
		}
		// TODO: should consider checking version instead of last modified
		XmlPullParser parser = XmlPullParserFactory.create(exportsFile, ERROR_HANDLER, false);
		try {
			XmlElement start = parser.start("LIBRARY");
			String path = start.getAttribute("PATH");
			String dateString = start.getAttribute("DATE");
			Date date = TIMESTAMP_FORMAT.parse(dateString);
			long lastModifiedSeconds = (libraryFile.lastModified() / 1000) * 1000; // file time in seconds
			return date.equals(new Date(lastModifiedSeconds)) &&
				path.equalsIgnoreCase(libraryFile.getAbsolutePath());
		}
		finally {
			parser.dispose();
		}
	}

	private static final ErrorHandler ERROR_HANDLER = new ErrorHandler() {
		@Override
		public void error(SAXParseException exception) throws SAXException {
			Msg.warn(LibraryLookupTable.class, "error", exception);
		}

		@Override
		public void fatalError(SAXParseException exception) throws SAXException {
			Msg.warn(LibraryLookupTable.class, "fatal error", exception);
		}

		@Override
		public void warning(SAXParseException exception) throws SAXException {
			Msg.warn(LibraryLookupTable.class, "warning", exception);
		}
	};
}<|MERGE_RESOLUTION|>--- conflicted
+++ resolved
@@ -43,7 +43,7 @@
 class LibrarySymbolTable {
 
 	private static final SimpleDateFormat TIMESTAMP_FORMAT =
-		new SimpleDateFormat("EEE MMM dd kk:mm:ss zzz yyyy");
+		new SimpleDateFormat("EEE MMM dd HH:mm:ss zzz yyyy");
 
 	private static final int NONE = 0;
 	private static final int LIBRARY = 1;
@@ -427,14 +427,7 @@
 			version = root.getAttributeValue("VERSION");
 
 			List<Element> children = CollectionUtils.asList(root.getChildren(), Element.class);
-<<<<<<< HEAD
-/*
-			Iterator<Element> iter = children.iterator();
-			while (iter.hasNext()) {
-				Element export = iter.next();
-=======
 			for (Element export : children) {
->>>>>>> 317a8814
 				int ordinal = Integer.parseInt(export.getAttributeValue("ORDINAL"));
 				String name = export.getAttributeValue("NAME");
 				int purge = Integer.parseInt(export.getAttributeValue("PURGE"));
@@ -502,19 +495,19 @@
 System.out.printf("In LibrarySymbolTable.read:(...) %s <ord %3d> : '%s'\n", file.getName(), ordinal, name);
 				int purge = export.getPurge();
 				String comment = export.getComment();
-				String fowardLibName = export.getFowardLibName();
-				String fowardSymName = export.getFowardSymName();
+				String forwardLibName = export.getForwardLibName();
+				String forwardSymName = export.getForwardSymName();
 
 				String noReturnStr = export.getNoReturnStr();
 				boolean noReturn = noReturnStr != null && "y".equals(noReturnStr);
 
-				if (fowardLibName != null && fowardLibName.length() > 0 &&
-					!fowardLibName.equals(tableName)) {
-					forwards.add(fowardLibName);
+				if (forwardLibName != null && forwardLibName.length() > 0 &&
+					!forwardLibName.equals(tableName)) {
+					forwards.add(forwardLibName);
 				}
 
 				LibraryExportedSymbol sym = new LibraryExportedSymbol(tableName, size, ordinal,
-					name, fowardLibName, fowardSymName, purge, noReturn, comment);
+					name, forwardLibName, forwardSymName, purge, noReturn, comment);
 
 				exportList.add(sym);
 				symMap.put(name, sym);
