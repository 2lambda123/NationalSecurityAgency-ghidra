--- conflicted
+++ resolved
@@ -4,9 +4,9 @@
  * Licensed under the Apache License, Version 2.0 (the "License");
  * you may not use this file except in compliance with the License.
  * You may obtain a copy of the License at
- * 
+ *
  *      http://www.apache.org/licenses/LICENSE-2.0
- * 
+ *
  * Unless required by applicable law or agreed to in writing, software
  * distributed under the License is distributed on an "AS IS" BASIS,
  * WITHOUT WARRANTIES OR CONDITIONS OF ANY KIND, either express or implied.
@@ -150,12 +150,8 @@
 		String company = props.getString("CompanyName", "");
 		String version = props.getString("FileVersion", "");
 
-<<<<<<< HEAD
-		boolean save = true; // company != null && company.toLowerCase().indexOf("microsoft") >= 0;
-=======
 		boolean save =
 			!format.equals(PeLoader.PE_NAME) || company.toLowerCase().contains("microsoft");
->>>>>>> 0b95d8ee
 		if (!save) {
 			filesToDeleteList.add(file);
 		}
@@ -184,7 +180,7 @@
 
 	/**
 	 * Get the symbol table associated with the DLL name
-	 * 
+	 *
 	 * @param dllName The DLL name (including extension)
 	 * @param size The architecture size of the DLL (e.g., 32 or 64).
 	 * @return LibrarySymbolTable associated with dllName
@@ -198,21 +194,21 @@
 	 * Get the symbol table associated with the DLL name.  If not previously
 	 * generated for the given dllName, it will be constructed from a .exports
 	 * file found within the 'symbols' resource area.  If a .exports file
-	 * is not found a similarly named .ord file will be used if found.  The 
+	 * is not found a similarly named .ord file will be used if found.  The
 	 * .exports file is a Ghidra XML file formatted file, while the .ord file
-	 * is produced with the Visual Studio DUMPBIN /EXPORTS command.  The default 
+	 * is produced with the Visual Studio DUMPBIN /EXPORTS command.  The default
 	 * resource area is located within the directory
 	 * <pre>
 	 *   Ghidra/Features/Base/data/symbols/[win32|win64]
 	 * </pre>
-	 * Alternatively, a user specific resource directory may be used which 
-	 * is located at 
+	 * Alternatively, a user specific resource directory may be used which
+	 * is located at
 	 * <pre>
 	 *   &lt;USER_HOME&gt;/.ghidra/&lt;.ghidraVersion&gt;/symbols/[win32|win64]
 	 * </pre>
 	 * The cacheMap is a static cache which always returns the same
 	 * instance for a given DLL name.
-	 * 
+	 *
 	 * @param dllName The DLL name (including extension)
 	 * @param size The architecture size of the DLL (e.g., 32 or 64).
 	 * @param log The message log
