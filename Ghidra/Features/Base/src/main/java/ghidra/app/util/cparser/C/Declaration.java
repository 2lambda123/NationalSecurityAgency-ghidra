--- conflicted
+++ resolved
@@ -154,16 +154,6 @@
 		bitSize = bits;
 	}
 
-<<<<<<< HEAD
-=======
-	public void setFlexArray(boolean b) {
-		flexArray = b;
-	}
-
-	public boolean isFlexArray() {
-		return flexArray;
-	}
-
 	/**
 	 * @return the near address model from the datatype or false if null
 	 */
@@ -235,5 +225,4 @@
 			dt.setAddressModel(AddressModel.unknown);
 		}
 	}
->>>>>>> d5b54b3c
 }