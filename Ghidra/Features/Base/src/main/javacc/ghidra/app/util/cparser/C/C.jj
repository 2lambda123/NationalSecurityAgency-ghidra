/* ###
 * IP: GHIDRA
 * NOTE: modified contribution for use with JavaCC distribution
 *
 * Licensed under the Apache License, Version 2.0 (the "License");
 * you may not use this file except in compliance with the License.
 * You may obtain a copy of the License at
 * 
 *      http://www.apache.org/licenses/LICENSE-2.0
 * 
 * Unless required by applicable law or agreed to in writing, software
 * distributed under the License is distributed on an "AS IS" BASIS,
 * WITHOUT WARRANTIES OR CONDITIONS OF ANY KIND, either express or implied.
 * See the License for the specific language governing permissions and
 * limitations under the License.
 */
/*

  C grammar defintion for use with JavaCC
  Contributed by Doug South (dsouth@squirrel.com.au) 21/3/97

  This parser assumes that the C source file has been preprocessed : all
  #includes have been included and all macros have been expanded. I accomplish
  this with "gcc -P -E <source file> > <output file>".

  There is a problem with compiler specific types, such as __signed, __const,
  __inline__, etc. These types can be added as typedef types before the parser
  is run on a file. See main() for an example. I have also found a strange little
  compiler specific "type" if you can call it that. It is __attribute__, but it
  does not seem to be used as a type. I found that just deleting the __attribute__
  and the following "offensive" code works.

  This grammar also prints out all the types defined while parsing the file. This
  is done via a call to printTypes() when the parser is complete. If you do not want
  this, just comment out the printTypes() method call in the production rule
  TranslationUnit(), which BTW is the root node for parsing a C source file.

  I have not in anyway extensively tested this grammar, in fact it is barely tested,
  but I imagine it is better to have a starting point for a C grammar other than from
  scratch. It has not been optimized in anyway, my main aim was to get a parser that
  works. Lookahead may not be optimum at choice points and may even be insufficient at
  times. I choose to err on the side of not optimum if I made a choice at all.

  If you use this grammar, I would appreciate hearing from you. I will try to maintain
  this grammar to the best of my ability, but at this point in time, this is only a side
  hobby (unless someone wants to pay me for doing JavaCC work!). In that regards, I am
  interested in hearing bugs and comments.

  TODO:

    Insert the appropriate code to enable C source trees from this grammar.

  */



options {
//    DEBUG_LOOKAHEAD=true;
//    DEBUG_PARSER=true;

    // Methods and class variables should not be static to allow multiple parsers to be in use.
    // This is at the expense of some speed.
    STATIC= false;
    
    // Don't interpret unicode escape sequences, they can appear in embedded text in macros and strings,
    // which if interpreted can mess up parsing if they are pre-interpreted by the input stream.
    JAVA_UNICODE_ESCAPE = false;
    
    // However, if the file has real embedded unicode characters, such as some microsoft header files,
    // they need to be read correctly by the parser.  An example is the embedded code at the beginning
    // of a file that states that it is in unicode.  The characters might be all ascii, which for parsing
    // purposes is most likely the case.
    UNICODE_INPUT = true;
}


//options {
//    MULTI=true;
//    VISITOR=true;
//    // NODE_DEFAULT_VOID=true;
//}

PARSER_BEGIN(CParser)

package ghidra.app.util.cparser.C;

import ghidra.program.model.data.*;
import ghidra.program.model.data.Enum;
import ghidra.util.Msg;
import ghidra.util.InvalidNameException;
import ghidra.util.exception.DuplicateNameException;
import ghidra.util.exception.InvalidInputException;

import java.io.ByteArrayInputStream;
import java.io.InputStream;
import java.math.BigInteger;
import java.util.*;

@SuppressWarnings("all")  // ignore warnings from generated code
public class CParser {

    private static String DEFAULT_PARSER_OUTPUT_FILENAME = "CParser.out";
    
    // Map for storing typedef types
    private Map<String, DataType> types = new HashMap<String, DataType>();    
    private Map<String, DataType> composites = new HashMap<String, DataType>();
    private Map<String, DataType> functions = new HashMap<String, DataType>();    
    private Map<String, DataType> enums = new HashMap<String, DataType>();

    private Map<String, DataType> declarations = new HashMap<String, DataType>();
    
    private Map<String, DataType> internalTypes = new HashMap<String, DataType>();

    private DataType lastDataType = DefaultDataType.dataType;
    private boolean storeNewDT = true;
    private String possiblyUndefinedType = null;

    DataTypeManager dtMgr = null;
    private DataTypeManager[] subDTMgrs = new DataTypeManager[0];

    private int cnt = 1;
    private int func_cnt = 1;

    private String headerFileName= null;     // Current header file from #line token
    private int headerFileLine = 1;          // Current line number from #line token
    private int headerFileLineOffset= 0;     // offset into parse stream of last #line token
    private String currentCategoryName = ""; // Current category, ROOT category

    private final static String ANONYMOUS_STRUCT_PREFIX = "_struct_";
    private final static String ANONYMOUS_UNION_PREFIX = "_union_";
    private final static String ANONYMOUS_FUNC_PREFIX = "_func_";
        
    // Stack for determining when the parser is parsing a typedef definition.
    private Stack<Boolean> typedefParsingStack = new Stack<Boolean>();

    // Stack for putting defined data types on
    private Stack<DataType> dataTypeStack = new Stack<DataType>();
    
    private StringBuilder parseMessages = new StringBuilder();

    // true if parse was successful
    private boolean parseSuccess = false;
    
    // packing size for structures
    private int packSize = 0;
    Stack<Integer> packStack = new Stack<Integer>();
    Stack<String> packStackID = new Stack<String>();

    String parseFileName = DEFAULT_PARSER_OUTPUT_FILENAME;

    public void setParseFileName(String fName) {
        parseFileName = fName;
    }
    
    private CategoryPath getCurrentCategoryPath() {
        return getCategory(currentCategoryName);
    }

    private CategoryPath getCurrentCategoryPath(String subCatName) {
        return getCategory(currentCategoryName).extend(subCatName);
    }

    private CategoryPath getCategory(String catName) {
        CategoryPath rootCat = CategoryPath.ROOT;
        if (catName == null || catName.length() == 0) {
            return rootCat;
        }
        
        CategoryPath cat= new CategoryPath(rootCat, catName);
        return cat;
    }

    private String getFileName(String path) {
        int slashpos = path.lastIndexOf('/');
        if (slashpos < 0) {
            slashpos = path.lastIndexOf('\\');
        }
        if (slashpos < 0) {
            return path;
        }
        return path.substring(slashpos + 1);
    }

    // Returns true if the given string is a typedef type.
    private boolean isType(String type) {
        // System.out.println("** isType " + type + " = " + (types.get(type)!=null));
        return getType(type) != null;
        // Object obj= types.get(type);
        // return obj instanceof DataType;
    }

    // Add a typedef type to those already defined
    private DataType addTypedef(String type, DataType dt) {

        if (type == null || dt == null) {
            addNearParseMessage("Problem with type " + type + " : " + dt);
            return dt;
        }
        
        if (type.equals(dt.getName())) {
            // these already get a typedef elsewhere
            if (dt instanceof Composite) {
                return addDef(composites,type,dt); 
            }
            if (dt instanceof Enum) {
                return addDef(enums,type,dt);
            }
        }

        // if typedef-ing an anonymous structure, rename structure/union
        if (dt instanceof Composite) {
            if (dt.getName().startsWith(ANONYMOUS_STRUCT_PREFIX) ||
                dt.getName().startsWith(ANONYMOUS_UNION_PREFIX))  {
                try {
                    composites.remove(dt.getName());
                    dt.setName(type);
                    dt = addDef(composites, type, dt);
                    return dt;
                } catch (InvalidNameException e) {
                    // handled below
                } catch (DuplicateNameException e) {
                    // handled below
                }
            }
        }

        dt = new TypedefDataType(getCurrentCategoryPath(), type, dt, dtMgr);
        dt = addDef(types, type, dt);
        return dt;
    }

    private DataType getType(String type) {
        Object obj;
        obj = composites.get(type);
        if (obj instanceof DataType) {
            return (DataType) obj;
        }
        obj = types.get(type);
        if (obj instanceof DataType) {
            return (DataType) obj;
        }
        obj = enums.get(type);
        if (obj instanceof DataType) {
            return (DataType) obj;
        }
        
        // only return a function as a type IF we are defining a typedef
        boolean functionsOK = typedefParsingStack.size() > 0;

        if (functionsOK) {
            obj = functions.get(type);
            if (obj instanceof DataType) {
                return (DataType) obj;
            }
        }
            
            DataType dt = findDataType(type);
        if (dt != null && (functionsOK || !(dt instanceof FunctionDefinition))) {
                return dt;
            }
        
        // check the BuiltinTypeManager
        // Don't check, left in in case basic types like uint64_t are in builtins
        // BuiltInDataTypeManager builtInMgr = BuiltInDataTypeManager.getDataTypeManager();
        // DataType bdt = findDataType(builtInMgr, type);
        // if (bdt != null) {
        //    return bdt;
        // }
        
        possiblyUndefinedType = type;
        return null;
    }
    
    private DataType findDataType(String dataTypeString) {

        DataType dt = findDataType(dtMgr, dataTypeString);
        if (dt != null) {
            return dt;
        }

        for (int i = 0; i < subDTMgrs.length; i++) {
            DataTypeManager dtm = subDTMgrs[i];
            dt = findDataType(dtm, dataTypeString);
            if (dt != null) {
                return dt;
            }
        }

        return null;
    }

    private DataType findDataType(DataTypeManager dtm, String dataTypeString) {
        ArrayList<DataType> list = new ArrayList<DataType>();
        dtm.findDataTypes(dataTypeString, list);
        if (list.size() > 0) {
            return list.get(0);
        }

        return null;
    }
    
    private List<DataType> findAllDataTypes(String dataTypeString) {
        List<DataType> list = new ArrayList<DataType>();
        dtMgr.findDataTypes(dataTypeString, list);

        return list;
    }

    // Add a typedef type to those already defined
    private DataType addDef(Map<String, DataType> table, String name, DataType dt) {
        // System.out.println("** addDef " + name + " = " + (dt != null ? dt.getName() : " - no type -") );

        DataType existingDT = table.get(name);
        if (existingDT != null && dt.isEquivalent(existingDT)) {
            return existingDT;
        }

        // If the exact data type exists in any open DTMgr, use the open DTmgr type
        // instead
        dt = findEquivalentInOpenDTMgrs(name, dt);

        if (storeNewDT) {
            try {
                dt = dtMgr.addDataType(dt, DataTypeConflictHandler.REPLACE_HANDLER);
            } catch (Exception e) {
                addNearParseMessage("Problem adding DataType " + dt.getDisplayName() + "\u005cn" + "    " + e.getMessage());
            }
        } else {
            dt = dt.clone(dtMgr);
        }

        table.put(name, dt);
        
        lastDataType = dt;
        
        return dt;
    }

    /**
     * Try to find this named data type in any open data type managers.
     * 
     * @param name name of datatype
     * @param dt datatype to find
     * @return Original dt if none found, dt in other archive if found and equivalent
     */
    private DataType findEquivalentInOpenDTMgrs(String name, DataType dt) {
        ArrayList<DataType> list = new ArrayList<DataType>();
        boolean foundDT = false;
        for (int i = 0; !foundDT && i < subDTMgrs.length; i++) {
            // look for the data type by name
            //    equivalent, return it
            // look for the data type by category
            //    equivalent, return it
            subDTMgrs[i].findDataTypes(name, list);
            
            Iterator<DataType> iter = list.iterator();
            while (iter.hasNext()) {
                DataType dataType = iter.next();
                if (dataType.isEquivalent(dt)) {
                    return dataType;
                }
            }
        }
        return dt;
    }
    
    // resolve data types using data type manager so that data organization is considered
    //
    private DataType resolveInternal(DataType datatype) {
        DataType existingDT = internalTypes.get(datatype.getName());
        if (existingDT != null) {
            return existingDT;
        }
        existingDT = datatype.clone(dtMgr);

        internalTypes.put(datatype.getName(), existingDT);

        return existingDT;
    }


    /**
     * Define a forward declared composite
     * 
     * @param name name of composite
     * @param comp composite most likely empty
     * @return composite with a name, possibly already declared
     */
    private Composite defineForwardDeclaredComposite(Token symName, Composite comp) {
        DataType dt = findAnyComposite(symName.image);
        if (dt instanceof Composite) {
            comp = (Composite) dt;
        }
        if (dt == null) {
            String nameStr = symName.image;
            try {
                comp.setName(nameStr);
            } catch (InvalidNameException e) {
                // This should not happen
                e.printStackTrace();
            } catch (DuplicateNameException e) {
                // This should not happen
                e.printStackTrace();
            }
            comp = (Composite) addDef(composites, nameStr, comp);
        }
        return comp;
    }

    /**
     * Define a named composite
     * 
     * @param name name of the composite
     * @param parentName possible parent name
     * @param comp the composite components
     * @return a new composite with the correct name and components
     */
<<<<<<< HEAD
    private Composite defineNamedComposite(Token name, Token parentName, Composite comp)
                    throws InvalidNameException, DuplicateNameException {
=======
    private Composite defineNamedComposite(Token name, Token parentName, Composite comp) {
>>>>>>> 480f1e3a

            String nameStr = name.image;

            DataType dt = findAnyComposite(nameStr);

            // if existing composite is found
            boolean hasNoComponents = false;
            boolean hasSameSourceArchive = true;
            if (dt != null) {
                    Composite dtComp = (Composite) dt;

                    hasNoComponents = (dtComp.getNumDefinedComponents() == 0 ? true : false);

                    hasSameSourceArchive = dt.getSourceArchive().equals(dtMgr.getLocalSourceArchive());
<<<<<<< HEAD
        }
=======
            }
>>>>>>> 480f1e3a

            // make sure comp is a Composite, if existing dt is empty, in same category and archive
            if (comp instanceof Composite && hasNoComponents && hasSameSourceArchive) {
                    // existing composite was an empty placeholder
                    // replace the internals of the exisint datatype with the composite components
                    Composite dtcomp = (Composite) dt;
                    dtcomp.replaceWith(comp);
                    comp = dtcomp;
            } else {
<<<<<<< HEAD
        
=======

>>>>>>> 480f1e3a
                    // check if a parent name was specified, and if so insert it
                    // only single parent supported currently
                    if (parentName != null) {
                            DataType superDt = findAnyComposite(parentName.image);
                            if (superDt == null) {
                                    addNearParseMessage("Parent structure " + parentName.image + " for " + nameStr + " undefined ");
                            } else {
                                    // surgically add parent to top of structure
                                    comp.insert(0, superDt);
                            }
                    }
                    try {
                        comp.setName(nameStr);
                    } catch (InvalidNameException e) {
                        // This should not happen
                        e.printStackTrace();
                    } catch (DuplicateNameException e) {
                        // This should not happen
                        e.printStackTrace();
                    }
                    comp = (Composite) addDef(composites, nameStr, comp);
<<<<<<< HEAD
    }
=======
            }
>>>>>>> 480f1e3a

            return comp;
    }


    private DataType findAnyComposite(String name) {
        DataType dt = getDef(composites, name);
        if (dt != null) {
            return dt;
        }
        
        if (!storeNewDT) {
        
            List<DataType> list = findAllDataTypes(name);
            for (int i = 0; i < list.size(); i++) {
                dt = list.get(i);
                if (dt instanceof Composite) {
                    return dt;
                }
            }
        }
        
        return null;
    }
    
    private DataType getEnumDef(String name) {
        DataType dt = getDef(enums, name);
        if (dt != null) {
            return dt;
        }
        
        if (!storeNewDT) {
            List<DataType> list = findAllDataTypes(name);
            for (int i = 0; i < list.size(); i++) {
                dt = list.get(i);
                if (dt instanceof Enum) {
                    return dt;
                }
            }
        }
        
        return null;
    }

    private DataType getDef(Map<String, DataType> table, String name) {
        return table.get(name);
    }

    // Prints out all the types used in parsing the c source
    @SuppressWarnings("unused")
    private void printTypes() {
        System.out.println("**************   TYPES   ********************");
        printTable(types);
        System.out.println("**************   FUNCTIONS  *****************");
        printTable(functions);
        System.out.println("**************   DECLS      *****************");
        printTable(declarations);
        System.out.println("**************   ENUMS      *****************");
        printTable(enums);
        System.out.println("**************   STRUCTS    *****************");
        printTable(composites);
    }

    private void addNearParseMessage(String message) {
        parseMessages.append(message + "\n");
        parseMessages.append("   In file " + this.headerFileName + "\n");
        parseMessages.append(
            "  Near datatype: " + (lastDataType == null ? "- none -" : lastDataType.getName()) + "\n");

        int endLine = token_source.input_stream.line;
        long subLinenum = ((endLine - headerFileLineOffset) + headerFileLine);

        if (headerFileName != null) {
           parseMessages.append("         in " + headerFileName + " near line " + subLinenum + "\n");
        }
    }

    public String getParseMessages() {
        return parseMessages.toString();
    }

    public boolean didParseSucceed() {
      return parseSuccess;
    }

    private FunctionDefinitionDataType newAnonymousFunction(FunctionDefinitionDataType currentFuncDT) {
      if (currentFuncDT != null) {
         return currentFuncDT;
      }
      return new FunctionDefinitionDataType(getCurrentCategoryPath("functions"), ANONYMOUS_FUNC_PREFIX+func_cnt++, dtMgr);
    }
    
    private void checkReturnDataType(DataType retDT) throws ParseException {
        if (retDT == null) {
            return; // treat as void type
        }
        DataType dt = retDT;
        int len = dt.getLength();
        if (len == 0 && dt instanceof TypeDef) {
            dt = ((TypeDef) dt).getBaseDataType();
        }
        if (len <= 0 && !dt.isEquivalent(DataType.VOID)) {
            throw new ParseException("'"+retDT.getName()+"'" + " is not fixed length.  Function return must be fixed length data type or void.");
        }
    }
    
  /**
   * Add a definition to the correct category for funcDT, and replace any use of funcDT in Declaration
   * 
   * @param dec Declaration data type change to replace any use of funcDT with new addDef
   * @param funcDT function to put in the correct category
   */
    private void defineAndReplaceFunction(Declaration dec, FunctionDefinitionDataType funcDT) {
        DataType newDT = addDef(functions, dec.getName(), funcDT);
        DataType newDecDT = newDT;
        DataType repDT = dec.getDataType();
        DataType origDT = repDT;
        // shove the data type into any pointer definition.
        while (repDT != null) {
                if (repDT instanceof Pointer) {
                        PointerDataType ptDT = (PointerDataType) repDT;
                        if (ptDT.getDataType() instanceof FunctionDefinition) {
                                ptDT.dataTypeReplaced(ptDT.getDataType(), newDT);
                                newDecDT = origDT;
                                break;
                        }
                        repDT = ptDT.getDataType();
                } else if (repDT instanceof Array) {
                        ArrayDataType arrDT = (ArrayDataType) repDT;
                        if (arrDT.getDataType() instanceof FunctionDefinition) {
                                arrDT.dataTypeReplaced(arrDT.getDataType(), newDT);
                                newDecDT = origDT;
                                break;
                        }
                        repDT = arrDT.getDataType();
                } else {
                        break;
                }
        }
        dec.setDataType(newDecDT);
    }

  /**
   * Apply any accumulated function Qualifiers to functionDT from Declaration
   * @param dec Declaration
   * @param funcDT function data type to qualify
   */
    private void applyFunctionQualifiers(Declaration dec, FunctionDefinitionDataType funcDT) {
        List<Integer> qualifierList = dec.getQualifiers();
        if (qualifierList.contains(NORETURN) ) {
            // TODO: set no return on function
        }
        for (Integer qualifier : qualifierList) {
                switch (qualifier) {
                    case CDECL:
                            funcDT.setGenericCallingConvention(GenericCallingConvention.cdecl);
                            break;
                    case PASCAL:
                            funcDT.setGenericCallingConvention(GenericCallingConvention.pascal);
                            break;
                    case STDCALL:
                            funcDT.setGenericCallingConvention(GenericCallingConvention.stdcall);
                            break;
                    case FASTCALL:
                            funcDT.setGenericCallingConvention(GenericCallingConvention.fastcall);
                            break;
                }
        }
    }
    
    private Integer getConstantValue (Object obj, int defaultValue) {
        int value = defaultValue;
        
        if (obj == null) {
            return defaultValue;
        }
        
        if (obj instanceof Integer) {
            value = ((Integer)obj).intValue();
        }
        else if (obj instanceof Long) {
            value = (int) ((Long) obj).longValue();
        }
        else if (obj instanceof Character) {
            value = ((Character) obj).charValue();
        }
        return value;
    }
    
        private void pushPack(Token iD, int packingSize) {
        packStack.push(packingSize);
        String name = "";
        if (iD != null) {
            name = iD.image;
        }
        packStackID.push(name);
    }

    private int popPack(Token iD) {
        if (packStack.size() == 0) {
            return packSize;
        }
        String name = "";
        if (iD != null) {
            name = iD.image;
        }
        
        // keep poping looking for ID, stop when find it
        int popVal = packSize;
        do {
            String ID = packStackID.pop();
            popVal = packStack.pop();
            if (name.equals(ID)) {
                break;
            }
        } while (packStack.size() > 0);
        return popVal;
    }

    private void printTable(Map<String, DataType> table) {

        for (String name : table.keySet()) {
            DataType dt = table.get(name);
            String dataTypeName = "- unknown -";
            String mnemonic = "";
            if (dt != null) {
                dataTypeName = dt.getName();
                mnemonic = dt.getMnemonic(null);
            }
            System.out.println(name + " = " + dataTypeName + " : " + mnemonic);
        }
    }

    Object computeBinaryValue(Object obj1, Token operation, Object obj2) {
        if (!(obj1 instanceof Long && obj2 instanceof Long)) {
            return null;
        }
        Long val1 = (Long) obj1;
        Long val2 = (Long) obj2;
        
        switch(operation.image) {
          case "<<":
          return val1 << val2;
          case ">>":
          return val1 >> val2;
          case "+":
          return val1 + val2;
          case "-":
          return val1 - val2;
          case "*":
          return val1 * val2;
          case "/":
          return val1 / val2;
          case "%":
          return val1 % val2;
          case "|":
          return val1 | val2;
          case "&":
          return val1 & val2;
          case "^":
          return val1 ^ val2;
          case "==":
          return (val1 == val2 ? 1 : 0);
          case "!=":
          return (val1 != val2 ? 1 : 0);
          case "<":
          return (val1 < val2 ? 1 : 0);
          case ">":
          return (val1 > val2 ? 1 : 0);
          case "<=":
          return (val1 <= val2 ? 1 : 0);
          case ">=":
          return (val1 >= val2 ? 1 : 0);
          case "&&":
          return ((val1 != 0 && val2 != 0) ? 1 : 0);
          case "||":
          return ((val1 != 0 || val2 != 0) ? 1 : 0);
        }
        return null;
    }

    Object computeUnaryValue(Object obj, Token operation) {
        if (!(obj instanceof Long)) {
            return null;
        }
        Long val = (Long) obj;
        
        switch(operation.image) {
          case "+":
          return val;
          case "-":
          return -val;
          case "~":
          return ~val;
          case "!":
          return (val != 0 ? 0 : 1);
        }
        return null;
    }

    Object computeTernaryValue(Object objTest, Object objTrue, Object objFalse) {
        if (!(objTest instanceof Long)) {
            return null;
        }

        Long testValue = (Long) objTest;
        return (testValue != 0 ? objTrue : objFalse);
    }
    

    /**
     * Get the data type manager
     * 
     * @return
     */
    public DataTypeManager getDataTypeManager() {
        return dtMgr;
    }

    /**
     * @return the last data type parsed
     */
    public DataType getLastDataType() {
        return lastDataType;
    }

    /**
     * Get Global variable declarations
     * 
     * @return
     */
    public Map<String, DataType> getDeclarations() {
        return declarations;
    }

    /**
     * Get Defined Enumerations
     * 
     * @return Defined enumeration names
     */
    public Map<String, DataType> getEnums() {
        return enums;
    }

    /**
     * Get Function signatures
     * 
     * @return Function signatures
     */
    public Map<String, DataType> getFunctions() {
        return functions;
    }

    /**
     * Get composite definitions
     * 
     * @return Composite (structure/union) definitions
     */
    public Map<String, DataType> getComposites() {
        return composites;
    }

    /**
     * Get Type definitions
     * 
     * @return Type definitions
     */
    public Map<String, DataType> getTypes() {
        return types;
    }

    public DataType parse(String str) throws ParseException {
        InputStream is = new ByteArrayInputStream(str.getBytes());

        parse(is);
        if (lastDataType != null && dtMgr != null) {
            // ensure that data-type sizing is relative to dtMgr's data organization 
            return lastDataType.clone(dtMgr);
        }
        return lastDataType;
    }

    public void parse(InputStream fis) throws ParseException {
        ReInit(fis);
        int transactionID = -1;
        String parseMessage;

        parseSuccess = false;
        try {
            transactionID = dtMgr.startTransaction("Parsing");
            TranslationUnit();
            parseSuccess = true;
        } catch (ParseException e) {
            if (headerFileName == null) {
                throw e;
            }
            
            long endLine = (e.currentToken != null ? e.currentToken.endLine : 0);
            long subLinenum = ((endLine - headerFileLineOffset) + headerFileLine);

            parseMessage = "C Parser:  Encountered errors during parse.\n";
            if (headerFileName != null) {
                parseMessage += "         in " + headerFileName + " near line " + subLinenum + "\n";
            }
            parseMessage += "Error: " + e.getMessage() + "\n";
            parseMessage += "         near token: " + e.currentToken + "\n";
            parseMessage += "Possibly Undefined : " + possiblyUndefinedType + "\n";  
            parseMessage += "         Last Valid Datatype: "
                    + (lastDataType == null ? "- none -" : lastDataType.getDisplayName()) + "\n";
            parseMessage += "         Check around " + parseFileName + " around line: "
                                    + this.jj_input_stream.getBeginLine() + "\n";
            ParseException parseException = new ParseException(parseMessage);
            parseException.currentToken = e.currentToken;
            throw parseException;
        } catch (Error e) {
            if (headerFileName == null) {
                throw e;
            }
            
            parseMessage = "C Parser:  Problem Parsing.\n";
            if (headerFileName != null) {
                parseMessage += "          in " + headerFileName + " near line " + headerFileLine + "\n";
            }
            parseMessage += "         Last Valid Datatype: "
                    + (lastDataType == null ? "- none -" : lastDataType.getDisplayName()) + "\n";
                            parseMessage += "         Check around " + parseFileName + " around line: "
                                    + this.jj_input_stream.getBeginLine() + "\n";
            Msg.warn(this, e, e);
            ParseException parseException = new ParseException(parseMessage);
            if (token != null) {
                parseException.currentToken = token;
            }
            throw parseException;
        } catch (Exception e) {
            parseMessage = "C Parser:  Problem Parsing.\n";
            if (headerFileName != null) {
                parseMessage += "          in " + headerFileName + " near line " + headerFileLine + "\n";
            }
            parseMessage += "         Last Valid Datatype: "
                    + (lastDataType == null ? "- none -" : lastDataType.getDisplayName()) + "\n";
            parseMessage += "         Check around " + parseFileName + " around line: "
                                    + this.jj_input_stream.getBeginLine() + "\n";
            Msg.warn(this, e, e);
            throw new ParseException(parseMessage);
        } finally {
            dtMgr.endTransaction(transactionID, true);
        }
    }

    public CParser() {
        this(System.in);
        dtMgr= new StandAloneDataTypeManager("parsed");
    }

    public CParser(DataTypeManager dtmgr) {
        this(dtmgr, false, null);
    }

    public CParser(DataTypeManager dtmgr, boolean storeDataType, DataTypeManager subDTMgrs[]) {
        this(System.in);
        this.dtMgr = dtmgr;
        if (subDTMgrs == null) {
            subDTMgrs = new DataTypeManager[0];
        }
        this.subDTMgrs = subDTMgrs;
        this.storeNewDT = storeDataType;
    }

        // Run the parser
    public static void main(String args[]) {
        CParser parser = new CParser();

        try {
            if (args.length == 0) {
                System.out.println("C Parser:  Reading from standard input . . .");
                parser.parse(System.in);
            } else if (args.length >= 1) {
                int i = 0;
                if (args.length >= 2) {
                    i = Integer.parseInt(args[0]);
                }
                System.out.println("C Parser:  Reading from file " + args[i] + " . . .");
                try {
                        parser.parse(new java.io.FileInputStream(args[i]));
                } catch (java.io.FileNotFoundException e) {
                        System.out.println("C Parser:  File " + args[i] + " not found.");
                    return;
                }
            } else {
                System.out.println("C Parser:  Usage is one of:");
                System.out.println("         java CParser < inputfile");
                System.out.println("OR");
                System.out.println("         java CParser inputfile");
                System.out.println("OR");
                System.out.println("         java CParser whichfile inputfile ...");
                return;
            }

            System.out.println("C Parser:  Java program parsed successfully.");
        } catch (ParseException e) {
            System.out.println("C Parser:  Encountered errors during parse.");
        }
    }
    
    private static class EnumMember {
        final String name;
        final long value;
        EnumMember(String name, long value) {
            this.name = name;
            this.value = value;
        }
    }
    
}

PARSER_END(CParser)

TOKEN_MGR_DECLS :
{
    int parenNesting = 0;
}

SKIP :
{
    "\ufeff"   // BOM character at beginning of file
    |  
    " "
    |
    "\f" 
    |
    "\t" 
    |
    "\n" 
    |
    "\r"
    |
    "\\"
    |
    < 
        "//"
        ( ~[ "\n", "\r" ] )*
        ( "\n" | "\r" | "\r\n" )
    >
    |
    < 
        "/*"
        ( ~[ "*" ] )*
        "*"
        (
            "*"
            |
            ~[ "*", "/" ] ( ~[ "*" ] )* "*"
        )*
        "/"
    >
}

TOKEN :
{
    <INTEGER_LITERAL : 
        <DECIMAL_LITERAL> (  "ull" | "ULL" | "ul" | "UL" | "ll" | "LL" | "l" | "L" | "U" | "u")? ("i")? ( ["0"-"9"] )*
        |
        <HEX_LITERAL> ( "ull" | "ULL" | "ul" | "UL" | "ll" | "LL" | "l" | "L" | "U" | "u")? ("i")? ( ["0"-"9"] )*
        |
        <OCTAL_LITERAL> ( "ull" | "ULL" | "ul" | "UL" | "ll" | "LL" | "l" | "L" | "U" | "u")? ("i")? ( ["0"-"9"] )*
    >
    |
    <#DECIMAL_LITERAL : [ "1"-"9" ] ( [ "0"-"9" ] )*> 
    |
    <#HEX_LITERAL : "0" [ "x", "X" ] ( [ "0"-"9", "a"-"f", "A"-"F" ] )+> 
    |
    <#OCTAL_LITERAL : "0" ( [ "0"-"7" ] )*> 
    |
    <FLOATING_POINT_LITERAL : 
        ( [ "0"-"9" ] )+ "." ( [ "0"-"9" ] )* ( <EXPONENT> )? ( [ "f", "F", "d", "D" ] )?
        |
        "." ( [ "0"-"9" ] )+ ( <EXPONENT> )? ( [ "f", "F", "d", "D" ] )?
        |
        ( [ "0"-"9" ] )+ <EXPONENT> ( [ "f", "F", "d", "D" ] )?
        |
        ( [ "0"-"9" ] )+ ( <EXPONENT> )? [ "f", "F", "d", "D" ]
    >
    |
    <#EXPONENT : [ "e", "E" ] ( [ "+", "-" ] )? ( [ "0"-"9" ] )+> 
    |
    <CHARACTER_LITERAL : 
        ("L")?
        "\'"
        (
            ~[ "\'", "\\", "\n", "\r" ]
            |
            "\\"
            (
                [ "n", "t", "b", "r", "f", "\\", "\'", "\"" ]
                |
                [ "0"-"7" ] ( [ "0"-"7" ] )?
                |
                [ "0"-"3" ] [ "0"-"7" ] [ "0"-"7" ]
            )
        )+
        "\'"
    >
    |
    <STRING_LITERAL : 
        ("L")?
        "\""
        (
            ~[ "\"", "\\", "\n", "\r" ]
            |
            "\\"
            (
                [ "n", "t", "b", "r", "f", "\\", "\'", "\"" ]
                |
                [ "0"-"7" ] ( [ "0"-"7" ] )?
                |
                [ "0"-"3" ] [ "0"-"7" ] [ "0"-"7" ]
            )
        )*
        "\""
    >
}

TOKEN :
{
    <CONTINUE : "continue"> 
    |
    <VOLATILE : ( [ "_" ] )* "volatile" ( [ "_" ] )* > 
    |
    <REGISTER : "register"> 
    |
    <UNSIGNED : "unsigned"> 
    |
    <TYPEDEF : "typedef"> 
    |
    <DFLT : "default"> 
    |
    <DOUBLE : "double"> 
    |
    <SIZEOF : "sizeof"> 
    |
    <SWITCH : "switch"> 
    |
    <RETURN : "return"> 
    |
    <EXTERN : "extern"> 
    |
    <QUOTE_C : "\"C\"">
    |
    <STRUCT : "struct"> 
    |
    <STATIC : "static"> 
    |
    <THREADLOCAL : "_Thread_local">
    | 
    <SIGNED : ( [ "_" ] )* "signed"> 
    |
    <WHILE : "while"> 
    |
    <BREAK : "break"> 
    |
    <UNION : "union"> 
    |
    <CONST : ( [ "_" ] )* "const">
    |
    <CDECL : ( [ "_" ] )+ "cdecl"> 
    |
    <BASEDSPEC : ( [ "_" ] )+ "based"> 
    |
    <SEGNAMESPEC : ( [ "_" ] )+ "segname">
    |
    <SEGMENT : ( [ "_" ] )+ "segment">
    |
    <OFFSET : ( [ "_" ] )+ "offset">
    |
    <DECLSPEC : "__declspec">
    |
    <PRAGMA : (("_")+ | "#") "pragma"> : PRAGMALINE
    | 
    <READABLETO : "__readableTo">
    |
    <PASCAL : ( [ "_" ] )+ "pascal">
    |
    <STDCALL : ( [ "_" ] )+ "stdcall">
    |
    <FASTCALL : ( [ "_" ] )+ "fastcall">
    |
    <NORETURN : "_Noreturn" >
    |
    <ALIGNAS : "_Alignas" >
    |
    <ALIGNOF : "_Alignof" >
    |
    <UNALIGNED : "__unaligned" >
    |
    <PACKED : "__packed" >
    |
    <ATTRIBUTE : "__attribute" (["_"])* >
    |
    <EXTENSION : (["_"])+ "extension" (["_"])* >
    |
    <RESTRICT : (["_"])+ "restrict" >
    |
    <ASM : ( [ "_" ] )* "asm" ( [ "_" ] )*  >
    |
    <INLINE : ( [ "_" ] )* ("inline" | "forceinline") ( [ "_" ] )*>
    |
    <STATICASSERT : ("_S" | "s") "tatic_assert">
    |
    <FLOAT : "float"> 
    |
    <SHORT : "short"> 
    |
    <ELSE : "else"> 
    |
    <CASE : "case"> 
    |
    <LONG : "long">
    |
    <INT8 : "__int8">
    |
    <INT16 : "__int16">
    |
    <INT32 : "__int32">
    |
    <INT64 : "__int64">
    |
    <PTR64 : "__ptr64">
    |
    <PTR32 : "__ptr32">
    |
    <BOOL : "_Bool">
    |
    <W64 : "__w64">
    |
    <WCHAR : "wchar_t">
    |
    <ENUM : "enum"> 
    |
    <AUTO : "auto"> 
    |
    <VOID : "void"> 
    |
    <CHAR : "char"> 
    |
    <GOTO : "goto"> 
    |
    <NEAR : ( [ "_" ] )* "near"> 
    |
    <FAR : ( [ "_" ] )* "far">
    | 
    <HUGE : ( [ "_" ] )* "huge">
    |
    <FOR : "for"> 
    |
    <INT : "int"> 
    |
    <IF : "if"> 
    |
    <DO : "do">
    |
    <PROTOCOL : "@protocol"> : OBJC
    |
    <INTERFACE : "@interface"> : OBJC
    |
    <LINE : "#line">  : LINEBLOCK
    |
    <LINEALT : "#" ([" ", "\t"])+> : LINEBLOCK
}

TOKEN :
{
    <IDENTIFIER : <LETTER> ( <LETTER> | <DIGIT> | "::")*> 
    |
    <#LETTER : [ "$", "A"-"Z", "_", "a"-"z" ]> 
    |
    <#DIGIT : [ "0"-"9" ]> 
}

<ASMBLOCK> SKIP:
{
    " " 
    |
    "\t"
}

<ASMBLOCK> TOKEN :
{
    <ASMBLOCKB : 
        (
            ( ~[ "{" , "}", ";" ] )+ ( ["\r","\n"] )+
        )
    > : ASMBLOCK
    |
    <ASMBLOCKP : 
        (
            ( ~[ "(", ")", ";" ] )+ ( ["\r","\n"] )+
        )
    > : ASMBLOCK
    |
    <ASM_SEMI : [ ";" ]> : DEFAULT
}

<LINEBLOCK> SKIP:
{
    " "
    |
    "\f" 
    |
    "\t" 
    |
    ":"
}

<LINEBLOCK> TOKEN:
{
    <PATH_LITERAL : 
        "\""
        (
            ~[ "\"", "\n", "\r" ]
        )*
        "\""
    >:DEFAULT
    |
    <LINENUMBER_LITERAL : [ "1"-"9" ] ( [ "0"-"9" ] )*> :LINEBLOCK
}

<PRAGMALINE> SKIP:
{
    " "
    |
    "\f" 
    |
    "\t"
    |
    "\n" : DEFAULT
    |
    "\r" : DEFAULT
    |
    ";" : DEFAULT
    |
    < 
        "//"
        ( ~[ "\n", "\r" ] )*
    >
    |
    < 
        "/*"
        ( ~[ "*" ] )*
        "*"
        (
            "*"
            |
            ~[ "*", "/" ] ( ~[ "*" ] )* "*"
        )*
        "/"
    >
}

<PRAGMALINE> TOKEN:
{
    <PIDENTIFIER : <PLETTER> ( <PLETTER> | <PDIGIT> )*> 
    |
    <#PLETTER : [ "$", "A"-"Z", "_", "a"-"z", ".", "#" ]> 
    |
    <#PDIGIT : [ "0"-"9" ]>
    |
    <POPEN : "("> { parenNesting++; }
    |
    <PCLOSE : ")"> { parenNesting--; if (parenNesting == 0) SwitchTo(DEFAULT); }
    |
    <PMINUS : "-">
    |
    <PPLUS : "+">
    |
    <PSTAR: "*">
    |
    <PCOLON : ":">
    |
    <PCOMMA : ",">
    |
    <PINTEGER_LITERAL : 
        <PDECIMAL_LITERAL> (  "ull" | "ULL" | "ul" | "UL" | "ll" | "LL" | "l" | "L" | "U" | "u")?
        |
        <PHEX_LITERAL> ( "ull" | "ULL" | "ul" | "UL" | "ll" | "LL" | "l" | "L" | "U" | "u")?
        |
        <POCTAL_LITERAL> ( "ull" | "ULL" | "ul" | "UL" | "ll" | "LL" | "l" | "L" | "U" | "u")?
    >
    |
    <#PDECIMAL_LITERAL : [ "1"-"9" ] ( [ "0"-"9" ] )*> 
    |
    <#PHEX_LITERAL : "0" [ "x", "X" ] ( [ "0"-"9", "a"-"f", "A"-"F" ] )+> 
    |
    <#POCTAL_LITERAL : "0" ( [ "0"-"7" ] )*> 
    |
    <PSTRING_LITERAL : 
        ("L")?
        "\""
        (
            ~[ "\"", "\\", "\n", "\r" ]
            |
            "\\"
            (
                [ "n", "t", "b", "r", "f", "\\", "\'", "\"" ]
                |
                [ "0"-"7" ] ( [ "0"-"7" ] )?
                |
                [ "0"-"3" ] [ "0"-"7" ] [ "0"-"7" ]
            )
        )*
        "\""
    >
}

<OBJC> SKIP:
{
    " "
    |
    "\f" 
    |
    "\t"
    |
    "\n" : OBJC2
    |
    "\r" : OBJC2
}


<OBJC> TOKEN:
{
    <OBJC_IGNORE : ( ~[ "@", "$", "A"-"Z", "_", "a"-"z", "0"-"9", ";" ] ) > : OBJC
    |
    <OBJC_IDENTIFIER : ( <OBJC_LETTER> | <OBJC_DIGIT> )+> : OBJC
    |
    <#OBJC_LETTER : [ "$", "A"-"Z", "_", "a"-"z" ]>
    |
    <#OBJC_DIGIT : [ "0"-"9" ]>
    |
    <OBJC_SEMI : [ ";" ]> :DEFAULT
}

<OBJC2> SKIP:
{
    " "
    |
    "\f" 
    |
    "\t"
    |
    "\n"
    |
    "\r"
    |
    "@private"
    |
    "@protected"
    |
    "@property"
    |
    "@optional"
    |
    "@required"
}


<OBJC2> TOKEN:
{
    <OBJC2_IGNORE : ( ~[ "@" ] ) > : OBJC2
    |
    <OBJC2_END : "@end"> :DEFAULT
}

//jjt SimpleNode TranslationUnit() #TranslationUnit : {}
void TranslationUnit() : {}
{
    ( ExternalDeclaration() )+ 
    {
        //jjt         return jjtThis;
        printTypes();
    }
}

void ExternalDeclaration() : {}
{
    (
        LOOKAHEAD(FunctionDefinition() )
        FunctionDefinition() 
        |
//        <INLINE> FunctionDefinition() 
//        |
        Declaration()
        |
        PragmaSpec()
        |
        StaticAssert()
        |
        LineDef()
        |
        ";"
    )
    {
        typedefParsingStack.clear();
    }
}

void LineDef() : {
    Token lineTok, fileTok;
}
{
    (<LINE> | <LINEALT>)  ( lineTok= <LINENUMBER_LITERAL> )  ( fileTok= <PATH_LITERAL> ) [ (<INTEGER_LITERAL>)+ ]
    {
        headerFileName= fileTok.image.substring(1, fileTok.image.length() - 1);
        headerFileLine= Integer.parseInt(lineTok.image);
        headerFileLineOffset= lineTok.beginLine;
        currentCategoryName = getFileName(headerFileName);
    }
}

DataType ObjcDef() : {
    Token nameTok;
}
{
    ( nameTok=<OBJC_IDENTIFIER> ) ( <OBJC_IDENTIFIER> | <OBJC_IGNORE> | <OBJC2_IGNORE> )*  ( <OBJC_SEMI> | <OBJC2_END> )
    {
        return addTypedef(nameTok.image, resolveInternal(VoidDataType.dataType));
    }
}

void FunctionDefinition() : {
    Declaration retDT = new Declaration();
    Declaration dec = null;
}
{
    [
        LOOKAHEAD(DeclarationSpecifiers(retDT))
        retDT = DeclarationSpecifiers(retDT) 
    ]
    {typedefParsingStack.push(Boolean.FALSE);}
    dec= Declarator(retDT, null) [ DeclarationList() ] {typedefParsingStack.pop();} CompoundStatement() 
    {
        if (dec.getDataType() instanceof FunctionDefinition) {
            addDef(functions, dec.getName(), dec.getDataType());
        }
    }
}

Declaration Declaration() : {
    Declaration dec = new Declaration();
    DataType dt = null;
}
{
    (
        dec = DeclarationSpecifiers(dec) [ InitDeclaratorList(dec) ] ";"
        |
        ( <PROTOCOL> | <INTERFACE> ) ( dt = ObjcDef() ) {
            dec.setDataType(dt);
        }
    )
    {
        return dec;
    }
}

void DeclarationList() : {}
{
    (
        LOOKAHEAD(Declaration())
        Declaration() 
    )+
}

Declaration DeclarationSpecifiers(Declaration specDT) : {
    Declaration typeDT= null;
}
{
    (    
        specDT = StorageClassSpecifier(specDT) 
        [
//            LOOKAHEAD(DeclarationSpecifiers(specDT))
            specDT= DeclarationSpecifiers(specDT) 
        ]
        |
        specDT = BuiltInDeclarationSpecifier(specDT)
        [
            LOOKAHEAD(TypeQualifierList(specDT))
            specDT = TypeQualifierList(specDT) 
        ]
        |
        specDT = TypeSpecifier(specDT)
        [
// I don't think this does anything useful.  Look into removing it.
            LOOKAHEAD(DeclarationSpecifiers(specDT) , { specDT.getDataType() == null } )
//            LOOKAHEAD(DeclarationSpecifiers()
//                     , { (typeDT == null ||
//                         (!typeDT.getName().equals(getToken(1).image) && !isType(getToken(1).image))) }
//                     )
            specDT = DeclarationSpecifiers(specDT)
        ]
        |
        specDT = TypeQualifier(specDT) 
        [
            LOOKAHEAD(DeclarationSpecifiers(specDT))
            specDT = DeclarationSpecifiers(specDT) 
        ]
    )
    [ LOOKAHEAD(TypeQualifier(specDT))
      specDT = TypeQualifier(specDT) ]
    {
        if (specDT == null) {
            specDT = new Declaration(typeDT);
        }
        return specDT;
    }
}

Declaration StorageClassSpecifier(Declaration specDT) : {}
{
   // TODO: might want to set a storage classifier on DECL
    (
        <AUTO> 
        |
        <REGISTER> 
        |
        <STATIC> 
        |
        <CONST> 
        |
        <THREADLOCAL>
        | 
        <EXTERN> [ <STRING_LITERAL> ]
        |
        <TYPEDEF> 
        {
            //            System.out.println("TYPEDEF! " + typedefParsingStack.size());
            typedefParsingStack.push(Boolean.TRUE);
        }
    )
    {
        return specDT;
    }
}


Declaration BuiltInTypeSpecifier(Declaration dec) : {
    DataType dt;
}
{
    (
        <SEGMENT>    { dec.setDataType(SegmentCodePointerDataType.dataType); }
        |
        <OFFSET>    { dec.setDataType(OffsetCodePointerDataType.dataType); }
        |
        <VOID>                 { dec.setDataType(resolveInternal(VoidDataType.dataType)); }
        |
        <CHAR>                 {   dt = dec.getDataType();
                                if (dt != null) {
                                    if (dt == resolveInternal(UnsignedIntegerDataType.dataType)) {
                                         dt = resolveInternal(UnsignedCharDataType.dataType);
                                    } else if (dt == resolveInternal(IntegerDataType.dataType)) {
                                         dt = resolveInternal(CharDataType.dataType);
                                    } else {
                                         throw new ParseException("Bad datatype " + dt + " char");
                                    }
                                }
                                else {
                                    dt = resolveInternal(CharDataType.dataType);
                                }
                                dec.setDataType(dt);
                            }
        |
        <WCHAR>             { dec.setDataType(resolveInternal(WideCharDataType.dataType)); }
        |
        <SHORT>             { dt = dec.getDataType();
                           if (dt == null) {
                               dt = resolveInternal(ShortDataType.dataType);
                           } else if (dt == resolveInternal(UnsignedIntegerDataType.dataType)) {
                               dt = resolveInternal(UnsignedShortDataType.dataType);
                           } else if (dt == resolveInternal(IntegerDataType.dataType)) {
                               dt = resolveInternal(ShortDataType.dataType);
                           } else {
                              throw new ParseException("Bad datatype " + dt + " short");
                           }
                           dec.setDataType(dt);
                         }
            [
                LOOKAHEAD(BuiltInDeclarationSpecifier(dec))
                dec = BuiltInDeclarationSpecifier(dec) 
            ]
        |
        <INT>                 { dt = dec.getDataType();
                               if (dt == null ) { 
                                 dec.setDataType(resolveInternal(IntegerDataType.dataType));
                               }
                             }
        |
        <LONG>                 { dt = dec.getDataType();
                              if ( dt == null) {
                                  dt = resolveInternal(LongDataType.dataType);
                              } else if ( dt == resolveInternal(UnsignedIntegerDataType.dataType)) {
                                  dt = resolveInternal(UnsignedLongDataType.dataType);
                              } else if (dt == resolveInternal(IntegerDataType.dataType)) {
                                 dt = resolveInternal(LongDataType.dataType);
                              } else if (dt == resolveInternal(LongDataType.dataType)) {
                                 dt = resolveInternal(LongLongDataType.dataType);
                              } else if (dt == resolveInternal(UnsignedLongDataType.dataType)) {
                                 dt = resolveInternal(UnsignedLongLongDataType.dataType);
                              } else {
                                 throw new ParseException("Bad datatype " + dt + " long");
                              }
                               dec.setDataType(dt);
                            }
            [
                LOOKAHEAD(BuiltInDeclarationSpecifier(dec))
                dec = BuiltInDeclarationSpecifier(dec) 
            ]                
        |
        <FLOAT>             { dt = dec.getDataType();
                          if ( dt == null) {
                              dt = resolveInternal(FloatDataType.dataType);
                          } else if ( dt == resolveInternal(LongDataType.dataType)) {
                              dt = resolveInternal(DoubleDataType.dataType);
                           } else {
                              throw new ParseException("Bad datatype " + dt + " long");
                          }
                          dec.setDataType(dt);
                         }
        |
        <DOUBLE>             { dec.setDataType(resolveInternal(DoubleDataType.dataType)); }
        |
        <SIGNED>            { dt = dec.getDataType();
                          if ( dt == null) {
                              dt = resolveInternal(IntegerDataType.dataType);
                          } else {
                              // data type already set, don't do anything?
                             dt = dt;
                          }
                          dec.setDataType(dt);
                         }
                           
            [
                LOOKAHEAD(BuiltInDeclarationSpecifier())
                dec = BuiltInDeclarationSpecifier(dec) 
            ]
        |
        <UNSIGNED>        {     dt = dec.getDataType();
                              if ( dt == null) {
                                  dt = resolveInternal(UnsignedIntegerDataType.dataType);
                              } else if (dt == resolveInternal(ShortDataType.dataType)) {
                                 dt = resolveInternal(UnsignedShortDataType.dataType);
                              } else if (dt == resolveInternal(LongDataType.dataType)) {
                                 dt = resolveInternal(UnsignedLongDataType.dataType);
                              } else if (dt == resolveInternal(LongLongDataType.dataType)) {
                                 dt = resolveInternal(UnsignedLongLongDataType.dataType);
                              } else {
                                 throw new ParseException("Bad datatype " + dt + " unsigned");
                              }
                              dec.setDataType(dt);
                         }
            [
                LOOKAHEAD(BuiltInDeclarationSpecifier())
                dec = BuiltInDeclarationSpecifier(dec) 
            ]
        |
        <INT8>              { dec.setDataType(resolveInternal(SignedByteDataType.dataType)); }
        |
        <INT16>             { dec.setDataType(resolveInternal(ShortDataType.dataType)); }
        |
        <INT32>             { dec.setDataType(resolveInternal(IntegerDataType.dataType)); }
        |
        <INT64>             { dec.setDataType(resolveInternal(LongLongDataType.dataType)); }
        |
        <BOOL>              { dec.setDataType(resolveInternal(BooleanDataType.dataType)); }
    )
    {
        return dec;
    }
}


Declaration BuiltInDeclarationSpecifier(Declaration dec) : {
    DataType dt= null;
}
{
    dec = BuiltInTypeSpecifier(dec)
    {
        return dec;
    }
}

Declaration TypeSpecifier(Declaration dec) : { DataType dt = null; }
{
    (
        dt= StructOrUnionSpecifier() 
        |
        dt= EnumSpecifier() 
        |
        LOOKAHEAD( { isType(getToken(1).image) } )
        dt= TypedefName() 
    )
    {
        dec.setDataType(dt);
        return dec;
    }
}

Declaration TypeQualifier(Declaration dec) : {}
{
    (
      <CONST>  { dec.addQualifier(CONST); } |
      <VOLATILE> |
      <CDECL> { dec.addQualifier(CDECL); } |
      <NEAR> { dec.setNear(true); } |
      <FAR> { dec.setFar(true); } |
      <HUGE> { dec.setHuge(true); } |
      <SEGMENT> |
      <OFFSET> |
      <PASCAL> { dec.addQualifier(PASCAL); } |
      <STDCALL> { dec.addQualifier(STDCALL); } |
      <FASTCALL> { dec.addQualifier(FASTCALL); } |
      <NORETURN> { dec.addQualifier(NORETURN); } |
      <W64> |
      <PTR64> |
      <PTR32> |
      <INLINE> |
      <RESTRICT> |
      <EXTENSION> |
      <STATIC> |
      ( BasedSpec() ) |
      <PACKED> |
      <UNALIGNED> |
      ( DeclSpec() )
    )
    {
        return dec;
    }
}

void AttributeSpec() : {}
{
      ( <ATTRIBUTE> ("(") SubIdent() (")") ) |
      AsmStatement() |
      ( "[" "[" AttributeList() "]" "]" ) |
      AlignmentSpecifier()

}

void AlignmentSpecifier() : { Declaration dt = new Declaration(); }
{
    < ALIGNAS > "(" ( TypeQualifier(dt) | AssignmentExpression() ) ")"
}

void AttributeList() : { }
{
    AttributeToken() [ ("," AttributeToken())+ ]
}

void AttributeToken() : { Declaration dt = new Declaration(); }
{
    ( < IDENTIFIER > | TypeQualifier(dt) ) [ ":" ":" ( < IDENTIFIER > | TypeQualifier(dt) ) ] [ "(" ( < IDENTIFIER > | Constant() ) [ ( ","  (< IDENTIFIER > | Constant()) )+ ] ")" ] 
}

void AttributeSpecList() : {}
{
    ( AttributeSpec() )+
}

void SubIdent() : { Declaration dt = new Declaration(); }
{
    ( ( "(" [SubIdent()] ")" ) |
      (<IDENTIFIER> | TypeQualifier(dt)) [ ( "(" [SubIdent()] ")") | ("=" SubIdent()) ]
                   [ "," 
                        SubIdent()   
                       ] |            
      Constant() [ "," 
                        SubIdent()   
                       ]
    )
}

void BasedSpec() : {
}
{
  ( ( <BASEDSPEC> ) "(" BasedSpecifier() ")" )
}

void BasedSpecifier() : {
}
{
  <VOID> |
  ( SegnameSpec() )
}

void SegnameSpec() : {
}
{
  ( ( <SEGNAMESPEC> ) "(" "\"" <IDENTIFIER> "\"" ")" )
}

void DeclSpec() : {
}
{
  ( ( <DECLSPEC> | <READABLETO> ) "(" DeclSpecifier() ")" )  |
  AttributeSpecList()
}

void DeclSpecifier() : {
}
{
  "(" DeclSpecifier() ")" |
      (<IDENTIFIER>)+ [ "(" 
                        DeclConstant() ( DeclConstant() )* 
                     ")" ]
}

void DeclConstant() : {}
{
    <INTEGER_LITERAL> |
    <IDENTIFIER> [ ":" <INTEGER_LITERAL> ] |
    ( "#" | ":" | <IDENTIFIER> | "(" ")" |  <STRING_LITERAL> )
}

void PragmaSpec() : {
}
{
  ( ( <PRAGMA> ) PragmaSpecifier() )
}

 

void PragmaSpecifier() : {
   Token id;
   Token ds1=null, ds2=null, ds3 = null;
}
{
  LOOKAHEAD(3)
  <POPEN> PragmaSpecifier() <PCLOSE> |
      id=<PIDENTIFIER> (<PIDENTIFIER> | <PINTEGER_LITERAL> | <PSTRING_LITERAL>)*
          ([ <POPEN> [ (ds1=PragmaConstant())+ [ ( <PCOMMA> ds2=PragmaConstant() ) [ ( <PCOMMA> ds3=PragmaConstant() ) [ ( <PCOMMA> PragmaConstant() )+ ] ] ] ] <PCLOSE> ] ) 
  {
    if (id.image.equals("pack") && ds1 != null) {
        Token newPackVal = ds1;
        Token ID = ds2;
        if (ds1.image.equals("pop")) {
            // pop and set current value
            packSize = popPack(ID);
            newPackVal = null;
        }
        else if (ds1.image.equals("push") && ds2 != null) {
            try {
                // check if second arg is an integer
                int ival = Integer.parseInt(ds2.image);
                // if it is, the ID is default
                newPackVal = ds2;
                ID = null;
            }
            catch (NumberFormatException exc) {
                // if it is not, then second arg is an ID
                // and third arg is potentially a pack value
                newPackVal = ds3;
                ID = ds2;
            }
            pushPack(ID, packSize);
        }
        // set current pack value
        if (newPackVal != null) {
            int ival = packSize;
            try {
                // second arg may be an integer
                ival = Integer.parseInt(newPackVal.image);
            }
            catch (NumberFormatException exc) {
                // bad parse of number, just keep current pack size
            }
            packSize = ival;
        }
    } else if (id.image.equals("pack")) {
       packSize = 0;
    }
  }
  // ignore to EOL now.         
}

Token PragmaConstant() : {
  Token val = null;
}
{
  (
    val=<PINTEGER_LITERAL>
    |
    (<PSTAR> | <PPLUS> | <PMINUS> ) (PragmaConstant())*
    |
    ( <POPEN> (PragmaConstant())* <PCLOSE> )+
    |
    (
      (val=<PIDENTIFIER>) [ <PSTRING_LITERAL> | (<PCOLON> (<PINTEGER_LITERAL> | <PIDENTIFIER> )+ ) ]
    )
    |
    (
      val=<PSTRING_LITERAL> ( <PIDENTIFIER> [<POPEN> <PCLOSE>] <PSTRING_LITERAL> )*
    )
  )
  {
      return val;
  }
}

void StaticAssert() : {
  Object expr = null;
  Token t, message=null;
}
{
  ( ( t=<STATICASSERT> ) "(" expr=ConstantExpression() [ "," message=<STRING_LITERAL> ] ")" )
    {
        if (expr != null) {
          Integer evalue = getConstantValue(expr,1);
          if (evalue == 0) {
            String smessage = (message == null ? "" : message.image);
              addNearParseMessage("Static_Asssert has failed " + " \"" + smessage + "\"");
          }
        }
    }
}


DataType StructOrUnionSpecifier() : {
    Token t;
    Token parent;
    Token sname;
    Composite comp;
}
{
    {
        typedefParsingStack.push(Boolean.FALSE);
        t= sname= null;
        parent = null;
    }
    comp= StructOrUnion() 
    (
        LOOKAHEAD(3)
        [ t= <IDENTIFIER>  [ ":" parent=<IDENTIFIER>]
              { comp=defineNamedComposite(t, null, comp); } // no parent yet, since there are no guts
        ] "{" [StructDeclarationList(comp)] "}" [ AttributeSpecList() ]
        |
        sname= <IDENTIFIER> 
    )
    {
<<<<<<< HEAD
        try {
            if (t != null) {
                comp = defineNamedComposite(t, parent, comp);
            } else if (sname != null) {
                comp = defineForwardDeclaredComposite(sname, comp);
                    }
        } catch (InvalidNameException e) {
            // TODO Auto-generated catch block
            e.printStackTrace();
        } catch (DuplicateNameException e) {
            // TODO Auto-generated catch block
            e.printStackTrace();
=======
        if (t != null) {
            comp = defineNamedComposite(t, parent, comp);
        } else if (sname != null) {
            comp = defineForwardDeclaredComposite(sname, comp);
>>>>>>> 480f1e3a
        }
        typedefParsingStack.pop();
        return comp;
    }
}

Composite StructOrUnion() : {Composite comp;}
{
    (
        <STRUCT> ( DeclSpec() | PragmaSpec() )*
        {
            comp =  new StructureDataType(getCurrentCategoryPath(), ANONYMOUS_STRUCT_PREFIX + cnt++, 0, dtMgr);

                                        // Always set the packing, because by default structures should be aligned
                                      if (packSize > 0) {
                                          comp.setExplicitPackingValue(packSize);
                                      }
                                      else {
                                          comp.setPackingEnabled(true); // ensure default packing enabled
                                      }
                                   
                                }
        |
        <UNION>  ( DeclSpec() )* {
            comp = new UnionDataType(getCurrentCategoryPath(), ANONYMOUS_UNION_PREFIX  + cnt++, dtMgr); 
        
                                  // Always set the packing, because by default structures should be aligned
                                  if (packSize > 0) {
                                      comp.setExplicitPackingValue(packSize);
            } else {
                                      comp.setPackingEnabled(true); // ensure default packing enabled
                                  }
        }
    )
    {
        return comp;
    }
}

void StructDeclarationList(Composite comp) : {
    CompositeHandler compositeHandler = new CompositeHandler(comp);
}
{
    ( StructDeclaration(comp, compositeHandler) )+
}

void InitDeclaratorList(Declaration dt) : {
    Declaration initialDT = new Declaration(dt);
}
{
    InitDeclarator(dt) 
    ( "," { dt = new Declaration(initialDT); } InitDeclarator(dt) )* 
    {
        // Finished with a typedefDeclaration??
        if (!(typedefParsingStack.empty()) && (typedefParsingStack.peek()).booleanValue()) {
            typedefParsingStack.pop();
        }
    }
}

void InitDeclarator(Declaration dt) : { Declaration dec; }
{
    dec = Declarator(dt, null) [ "=" Initializer() ] 
    {
        if (!(typedefParsingStack.empty()) && (typedefParsingStack.peek()).booleanValue()) {
            addTypedef(dec.getName(), dec.getDataType());
        } else {
            if (dt.getDataType() instanceof FunctionDefinition) {
                addDef(functions, dec.getName(), dec.getDataType());
            }
        }
    }
}

void StructDeclaration(Composite comp, CompositeHandler compositeHandler) : {
    Declaration dt = null;
}
{
    LineDef() |
    StaticAssert() |
    PragmaSpec() |
    (   
        [ dt = SpecifierQualifierList() ]
        [
            StructDeclaratorList(dt, comp, compositeHandler)     { dt= null; }
        ]
        [ AttributeSpecList() ]
        ";" 
    )
    {
        if (dt != null) { // dt was not used up
            if (dt.getDataType().getLength() > 0) {
                comp.add(dt.getDataType(), "", null);
            } else {
                addNearParseMessage("BAD data type struct size  " + dt);
            }
        }
    }
}

Declaration SpecifierQualifierList() : {
    Declaration dt = new Declaration();
    Declaration sdt= null;
}
{
    (
        (
            dt = BuiltInDeclarationSpecifier(dt) 
            [
                LOOKAHEAD(TypeQualifierList(dt))
                dt = TypeQualifierList(dt) 
            ]
        )
        |
        (
            dt = TypeSpecifier(dt) 
            [
                LOOKAHEAD(SpecifierQualifierList() , { dt == null } )
                sdt = SpecifierQualifierList()
            ]
        )
        |
        (
            dt = TypeQualifier(dt) 
            [
                LOOKAHEAD(SpecifierQualifierList())
                sdt = SpecifierQualifierList() 
            ]
        )
    )
    {
        if (sdt == null) {
            dataTypeStack.push(dt.getDataType());
            return dt;
        }
        return sdt;
    }
}

void StructDeclaratorList(Declaration dt, Composite comp, CompositeHandler compositeHandler) : {
}
{
    StructDeclarator(dt, comp, compositeHandler) ( "," StructDeclarator(dt, comp, compositeHandler) )*
}


void StructDeclarator(Declaration dt, Composite comp, CompositeHandler compositeHandler) : {
    Declaration dec= null;
    Object bitSizeObj;
}
{
    LineDef() |
    StaticAssert() |
    (
        LOOKAHEAD(3)
        dec= Declarator(dt, comp) [ ":" bitSizeObj = ConstantExpression() {
               Integer bitSize = getConstantValue(bitSizeObj,-1);
               dec.setBitFieldSize(bitSize);
           }] 
        |
        ":" bitSizeObj = ConstantExpression() {
               Integer bitSize = getConstantValue(bitSizeObj,-1);
               dec = new Declaration(dt);
               dec.setBitFieldSize(bitSize);
        }
    )
    {
        try {
            compositeHandler.add(dec);
        } catch (IllegalArgumentException e) {
            addNearParseMessage("Bad structure size " + dec.getName() + "  length=" + dec.getDataType().getLength());
        }
    }
}

DataType EnumSpecifier() : {
    Token t= null;
    DataType dt;
    ArrayList<EnumMember> list;
}
{
    <ENUM> 
    (
        LOOKAHEAD(3)
        [AttributeSpecList()] [ t= <IDENTIFIER> ] "{" list= EnumeratorList() "}" 
        {
            String enumName= (t != null ? t.image : ("enum_" + cnt++));
            EnumDataType enuum= new EnumDataType(getCurrentCategoryPath(), enumName, 4, dtMgr);
            for (EnumMember member : list) {
                try {
                    enuum.add(member.name, member.value);
                } catch (IllegalArgumentException exc) {
                    addNearParseMessage("duplicate enum value: " + enumName + " : " + member.name + " : " + member.value);
                }
            }
            dt= enuum;
            dt= addDef(enums, enumName, enuum);
        }
        |
        t= <IDENTIFIER>             { dt= getEnumDef(t.image); }
    )
    {
        return dt;
    }
}

ArrayList<EnumMember> EnumeratorList() : {
    int value= 0;
    ArrayList<EnumMember> list= new ArrayList<EnumMember>();
}
{
    (
        LineDef() |
        PragmaSpec() |
        StaticAssert() |
        value= Enumerator(list, value) [ "," ]     { value++; }
    )*
    {
        return list;
    }
}

int Enumerator(ArrayList<EnumMember> list, int value) : {
    Token t = null;
    Object obj = null;
    Integer evalue;
}
{
    t = <IDENTIFIER> [ "=" obj = ConstantExpression() ] 
    {
        evalue = getConstantValue(obj,value);
        if (evalue != null) {
            value = evalue;
        }
        list.add(new EnumMember(t.image, value));
        return value;
    }
    |
    t = <INTEGER_LITERAL> [ "=" obj = ConstantExpression() ]
    {
        evalue = getConstantValue(obj,value);
        if (evalue != null) {
            value = evalue;
        }
        return value;
    }
}

Declaration Declarator(Declaration dt, DataType container) : {
    Declaration dec= null;
}
{
    (
        [ dt = TypeQualifierList(dt) ]  [ dt = Pointer(dt) ] dec= DirectDeclarator(dt, container) [ AttributeSpecList() ] 
    )
    {
        return dec;
    }
}

Declaration DirectDeclarator(Declaration dt, DataType container) : {
    Token t;
    Declaration dec= null;
    Declaration funcDec= null;
    FunctionDefinitionDataType funcDT= null;
    Object obj = null;
    ArrayList list = new ArrayList();
}
{
    [ PragmaSpec() ]
    (
        (
          t= <IDENTIFIER>        { dec= new Declaration(dt, t.image); }
            |
            "(" dec= Declarator(new Declaration(funcDT=newAnonymousFunction(funcDT)), null) ")" 
            {
                // System.out.println(" ( func dec ) " + dec.getName() + "   " + dec.getDataType());
            }
        )
        { lastDataType = dec.getDataType(); }
        (
            (
            "[" [ obj = ConditionalExpression() ] "]" 
            {
                // make a new array given value on constant expression
                Integer size = getConstantValue(obj, 0);
                if (size == null) {
                    System.out.println("BAD ARRAY SIZE! " + obj);
                    size = 0;
                }
                list.add(0,size);
                }
            )*
        )
        {
            if (list.size() > 0) {
                dec.setDataType(dt.getDataType());
                for (Iterator iterator = list.iterator(); iterator.hasNext();) {
                    Integer iSize = (Integer) iterator.next();
                    DataType decDt = dec.getDataType();
                    dec.setDataType(new ArrayDataType(decDt, iSize, decDt.getLength()));
                }
                //System.out.println("Array expr: for " + dec.getName() + " make an array " + dt.getName() + "["+size+"]");
            }
        }
        
        (
            LOOKAHEAD(3)
            "(" funcDec= ParameterTypeList(funcDT=newAnonymousFunction(funcDT), dt.getDataType()) ")" 
            {
                //System.out.println(
                //    "Param list: for " + dec.getName() + " make a function " + dt.getName());
            }
            |
            "(" [ IdentifierList(funcDT=newAnonymousFunction(funcDT), dt.getDataType()) ] ")" 
            {
                //System.out.println(
                //    "ID List: for " + dec.getName() + " make a function " + dt.getName());
                funcDec= new Declaration(funcDT=newAnonymousFunction(funcDT), "__paramIDList__");
            }
        )*
    )
    {
        if (funcDec != null) {
            try {
              // functions in containers stay anonymous
              if (container == null) { 
                funcDT.setName(dec.getName());
              }
                funcDec.setName(dec.getName());
                if (dec.getDataType() != null) {
                    funcDec.setDataType(dec.getDataType());
                }
            } catch (InvalidNameException e) {
                throw new ParseException("duplicate name " + dec.getName());
            }
            DataType retDT = dt.getDataType();
            checkReturnDataType(retDT);
            funcDT.setReturnType(retDT);
            // get qualifiers and apply them
            applyFunctionQualifiers(dt, funcDT);
            dec= funcDec;
            defineAndReplaceFunction(dec, funcDT);
        }

        return dec;
    }
}

Declaration Pointer(Declaration dec) : {}
{
    ("*" | "&") [ dec = TypeQualifierList(dec) ] [ dec = Pointer(dec) ] 
    {
        // TODO: is this right?
        if (dec.isNear() && (dec.isFar() || dec.isHuge())) {
            Msg.info(this, "Mmm, can't be NEAR and (FAR or HUGE)");
            dec.setDataType(dtMgr.getPointer(dec.getDataType()));
        } else if (dec.isNear()) {
            dec.setDataType(dtMgr.getPointer(dec.getDataType(), 2));
        } else if (dec.isFar()) {
            dec.setDataType(dtMgr.getPointer(dec.getDataType(), 4));
        } else if (dec.isHuge()) {
            dec.setDataType(dtMgr.getPointer(dec.getDataType(), 4));
        } else {
            dec.setDataType(dtMgr.getPointer(dec.getDataType()));
        }
        return dec;
    }
}

Declaration TypeQualifierList(Declaration dec) : {}
{
    ( dec = TypeQualifier(dec) )+
    {
        return dec;
    }
}

Declaration ParameterTypeList(FunctionDefinitionDataType funcDT, DataType retDT) : {
    ArrayList<Declaration> list;
    Token varargs= null;
}
{
    list= ParameterList() [ "," varargs = "..." ] 
    {
        checkReturnDataType(retDT);
        if (funcDT == null) {
            funcDT= new FunctionDefinitionDataType(getCurrentCategoryPath("functions"), ANONYMOUS_FUNC_PREFIX, dtMgr);
        }
        funcDT.setVarArgs(varargs!=null);
        Declaration firstDeclaration = null;
        ParameterDefinition[] variables= new ParameterDefinition[list.size()];
        if (variables.length == 1) {
            firstDeclaration = list.get(0);
        }
        for (int i= 0; i < variables.length; i++) {
            Declaration dec= list.get(i);
            DataType varDT = dec.getDataType();

            // if this is a single void parameter, empty the parameter variable list
            //
            if (variables.length == 1 && varDT instanceof VoidDataType) {
                variables = new ParameterDefinition[0];
                break;
            }
            variables[i] = new ParameterDefinitionImpl(dec.getName(), dec.getDataType(), null);
        }
        funcDT.setReturnType(retDT);
        funcDT.setArguments(variables);
        Declaration dec = new Declaration(funcDT);
        if (firstDeclaration != null) {
            dec.addQualifiers(firstDeclaration);
        }
        return dec;
    }
}

ArrayList<Declaration> ParameterList() : {
    ArrayList<Declaration> list= new ArrayList<Declaration>();
}
{
    ParameterDeclaration(list) 
    (
        LOOKAHEAD(2)
         "," ParameterDeclaration(list) 
    )*
    {
        return list;
    }
}

void ParameterDeclaration(ArrayList<Declaration> list) : {
    Declaration dt = new Declaration();
    Declaration dec= new Declaration();
}
{
    dt = DeclarationSpecifiers(dec) 
    (
        LOOKAHEAD(Declarator(dt))
        dec= Declarator(dt, null) 
        |
        [ dec = AbstractDeclarator(dt) ] 
    )  [ "=" <INTEGER_LITERAL > ]
    {
        if (dec == null) {
            dec = new Declaration(dt);
        }
        DataType decDT = dec.getDataType();
        if (decDT != null) {
            if (decDT.getLength() < 0  && !((decDT instanceof FunctionDefinition) || (decDT instanceof TypeDef && (((TypeDef) decDT).getDataType() instanceof FunctionDefinition)))) {
            // if (decDT.getLength() < 0  && !(decDT instanceof FunctionDefinitionDataType)) {
               throw new ParseException("'"+decDT.getName()+"'" + " is not fixed length.  Function parameters must use fixed length data type.");
            } else {
               list.add(dec);
            }
        }
    }
}

void IdentifierList(FunctionDefinitionDataType funcDT, DataType retDT) : {
    Token t;
}
{
    {
        ArrayList<String> list= new ArrayList<String>();
    }
    t= <IDENTIFIER>                 { list.add(t.image); }
    (
        "," t= <IDENTIFIER>             { list.add(t.image); }
    )*
    {
        checkReturnDataType(retDT);
        ParameterDefinition[] variables= new ParameterDefinition[list.size()];
        for (int i= 0; i < variables.length; i++) {
            // TODO need a data type
            variables[i] = new ParameterDefinitionImpl(list.get(i), null, null);
        }
        funcDT.setReturnType(retDT);
        funcDT.setArguments(variables);
    }
}

void Initializer() : {}
{
    ( AssignmentExpression() | "{" InitializerList() [ "," ]  "}" )
}

void InitializerList() : {}
{
    [ Designation() ] Initializer() [ "," InitializerList() ]
}

void Designation() : { }
{
  DesignatorList() "="
}

void DesignatorList() : { }
{
  Designator() [ DesignatorList() ]
}

void Designator() : { }
{
  "[" ConstantExpression() "]" |
  "." <IDENTIFIER>
}

Declaration TypeName() : {
    Declaration dec = null;
}
{
    dec = SpecifierQualifierList() [ dec = AbstractDeclarator(new Declaration(dec)) ]
    {
       return dec;
    }
}

Declaration AbstractDeclarator(Declaration dt) : {
    Declaration dec= null;
}
{
    (
        LOOKAHEAD(3)
        dec = DirectAbstractDeclarator(dt) { return dec; } |
        dt = Pointer(dt) [dec= DirectAbstractDeclarator(dt) { return dec; }]
    )
    { return new Declaration(dt); }
}

Declaration DirectAbstractDeclarator(Declaration dt) : {
    Declaration dec= dt;
    Declaration paramDec= null;
    FunctionDefinitionDataType funcDT = null;
    Object constObj = null;
    ArrayList list = new ArrayList();
}
{
    (
        LOOKAHEAD(2)
        "(" { funcDT = newAnonymousFunction(null); dec = new Declaration(funcDT); } dec = AbstractDeclarator(dec) ")" 
        |
        "[" [ constObj = ConstantExpression() ] "]"
        {
           // TODO: create an array
           Integer size = getConstantValue(constObj, 0);
           list.add(0,size);
        }
        |
        "(" [ { funcDT = newAnonymousFunction(null); } dec= ParameterTypeList(funcDT, dt.getDataType()) ] ")"
        {
          funcDT = (FunctionDefinitionDataType) dec.getDataType();
          dec.setDataType(dtMgr.getPointer(funcDT));
        }
    )
    
    (
        (
            "[" [ constObj = ConstantExpression() ] "]"
            {
              // TODO: create an array
               Integer size = getConstantValue(constObj, 0);
               list.add(0,size);
            }
        ) *
    )
    {
        if (list.size() > 0) {
            for (Iterator iterator = list.iterator(); iterator.hasNext();) {
                Integer iSize = (Integer) iterator.next();
                DataType decDt = dec.getDataType();
                dec.setDataType(new ArrayDataType(decDt, iSize, decDt.getLength()));
            }
        }
    }
   
    ( "(" [ paramDec = ParameterTypeList(funcDT, dt.getDataType()) ] ")"
        {
           dec = (funcDT != null ? dec : paramDec);
        }
    )*
    {
        if (funcDT != null) {
            // get qualifiers and apply them
            List<Integer> dtQualifiers = dt.getQualifiers();
            if (dtQualifiers == null || dtQualifiers.isEmpty()) {
                dt = dec;
            }
            applyFunctionQualifiers(dt, funcDT);
            defineAndReplaceFunction(dec, funcDT);
        }
        return dec;
    }
}

DataType TypedefName() : {
    Token t;
}
{
    t= <IDENTIFIER> 
    {
        return getType(t.image);
    }
}

void Statement() : {}
{
    (
        LOOKAHEAD(2)
        AsmStatement()
        |
        LOOKAHEAD(3)
        DeclarationList()
        |
        LOOKAHEAD(2)
        LabeledStatement() 
        |
        ExpressionStatement() 
        |
        CompoundStatement() 
        |
        SelectionStatement() 
        |
        IterationStatement() 
        |
        JumpStatement() 
        |
        AsmStatement()
        |
        PragmaSpec()
        |
        StaticAssert()
    )
}

void LabeledStatement() : {}
{
    ( <IDENTIFIER> ":" Statement() | <CASE> ConstantExpression() ":" Statement() | <DFLT> ":" Statement() )
}

void ExpressionStatement() : {}
{
    [ Expression() ] ";"
}

void CompoundStatement() : {}
{
    "{" 
//    [
//        LOOKAHEAD(DeclarationList())
//        DeclarationList() 
//    ]
    [ StatementList() ] "}" 
}

void StatementList() : {}
{
    ( LineDef() |
      Statement() )+
}


void AsmStatement() :
{
   Declaration dec = new Declaration();
}
{
  (
    <ASM> [TypeQualifier(dec)]
    (
      ( AsmLine() )
    )
  )
}

void AsmLine() :
{
    Declaration dec = new Declaration();
}
{
  (<IDENTIFIER> | <STRING_LITERAL> | <INTEGER_LITERAL> | <ATTRIBUTE> | BuiltInTypeSpecifier(dec) | "#" | "+" | "-" | "," | ":" | "*" | ("[" AsmLine() "]") | ( "(" AsmLine() ")" ) | ( "{" AsmLine() "}" ) )+
}


void SelectionStatement() : {}
{
    (
        <IF> "(" Expression() ")" Statement() 
        [
            LOOKAHEAD(2)
            <ELSE> Statement() 
        ]
        |
        <SWITCH> "(" Expression() ")" Statement() 
    )
}

void IterationStatement() : {}
{
    (
        <WHILE> "(" Expression() ")" Statement() 
        |
        <DO> Statement() <WHILE> "(" Expression() ")" ";" 
        |
        <FOR> "(" [ Expression() ] ";" [ Expression() ] ";" [ Expression() ] ")" Statement() 
    )
}

void JumpStatement() : {}
{
    ( <GOTO> <IDENTIFIER> ";" | <CONTINUE> ";" | <BREAK> ";" | <RETURN> [ Expression() ] ";" )
}

Object Expression() : {
   Object obj = null;
}
{
    obj = AssignmentExpression() ( "," obj = AssignmentExpression() )*
    {
        return obj;
    }
}

Object AssignmentExpression() : {
   Object obj = null;
}
{
    ( LOOKAHEAD(UnaryExpression() AssignmentOperator())
       UnaryExpression() AssignmentOperator() obj=AssignmentExpression() 
      |
      LOOKAHEAD(3)
      obj = ConditionalExpression()
    )
    {
        return obj;
    }
}

void AssignmentOperator() : {}
{
    ( "=" | "*=" | "/=" | "%=" | "+=" | "-=" | "<<=" | ">>=" | "&=" | "^=" | "|=" )
}

Object ConditionalExpression() : {
    Object obj = null;
    Object objTrue = null, objFalse = null;
}
{
    obj = LogicalORExpression() [ "?" objTrue=Expression() ":" objFalse=ConditionalExpression() { obj = computeTernaryValue(obj, objTrue, objFalse); } ]
    {
        return obj;
    }
}

Object ConstantExpression() : {
    Object obj = null;
}
{
    obj = ConditionalExpression()
    {
        return obj;
    }
}

Object LogicalORExpression() : {
   Object obj = null, obj2 = null; Token op=null;
}
{
    obj = LogicalANDExpression() ( op="||" obj2 = LogicalANDExpression() { obj = computeBinaryValue(obj, op, obj2); } ) *
    {
        return obj;
    }
}

Object LogicalANDExpression() : {
    Object obj = null, obj2 = null; Token op=null;
}
{
    obj = InclusiveORExpression() ( op="&&" obj2=InclusiveORExpression() { obj = computeBinaryValue(obj, op, obj2); } ) *
    {
        return obj;
    }
}

Object InclusiveORExpression() : {
    Object obj = null, obj2 = null; Token op=null;
}
{
    obj = ExclusiveORExpression() ( op="|" obj2=ExclusiveORExpression() { obj = computeBinaryValue(obj, op, obj2); } ) *
    {
        return obj;
    }
}

Object ExclusiveORExpression() : {
    Object obj = null, obj2 = null; Token op=null;
}
{
    obj = ANDExpression() ( op="^" obj2=ANDExpression() { obj = computeBinaryValue(obj, op, obj2); } ) *
    {
        return obj;
    }
}

Object ANDExpression() : {
    Object obj = null, obj2 = null; Token op=null;
}
{
    obj = EqualityExpression() ( op="&" obj2=EqualityExpression() { obj = computeBinaryValue(obj, op, obj2); } ) *
    {
        return obj;
    }
}

Object EqualityExpression() : {
    Object obj = null, obj2 = null; Token op=null;
}
{
    obj = RelationalExpression()
    (
      (op="=="  | op="!=") obj2 = RelationalExpression() { obj = computeBinaryValue(obj, op, obj2); }   ) *
    {
        return obj;
    }
}

Object RelationalExpression() : {
    Object obj = null, obj2 = null; Token op=null;
}
{
    obj = ShiftExpression()
    (
      (op="<" | op=">" | op="<=" | op=">=") obj2=ShiftExpression() { obj = computeBinaryValue(obj, op, obj2); }
    ) *
    {
        return obj;
    }
}

Object ShiftExpression() : {
   Object obj = null, obj2 = null; Token op=null;
}
{
    obj = AdditiveExpression()
    (
     ( op="<<" | op=">>" ) obj2 = AdditiveExpression()
       { obj = computeBinaryValue(obj, op, obj2); }
    ) *
    {
        return obj;
    }
}

Object AdditiveExpression() : {
    Object obj = null, obj2 = null; Token op=null;
}
{
    obj = MultiplicativeExpression()
    ( ( op="+" | op="-" ) obj2 = MultiplicativeExpression()
      { obj = computeBinaryValue(obj, op, obj2); }
    ) *
    {
        return obj;
    }
}

Object MultiplicativeExpression() : {
    Object obj = null, obj2 = null; Token op=null;
}
{
    obj = CastExpression()
    ( ( op="*" | op="/" | op="%" ) obj2 = CastExpression()
      { obj = computeBinaryValue(obj, op, obj2); }
    ) *
    {
        return obj;
    }
}

Object CastExpression() : {
    Object obj = null;
}
{
    (
        LOOKAHEAD("(" TypeName() ")")
        (
           "(" TypeName() ")" ( obj = CastExpression() |
                   ( "{" InitializerList() [ "," ] "}" ) )
        )
        |
        obj = UnaryExpression() 
    )
    {
        return obj;
    }
}

Object UnaryExpression() : {
     Object obj = null;
     Token op = null;
     Declaration dec = null;
}
{
    (
        LOOKAHEAD(3)
        obj = PostfixExpression()
        |
        UnaryOperator() CastExpression()
        |
        "++" UnaryExpression() 
        |
        "--" UnaryExpression() 
        |
        "+" obj=CastExpression()
        |
        op="-" obj=CastExpression() { obj = computeUnaryValue(obj, op); }
        |
        op="~" obj=CastExpression() { obj = computeUnaryValue(obj, op); }
        |
        op="!" obj=CastExpression() { obj = computeUnaryValue(obj, op); }
        | 
        <SIZEOF> 
        (
            "(" ( dec = TypeName() | obj = UnaryExpression() ) ")"
            {
                if (obj != null && obj instanceof String) {
                    obj = Long.valueOf(((String) obj).length() - 1); // will include "" plus \0
                }
                else if (dec != null) {
                    obj = Long.valueOf(dec.getDataType().clone(dtMgr).getLength());
                }
                else if (obj != null) {
                   // TODO: try to look up the type of the identifier
                   // TODO: Throw error if identifier is not defined
                   //       may need to actually track declarations!
                }
            }
        )
        | 
        <ALIGNOF> 
        (
            "(" ( dec = TypeName() ) ")"
            {
                // TODO: if data types can have alignment, replace with alignment of the data type
            }
        )
    )
    {
        return obj;
    }
}

void UnaryOperator() : { }
{
    (
    "&"
    |
    "*"
    )
}

Object PostfixExpression() : {
     Object obj = null;
}
{
    obj = PrimaryExpression() 
    (
        ( "[" Expression() "]" )
        |
        "(" 
        [
            LOOKAHEAD(ArgumentExpressionList() )
            ArgumentExpressionList() 
        ]
        ")"
        |
        "." <IDENTIFIER> 
        |
        "->" <IDENTIFIER> 
        |
        "++" 
        |
        "--"      
    )*
    {
        return obj;
    }
}

Object PrimaryExpression() : {
    Object obj = null;
}
{
    ( obj = <IDENTIFIER> |
      obj = Constant() |
      "(" obj = Expression() ")" )
    {
        return obj;
    }
}

void ArgumentExpressionList() : {}
{
    AssignmentExpression() ( "," AssignmentExpression() )*
}

Object Constant() : {
    Token t;
    Object obj= null;
}
{
    (
        t = <INTEGER_LITERAL>
        {
            String sval = t.image;
            if (sval.endsWith("i8") || sval.endsWith("I8")) {
                sval = sval.substring(0,sval.length()-2);
            }
            else if (sval.endsWith("i16") || sval.endsWith("I16")) {
                sval = sval.substring(0,sval.length()-3);
            }
            else if (sval.endsWith("i32") || sval.endsWith("I32")) {
                sval = sval.substring(0,sval.length()-3);
            }
            else if (sval.endsWith("i64") || sval.endsWith("I64")) {
                sval = sval.substring(0,sval.length()-3);
            }
            
            if (sval.endsWith("ull") || sval.endsWith("ULL")) {
                sval = sval.substring(0,sval.length()-3);
            }
            else if (sval.endsWith("ll") || sval.endsWith("LL")) {
                sval = sval.substring(0,sval.length()-2);
            }
            else if (sval.endsWith("ul") || sval.endsWith("UL")) {
                sval = sval.substring(0,sval.length()-2);
            }
            else if (sval.endsWith("l") || sval.endsWith("L")) {
                sval = sval.substring(0,sval.length()-1);
            }
            else if (sval.endsWith("u") || sval.endsWith("U")) {
                sval = sval.substring(0,sval.length()-1);
            }
            if (sval.startsWith("0x") || sval.startsWith("0X")) {
                BigInteger bigConst = new BigInteger(sval.substring(2), 16);           
                obj = Long.valueOf(bigConst.longValue());
            }
            else {
                BigInteger bigConst = new BigInteger(sval);           
                obj = Long.valueOf(bigConst.longValue());
            }
        }
        |
        t = <FLOATING_POINT_LITERAL>
        {
            obj = new Double(t.image);
        }
        |
        t = <CHARACTER_LITERAL>
        {
            if (t.image.length() == 1) {
              obj = new Character(t.image.charAt(0));
            } else if (t.image.length() == 4) {
              long cval = ((long)t.image.charAt(0) << 24) + ((long)t.image.charAt(1) << 16) + ((long)t.image.charAt(2) << 8) + ((long) t.image.charAt(3));
              obj = Long.valueOf(cval);
            }
        }
        |
        t = <STRING_LITERAL>
        {
            obj = t.image;
        }
    )
    {
        return obj;
    }
}<|MERGE_RESOLUTION|>--- conflicted
+++ resolved
@@ -415,31 +415,22 @@
      * @param comp the composite components
      * @return a new composite with the correct name and components
      */
-<<<<<<< HEAD
-    private Composite defineNamedComposite(Token name, Token parentName, Composite comp)
-                    throws InvalidNameException, DuplicateNameException {
-=======
     private Composite defineNamedComposite(Token name, Token parentName, Composite comp) {
->>>>>>> 480f1e3a
 
             String nameStr = name.image;
 
             DataType dt = findAnyComposite(nameStr);
-
+    
             // if existing composite is found
             boolean hasNoComponents = false;
             boolean hasSameSourceArchive = true;
             if (dt != null) {
                     Composite dtComp = (Composite) dt;
-
+    
                     hasNoComponents = (dtComp.getNumDefinedComponents() == 0 ? true : false);
-
+    
                     hasSameSourceArchive = dt.getSourceArchive().equals(dtMgr.getLocalSourceArchive());
-<<<<<<< HEAD
-        }
-=======
-            }
->>>>>>> 480f1e3a
+        }
 
             // make sure comp is a Composite, if existing dt is empty, in same category and archive
             if (comp instanceof Composite && hasNoComponents && hasSameSourceArchive) {
@@ -449,11 +440,7 @@
                     dtcomp.replaceWith(comp);
                     comp = dtcomp;
             } else {
-<<<<<<< HEAD
         
-=======
-
->>>>>>> 480f1e3a
                     // check if a parent name was specified, and if so insert it
                     // only single parent supported currently
                     if (parentName != null) {
@@ -466,7 +453,7 @@
                             }
                     }
                     try {
-                        comp.setName(nameStr);
+                    comp.setName(nameStr);
                     } catch (InvalidNameException e) {
                         // This should not happen
                         e.printStackTrace();
@@ -475,11 +462,7 @@
                         e.printStackTrace();
                     }
                     comp = (Composite) addDef(composites, nameStr, comp);
-<<<<<<< HEAD
-    }
-=======
-            }
->>>>>>> 480f1e3a
+    }
 
             return comp;
     }
@@ -2025,26 +2008,11 @@
         sname= <IDENTIFIER> 
     )
     {
-<<<<<<< HEAD
-        try {
             if (t != null) {
                 comp = defineNamedComposite(t, parent, comp);
             } else if (sname != null) {
                 comp = defineForwardDeclaredComposite(sname, comp);
                     }
-        } catch (InvalidNameException e) {
-            // TODO Auto-generated catch block
-            e.printStackTrace();
-        } catch (DuplicateNameException e) {
-            // TODO Auto-generated catch block
-            e.printStackTrace();
-=======
-        if (t != null) {
-            comp = defineNamedComposite(t, parent, comp);
-        } else if (sname != null) {
-            comp = defineForwardDeclaredComposite(sname, comp);
->>>>>>> 480f1e3a
-        }
         typedefParsingStack.pop();
         return comp;
     }
