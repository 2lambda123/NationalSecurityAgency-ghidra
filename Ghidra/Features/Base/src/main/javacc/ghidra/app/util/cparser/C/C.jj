--- conflicted
+++ resolved
@@ -1867,7 +1867,6 @@
     }
 }
 
-<<<<<<< HEAD
 void BasedSpec() : {
 }
 {
@@ -1887,10 +1886,7 @@
   ( ( <SEGNAMESPEC> ) "(" "\"" <IDENTIFIER> "\"" ")" )
 }
 
-void DeclSpec() : {
-=======
 void DeclSpec(Declaration dec) : {
->>>>>>> 7891d261
 }
 {
   ( ( <DECLSPEC> | <READABLETO> ) "(" DeclSpecifier(dec) ")" )  |
