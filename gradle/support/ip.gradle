--- conflicted
+++ resolved
@@ -133,17 +133,11 @@
 		exclude "**/data/build.xml" // language build file (generated for dev only)
 		exclude "**/.vs/**"
 		exclude "**/*.vcxproj.user"
-<<<<<<< HEAD
 		exclude "**/*.toml"
 		exclude "**/*.lock"
-		exclude "**/com_dbg/**"
-		exclude "**/decomp_dbg"
-		exclude "**/target/**"
-=======
-		exclude "**/com_dbg" // decompiler debugging ignorance
-		exclude "**/decomp_dbg"
-		exclude "**/target" // future possible Rust thing
->>>>>>> e0f2bf03
+		exclude "**/com_dbg/**" // decompiler debugging purpose
+		exclude "**/decomp_dbg" // decompiler debugging purpose
+		exclude "**/target/**" // rust
 	}
 	tree.each { file ->
 			String ip = getIp(p.projectDir, file)
